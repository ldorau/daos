--- conflicted
+++ resolved
@@ -66,13 +66,9 @@
     sg3_utils \
     sudo \
     valgrind-devel \
-<<<<<<< HEAD
-    yasm \
-    zip
-dnf clean all
-=======
     which \
     yasm
+    zip
 
 # For fedora, java-11 is installed along with maven if we install maven from
 # repo. But we need java-8 (1.8). The 'devel' package also needs to be
@@ -83,4 +79,4 @@
 else
         dnf install maven
 fi
->>>>>>> d53fd9e3
+dnf clean all