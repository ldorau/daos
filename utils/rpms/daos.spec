--- conflicted
+++ resolved
@@ -7,7 +7,7 @@
 
 Name:          daos
 Version:       1.1.2.1
-Release:       11%{?relval}%{?dist}
+Release:       12%{?relval}%{?dist}
 Summary:       DAOS Storage Engine
 
 License:       BSD-2-Clause-Patent
@@ -424,16 +424,14 @@
 %{_libdir}/*.a
 
 %changelog
-<<<<<<< HEAD
-* Tue Jan 26 2021 Saurabh Tandan <saurabh.tandan@intel.com> 1.1.2.1-11
+* Tue Jan 26 2021 Saurabh Tandan <saurabh.tandan@intel.com> 1.1.2.1-12
 - Add daos-tests-java package
-=======
+
 * Tue Feb 9 2021 Vish Venkatesan<vishwanath.venkatesan@intel.com> 1.1.2.1-11
 - Add new pmem specific version of DAOS common library
 
 * Fri Feb 6 2021 Saurabh Tandan <saurabh.tandan@intel.com> 1.1.2.1-10
 - Added dbench as requirement for test package.
->>>>>>> 0797ea1f
 
 * Wed Feb 3 2021 Hua Kuang <hua.kuang@intel.com> 1.1.2.1-9
 - Changed License to BSD-2-Clause-Patent
