%define daoshome %{_exec_prefix}/lib/%{name}
%define server_svc_name daos_server.service
%define agent_svc_name daos_agent.service

%global mercury_version 2.0.1-1%{?dist}
%global libfabric_version 1.12.0
%global __python %{__python3}

%if (0%{?rhel} >= 8)
# https://bugzilla.redhat.com/show_bug.cgi?id=1955184
%define _use_internal_dependency_generator 0
%define __find_requires %{_sourcedir}/bz-1955184_find-requires
%endif

Name:          daos
Version:       1.3.103
Release:       4%{?relval}%{?dist}
Summary:       DAOS Storage Engine

License:       BSD-2-Clause-Patent
URL:           https//github.com/daos-stack/daos
Source0:       %{name}-%{version}.tar.gz
Source1:       bz-1955184_find-requires
%if (0%{?rhel} >= 7)
%if (0%{?rhel} >= 8)
BuildRequires: python3-scons >= 2.4
%else
BuildRequires: python36-scons >= 2.4
%endif
%else
BuildRequires: scons >= 2.4
%endif
BuildRequires: libfabric-devel >= %{libfabric_version}
BuildRequires: mercury-devel = %{mercury_version}
%if (0%{?rhel} < 8) || (0%{?suse_version} > 0)
BuildRequires: openpa-devel
BuildRequires: libpsm2-devel
%endif
BuildRequires: gcc-c++
%if (0%{?rhel} >= 8)
BuildRequires: openmpi-devel
%else
BuildRequires: openmpi3-devel
%endif
BuildRequires: hwloc-devel
%if ("%{?compiler_args}" == "COMPILER=covc")
BuildRequires: bullseye
%endif
%if (0%{?rhel} >= 7)
BuildRequires: argobots-devel >= 1.1
BuildRequires: json-c-devel
%if (0%{?rhel} >= 8)
BuildRequires: boost-python3-devel
%else
BuildRequires: boost-python36-devel
%endif
%else
BuildRequires: libabt-devel >= 1.0rc1
BuildRequires: libjson-c-devel
BuildRequires: boost-devel
%endif
BuildRequires: libpmemobj-devel >= 1.11
%if (0%{?rhel} >= 8)
BuildRequires: fuse3-devel >= 3
%else
BuildRequires: fuse3-devel >= 3.4.2
%endif
%if (0%{?suse_version} >= 1500)
# NB: OpenSUSE is stupid about this... If we just
# specify go >= 1.X, it installs go=1.11 AND 1.X.
BuildRequires: go1.14
BuildRequires: go1.14-race
BuildRequires: libprotobuf-c-devel
BuildRequires: liblz4-devel
%else
BuildRequires: protobuf-c-devel
BuildRequires: lz4-devel
%endif
BuildRequires: spdk-devel >= 21.04
%if (0%{?rhel} >= 7)
BuildRequires: libisa-l-devel
BuildRequires: libisa-l_crypto-devel
%else
BuildRequires: libisal-devel
BuildRequires: libisal_crypto-devel
%endif
BuildRequires: daos-raft-devel = 0.8.0
BuildRequires: openssl-devel
BuildRequires: libevent-devel
BuildRequires: libyaml-devel
BuildRequires: libcmocka-devel
BuildRequires: valgrind-devel
BuildRequires: systemd
%if (0%{?rhel} >= 7)
BuildRequires: numactl-devel
BuildRequires: CUnit-devel
BuildRequires: golang-bin >= 1.12
# needed to retrieve PMM region info through control-plane
BuildRequires: libipmctl-devel
BuildRequires: python36-devel
%if (0%{?rhel} >= 8)
BuildRequires: python3-distro
%else
BuildRequires: python36-distro
%endif
BuildRequires: Lmod
%else
%if (0%{?suse_version} >= 1315)
# see src/client/dfs/SConscript for why we need /etc/os-release
# that code should be rewritten to use the python libraries provided for
# os detection
# prefer over libpsm2-compat
BuildRequires: libpsm_infinipath1
# prefer over libcurl4-mini
BuildRequires: libcurl4
BuildRequires: distribution-release
BuildRequires: libnuma-devel
BuildRequires: cunit-devel
BuildRequires: ipmctl-devel
BuildRequires: python3-devel
BuildRequires: python3-distro
BuildRequires: lua-lmod
BuildRequires: systemd-rpm-macros
%if 0%{?is_opensuse}
%else
# have choice for libcurl.so.4()(64bit) needed by systemd: libcurl4 libcurl4-mini
# have choice for libcurl.so.4()(64bit) needed by cmake: libcurl4 libcurl4-mini
BuildRequires: libcurl4
# have choice for libpsm_infinipath.so.1()(64bit) needed by libfabric1: libpsm2-compat libpsm_infinipath1
# have choice for libpsm_infinipath.so.1()(64bit) needed by openmpi-libs: libpsm2-compat libpsm_infinipath1
BuildRequires: libpsm_infinipath1
%endif
%endif
%endif
Requires: protobuf-c
Requires: openssl
# This should only be temporary until we can get a stable upstream release
# of mercury, at which time the autoprov shared library version should
# suffice
Requires: mercury = %{mercury_version}

%description
The Distributed Asynchronous Object Storage (DAOS) is an open-source
software-defined object store designed from the ground up for
massively distributed Non Volatile Memory (NVM). DAOS takes advantage
of next generation NVM technology like Storage Class Memory (SCM) and
NVM express (NVMe) while presenting a key-value storage interface and
providing features such as transactional non-blocking I/O, advanced
data protection with self healing on top of commodity hardware, end-
to-end data integrity, fine grained data control and elastic storage
to optimize performance and cost.

%package server
Summary: The DAOS server
Requires: %{name}%{?_isa} = %{version}-%{release}
Requires: spdk-tools >= 21.04
Requires: ndctl
# needed to set PMem configuration goals in BIOS through control-plane
%if (0%{?suse_version} >= 1500)
Requires: ipmctl >= 02.00.00.3733
Requires: libpmemobj1 >= 1.11
%else
Requires: ipmctl > 02.00.00.3816
Requires: libpmemobj >= 1.11
%endif
Requires: hwloc
Requires: mercury = %{mercury_version}
Requires(post): /sbin/ldconfig
Requires(postun): /sbin/ldconfig
Requires: libfabric >= %{libfabric_version}
%{?systemd_requires}
Obsoletes: cart < 1000

%description server
This is the package needed to run a DAOS server

%package client
Summary: The DAOS client
Requires: %{name}%{?_isa} = %{version}-%{release}
Requires: mercury = %{mercury_version}
Requires: libfabric >= %{libfabric_version}
%if (0%{?rhel} >= 8)
Requires: fuse3 >= 3
%else
Requires: fuse3 >= 3.4.2
%endif
Obsoletes: cart < 1000
%if (0%{?suse_version} >= 1500)
Requires: libfuse3-3 >= 3.4.2
%else
# because our repo has a deprecated fuse-3.x RPM, make sure we don't
# get it when fuse3 Requires: /etc/fuse.conf
%if (0%{?rhel} >= 8)
Requires: fuse3 >= 3
%else
Requires: fuse < 3, fuse3-libs >= 3.4.2
%endif
%endif
%{?systemd_requires}

%description client
This is the package needed to run a DAOS client

%package tests
Summary: The DAOS test suite
#This is a bit messy and needs some cleanup.  In theory,
#we should have client tests and server tests in separate
#packages but some binaries need libraries from both at
#present.
Requires: %{name}-client%{?_isa} = %{version}-%{release}
Requires: %{name}-server%{?_isa} = %{version}-%{release}
%if (0%{?rhel} >= 7) && (0%{?rhel} < 8)
Requires: python36-distro
Requires: python36-tabulate
%else
Requires: python3-distro
Requires: python3-tabulate
%endif
Requires: fio
Requires: dbench
Requires: lbzip2
Requires: attr
%if (0%{?suse_version} >= 1315)
Requires: libpsm_infinipath1
%endif

%description tests
This is the package needed to run the DAOS test suite

%package devel
Summary: The DAOS development libraries and headers
Requires: %{name}-client%{?_isa} = %{version}-%{release}
Requires: libuuid-devel

%description devel
This is the package needed to build software with the DAOS library.

%package firmware
Summary: The DAOS firmware management helper
Requires: %{name}-server%{?_isa} = %{version}-%{release}

%description firmware
This is the package needed to manage server storage firmware on DAOS servers.

%if (0%{?suse_version} > 0)
%global __debug_package 1
%global _debuginfo_subpackages 0
%debug_package
%endif

%prep
%autosetup

%build

%define conf_dir %{_sysconfdir}/daos
%if (0%{?rhel} >= 7)
%define scons_exe scons-3
%else
%define scons_exe scons
%endif
%{scons_exe} %{?_smp_mflags} \
      --config=force         \
      --no-rpath             \
      --stack_mmap         \
      USE_INSTALLED=all      \
      FIRMWARE_MGMT=yes      \
      CONF_DIR=%{conf_dir}   \
      PREFIX=%{buildroot}    \
     %{?scons_args}          \
     %{?compiler_args}

%if ("%{?compiler_args}" == "COMPILER=covc")
mv test.cov{,-build}
%endif

%install
%{scons_exe} %{?_smp_mflags}          \
      --config=force                  \
      --no-rpath                      \
<<<<<<< HEAD
      --stack_mmap                   \
      --install-sandbox=%{buildroot} \
      %{buildroot}%{_prefix}         \
      %{buildroot}%{conf_dir}        \
=======
      --install-sandbox=%{buildroot}  \
      %{buildroot}%{_prefix}          \
      %{buildroot}%{conf_dir}         \
>>>>>>> b4996a6f
      USE_INSTALLED=all               \
      FIRMWARE_MGMT=yes               \
      CONF_DIR=%{conf_dir}            \
      PREFIX=%{_prefix}               \
      %{?scons_args}                  \
      %{?compiler_args}

%if ("%{?compiler_args}" == "COMPILER=covc")
mv test.cov-build %{buildroot}/usr/lib/daos/TESTING/ftest/test.cov
%endif
mkdir -p %{buildroot}/%{_sysconfdir}/ld.so.conf.d/
echo "%{_libdir}/daos_srv" > %{buildroot}/%{_sysconfdir}/ld.so.conf.d/daos.conf
mkdir -p %{buildroot}/%{_unitdir}
%if (0%{?rhel} == 7)
install -m 644 utils/systemd/%{server_svc_name}.pre230 %{buildroot}/%{_unitdir}/%{server_svc_name}
install -m 644 utils/systemd/%{agent_svc_name}.pre230 %{buildroot}/%{_unitdir}/%{agent_svc_name}
%else
install -m 644 utils/systemd/%{server_svc_name} %{buildroot}/%{_unitdir}
install -m 644 utils/systemd/%{agent_svc_name} %{buildroot}/%{_unitdir}
%endif
mkdir -p %{buildroot}/%{conf_dir}/certs/clients
mv %{buildroot}/%{conf_dir}/bash_completion.d %{buildroot}/%{_sysconfdir}

%pre server
getent group daos_metrics >/dev/null || groupadd -r daos_metrics
getent group daos_server >/dev/null || groupadd -r daos_server
getent passwd daos_server >/dev/null || useradd -s /sbin/nologin -r -g daos_server -G daos_metrics daos_server
%post server
/sbin/ldconfig
%systemd_post %{server_svc_name}
%preun server
%systemd_preun %{server_svc_name}
%postun server
/sbin/ldconfig
%systemd_postun %{server_svc_name}

%pre client
getent group daos_agent >/dev/null || groupadd -r daos_agent
getent passwd daos_agent >/dev/null || useradd -s /sbin/nologin -r -g daos_agent daos_agent
%post client
%systemd_post %{agent_svc_name}
%preun client
%systemd_preun %{agent_svc_name}
%postun client
%systemd_postun %{agent_svc_name}

%files
%defattr(-, root, root, -)
%{_sysconfdir}/ld.so.conf.d/daos.conf
%dir %attr(0755,root,root) %{conf_dir}/certs
%{conf_dir}/memcheck-cart.supp
%dir %{conf_dir}
%dir %{_sysconfdir}/bash_completion.d
%{_sysconfdir}/bash_completion.d/daos.bash
# Certificate generation files
%dir %{_libdir}/%{name}
%{_libdir}/%{name}/certgen/
%{_libdir}/%{name}/VERSION
%{_libdir}/libcart.so.*
%{_libdir}/libgurt.so.*
%doc

%files server
%config(noreplace) %attr(0644,root,root) %{conf_dir}/daos_server.yml
%dir %attr(0700,daos_server,daos_server) %{conf_dir}/certs/clients
# set daos_admin to be setuid root in order to perform privileged tasks
%attr(4750,root,daos_server) %{_bindir}/daos_admin
# set daos_server to be setgid daos_server in order to invoke daos_admin
# and/or daos_firmware
%attr(2755,root,daos_server) %{_bindir}/daos_server
%{_bindir}/daos_engine
%dir %{_libdir}/daos_srv
%{_libdir}/daos_srv/libcont.so
%{_libdir}/daos_srv/libdtx.so
%{_libdir}/daos_srv/libmgmt.so
%{_libdir}/daos_srv/libobj.so
%{_libdir}/daos_srv/libpool.so
%{_libdir}/daos_srv/librdb.so
%{_libdir}/daos_srv/librdbt.so
%{_libdir}/daos_srv/librebuild.so
%{_libdir}/daos_srv/librsvc.so
%{_libdir}/daos_srv/libsecurity.so
%{_libdir}/daos_srv/libvos_srv.so
%{_libdir}/daos_srv/libvos_size.so
%{_libdir}/daos_srv/libvos.so
%{_libdir}/daos_srv/libbio.so
%{_libdir}/daos_srv/libplacement.so
%{_libdir}/libdaos_common_pmem.so
%{conf_dir}/vos_size_input.yaml
%{_bindir}/daos_storage_estimator.py
%{python3_sitearch}/storage_estimator/*.py
%dir %{python3_sitearch}/storage_estimator
%if (0%{?rhel} >= 7)
%dir %{python3_sitearch}/storage_estimator/__pycache__
%{python3_sitearch}/storage_estimator/__pycache__/*.pyc
%endif
%{_datadir}/%{name}
%exclude %{_datadir}/%{name}/ioil-ld-opts
%{_unitdir}/%{server_svc_name}

%files client
%{_libdir}/libdaos_common.so
%{_libdir}/libdaos.so.*
%{_bindir}/cart_ctl
%{_bindir}/self_test
%{_bindir}/dmg
%{_bindir}/daos_agent
%{_bindir}/dfuse
%{_bindir}/daos
%{_bindir}/daos_old
%{_libdir}/libdaos_cmd_hdlrs.so
%{_libdir}/libdfs.so
%{_libdir}/%{name}/API_VERSION
%{_libdir}/libduns.so
%{_libdir}/libdfuse.so
%{_libdir}/libioil.so
%{_libdir}/libdfs_internal.so
%dir %{python3_sitearch}/pydaos
%{python3_sitearch}/pydaos/*.py
%dir %{python3_sitearch}/pydaos/raw
%{python3_sitearch}/pydaos/raw/*.py
%if (0%{?rhel} >= 7)
%dir %{python3_sitearch}/pydaos/__pycache__
%{python3_sitearch}/pydaos/__pycache__/*.pyc
%dir %{python3_sitearch}/pydaos/raw/__pycache__
%{python3_sitearch}/pydaos/raw/__pycache__/*.pyc
%endif
%{python3_sitearch}/pydaos/pydaos_shim.so
%{_datadir}/%{name}/ioil-ld-opts
%config(noreplace) %{conf_dir}/daos_agent.yml
%config(noreplace) %{conf_dir}/daos_control.yml
%{_unitdir}/%{agent_svc_name}
%{_mandir}/man8/daos.8*
%{_mandir}/man8/dmg.8*

%files tests
%dir %{_prefix}/lib/daos
%{_prefix}/lib/daos/TESTING
%{_prefix}/lib/daos/TESTING/ftest/list_tests.py
%{_bindir}/hello_drpc
%{_bindir}/*_test*
%{_bindir}/jobtest
%{_bindir}/self_test
%{_libdir}/libdaos_tests.so
%{_bindir}/jump_pl_map
%{_bindir}/ring_pl_map
%{_bindir}/pl_bench
%{_bindir}/smd_ut
%{_bindir}/vea_ut
%{_bindir}/daos_perf
%{_bindir}/daos_racer
%{_bindir}/evt_ctl
%{_bindir}/io_conf
%{_bindir}/rdbt
%{_bindir}/obj_ctl
%{_bindir}/daos_gen_io_conf
%{_bindir}/daos_run_io_conf
%{_bindir}/crt_launch
%{_bindir}/daos_metrics
%{_bindir}/daos_test
%{_bindir}/dfs_test
%{conf_dir}/fault-inject-cart.yaml
%{_bindir}/fault_status
# For avocado tests
%{_prefix}/lib/daos/.build_vars.json
%{_prefix}/lib/daos/.build_vars.sh
%{_libdir}/libdts.so

%files devel
%{_includedir}/*
%{_libdir}/libdaos.so
%{_libdir}/libgurt.so
%{_libdir}/libcart.so
%{_libdir}/*.a

%files firmware
# set daos_firmware to be setuid root in order to perform privileged tasks
%attr(4750,root,daos_server) %{_bindir}/daos_firmware

%changelog
<<<<<<< HEAD
* Thu Mar 25 2021 Bruno Faccini <bruno.faccini@intel.com> 1.3.0-3
- Build with --stack_mmap
=======
* Wed Jul 14 2021 Li Wei <wei.g.li@intel.com> 1.3.103-4
- Update raft to fix slow leader re-elections

* Tue Jul 13 2021  Maureen Jean <maureen.jean@intel.com> 1.3.103-3
- Add python modules to python3.6 site-packages

* Mon Jul 12 2021 Alexander Oganezov <alexander.a.oganezov@intel.com> 1.3.103-2
- Update to mercury release v2.0.1

* Mon Jul 12 2021 Johann Lombardi <johann.lombardi@intel.com> 1.3.103-1
- Version bump to 1.3.103 for 2.0 test build 3

* Wed Jul 7 2021 Phillip Henderson <phillip.henderson@intel.com> 1.3.102-6
- Update daos-devel to always require the same version daos-client

* Wed Jun 30 2021 Tom Nabarro <tom.nabarro@intel.com> 1.3.102-5
- Update to spdk 21.04 and (indirectly) dpdk 21.05

* Fri Jun 25 2021 Brian J. Murrell <brian.murrell@intel.com> - 1.3.102-4
- Add libuuid-devel back as a requirement of daos-devel

* Wed Jun 23 2021 Li Wei <wei.g.li@intel.com> 1.3.102-3
- Update raft to pick up Pre-Vote

* Mon Jun 14 2021 Jeff Olivier <jeffrey.v.olivier@intel.com> 1.3.102-2
- Update to pmdk 1.11.0-rc1
- Remove dependence on libpmem since we use libpmemobj directly

* Fri Jun 11 2021 Johann Lombardi <johann.lombardi@intel.com> 1.3.102-1
- Version bump to 1.3.102 for 2.0 test build 2

* Wed Jun 02 2021 Johann Lombardi <johann.lombardi@intel.com> 1.3.101-3
- Remove libs from devel package

* Thu May 20 2021 Jeff Olivier <jeffrey.v.olivier@intel.com> 1.3.0-101-2
- Remove client libs from common package

* Wed May 19 2021 Johann Lombardi <johann.lombardi@intel.com> 1.3.101-1
- Version bump to 1.3.101 for 2.0 test build 1

* Fri May 07 2021 Brian J. Murrell <brian.murrell@intel.com> 1.3.0-16
- Enable debuginfo package building on SUSE platforms

* Thu May 06 2021 Brian J. Murrell <brian.murrell@intel.com> 1.3.0-15
- Update to build on EL8

* Wed May 05 2021 Brian J. Murrell <brian.murrell@intel.com> 1.3.0-14
- Package /etc/daos/certs in main/common package so that both server
  and client get it created

* Wed Apr 21 2021 Tom Nabarro <tom.nabarro@intel.com> - 1.3.0-13
- Relax ipmctl version requirement on leap15 as we have runtime checks

* Fri Apr 16 2021 Mohamad Chaarawi <mohamad.chaarawi@intel.com> - 1.3.0-12
- remove dfuse_hl

* Wed Apr 14 2021 Jeff Olivier <jeffrey.v.olivier@intel.com> - 1.3.0-11
- Remove storage_estimator and io_conf from client packages to remove
  any client side dependence on bio and vos (and and PMDK/SPDK)

* Mon Apr 12 2021 Dalton A. Bohning <daltonx.bohning@intel.com> - 1.3.0-10
- Add attr to the test dependencies

* Tue Apr 06 2021 Kris Jacque <kristin.jacque@intel.com> 1.3.0-9
- Add package for daos_firmware helper binary

* Fri Apr 02 2021 Jeff Olivier <jeffrey.v.olivier@intel.com> 1.3.0-8
- Remove unused readline-devel

* Thu Apr 01 2021 Brian J. Murrell <brian.murrell@intel.com> 1.3.0-7
- Update argobots to 1.1

* Tue Mar 30 2021 Maureen Jean <maureen.jean@intel.com> 1.3.0-6
- Change pydaos_shim_3 to pydaos_shim

* Mon Mar 29 2021 Brian J. Murrell <brian.murrell@intel.com> - 1.3.0-5
- Move libdts.so to the daos-tests subpackage

* Tue Mar 23 2021 Alexander Oganezov <alexander.a.oganezov@intel.com> 1.3.0-4
- Update libfabric to v1.12.0
- Disable grdcopy/gdrapi linkage in libfabric

>>>>>>> b4996a6f

* Thu Mar 18 2021 Maureen Jean <maureen.jean@intel.com> 1.3.0-3
- Update to python3

* Thu Feb 25 2021 Li Wei <wei.g.li@intel.com> 1.3.0-2
- Require raft-devel 0.7.3 that fixes an unstable leadership problem caused by
  removed replicas as well as some Coverity issues

* Wed Feb 24 2021 Brian J. Murrell <brian.murrell@intel.com> - 1.3.0-1
- Version bump up to 1.3.0

* Mon Feb 22 2021 Brian J. Murrell <brian.murrell@intel.com> 1.1.3-3
- Remove all *-devel Requires from daos-devel as none of those are
  actually necessary to build libdaos clients

* Tue Feb 16 2021 Alexander Oganezov <alexander.a.oganezov@intel.com> 1.1.3-2
- Update libfabric to v1.12.0rc1

* Wed Feb 10 2021 Johann Lombardi <johann.lombardi@intel.com> 1.1.3-1
- Version bump up to 1.1.3

* Tue Feb 9 2021 Vish Venkatesan <vishwanath.venkatesan@intel.com> 1.1.2.1-11
- Add new pmem specific version of DAOS common library

* Fri Feb 5 2021 Saurabh Tandan <saurabh.tandan@intel.com> 1.1.2.1-10
- Added dbench as requirement for test package.

* Wed Feb 3 2021 Hua Kuang <hua.kuang@intel.com> 1.1.2.1-9
- Changed License to BSD-2-Clause-Patent

* Wed Feb 03 2021 Brian J. Murrell <brian.murrell@intel.com> - 1.1.2-8
- Update minimum required libfabric to 1.11.1

* Thu Jan 28 2021 Phillip Henderson <phillip.henderson@intel.com> 1.1.2.1-7
- Change ownership and permissions for the /etc/daos/certs directory.

* Sat Jan 23 2021 Alexander Oganezov <alexander.a.oganezov@intel.com> 1.1.2.1-6
- Update to mercury v2.0.1rc1

* Fri Jan 22 2021 Michael MacDonald <mjmac.macdonald@intel.com> 1.1.2.1-5
- Install daos_metrics utility to %{_bindir}

* Wed Jan 20 2021 Kenneth Cain <kenneth.c.cain@intel.com> 1.1.2.1-4
- Version update for API major version 1, libdaos.so.1 (1.0.0)

* Fri Jan 15 2021 Michael Hennecke <mhennecke@lenovo.com> 1.1.2.1-3
- Harmonize daos_server and daos_agent groups.

* Tue Dec 15 2020 Ashley Pittman <ashley.m.pittman@intel.com> 1.1.2.1-2
- Combine the two memcheck suppressions files.

* Wed Dec 09 2020 Johann Lombardi <johann.lombardi@intel.com> 1.1.2.1-1
- Version bump up to 1.1.2.1

* Fri Dec 04 2020 Li Wei <wei.g.li@intel.com> 1.1.2-3
- Require raft-devel 0.7.1 that fixes recent Coverity issues

* Wed Dec 02 2020 Maureen Jean <maureen.jean@intel.com> - 1.1.2-2
- define scons_args to be BUILD_TYPE=<release|dev>
- the scons default is BUILD_TYPE=release
- BUILD_TYPE=release will disable fault injection in build

* Tue Dec 01 2020 Brian J. Murrell <brian.murrell@intel.com> - 1.1.2-1
- Version bump up to 1.1.2

* Tue Nov 17 2020 Li Wei <wei.g.li@intel.com> 1.1.1-8
- Require raft-devel 0.7.0 that changes log indices and terms to 63-bit

* Wed Nov 11 2020 Tom Nabarro <tom.nabarro@intel.com> 1.1.1-7
- Add version validation for runtime daos_server ipmctl requirement to avoid
  potential corruption of PMMs when setting PMem goal, issue fixed in
  https://github.com/intel/ipmctl/commit/9e3898cb15fa9eed3ef3e9de4488be1681d53ff4

* Thu Oct 29 2020 Jonathan Martinez Montes <jonathan.martinez.montes@intel.com> 1.1.1-6
- Restore obj_ctl utility

* Wed Oct 28 2020 Brian J. Murrell <brian.murrell@intel.com> - 1.1.1-5
- Use %%autosetup
- Only use systemd_requires if it exists
- Obsoletes: cart now that it's included in daos

* Sat Oct 24 2020 Maureen Jean <maureen.jean@intel.com> 1.1.1-4
- Add daos.conf to the daos package to resolve the path to libbio.so

* Tue Oct 13 2020 Jonathan Martinez Montes <jonathan.martinez.montes@intel.com> 1.1.1-3
- Remove obj_ctl from Tests RPM package
- Add libdts.so shared library that is used by daos_perf, daos_racer and
  the daos utility.

* Tue Oct 13 2020 Amanda Justiniano <amanda.justiniano-pagn@intel.com> 1.1.1-3
- Add lbzip2 requirement to the daos-tests package

* Tue Oct 13 2020 Michael MacDonald <mjmac.macdonald@intel.com> 1.1.1-2
- Create unprivileged user for daos_agent

* Mon Oct 12 2020 Johann Lombardi <johann.lombardi@intel.com> 1.1.1-1
- Version bump up to 1.1.1

* Sat Oct 03 2020 Michael MacDonald <mjmac.macdonald@intel.com> 1.1.0-34
- Add go-race to BuildRequires on OpenSUSE Leap

* Wed Sep 16 2020 Alexander Oganezov <alexander.a.oganezov@intel.com> 1.1.0-33
- Update OFI to v1.11.0

* Mon Aug 17 2020 Michael MacDonald <mjmac.macdonald@intel.com> 1.1.0-32
- Install completion script in /etc/bash_completion.d

* Wed Aug 05 2020 Brian J. Murrell <brian.murrell@intel.com> - 1.1.0-31
- Change fuse requirement to fuse3
- Use Lmod for MPI module loading
- Remove unneeded (and un-distro gated) Requires: json-c

* Wed Jul 29 2020 Jonathan Martinez Montes <jonathan.martinez.montes@intel.com> - 1.1.0-30
- Add the daos_storage_estimator.py tool. It merges the functionality of the
  former tools vos_size, vos_size.py, vos_size_dfs_sample.py and parse_csv.py.

* Wed Jul 29 2020 Jeffrey V Olivier <jeffrey.v.olivier@intel.com> - 1.1.0-29
- Revert prior changes from version 28

* Mon Jul 13 2020 Brian J. Murrell <brian.murrell@intel.com> - 1.1.0-28
- Change fuse requirement to fuse3
- Use Lmod for MPI module loading

* Tue Jul 7 2020 Alexander A Oganezov <alexander.a.oganezov@intel.com> - 1.1.0-27
- Update to mercury release 2.0.0~rc1-1

* Sun Jun 28 2020 Jonathan Martinez Montes <jonathan.martinez.montes@intel.com> - 1.1.0-26
- Add the vos_size_dfs_sample.py tool. It is used to generate dynamically
  the vos_dfs_sample.yaml file using the real DFS super block data.

* Tue Jun 23 2020 Jeff Olivier <jeffrey.v.olivier@intel.com> - 1.1.0-25
- Add -no-rpath option and use it for rpm build rather than modifying
  SCons files in place

* Tue Jun 16 2020 Jeff Olivier <jeffrey.v.olivier@intel.com> - 1.1.0-24
- Modify RPATH removal snippet to replace line with pass as some lines
  can't be removed without breaking the code

* Fri Jun 05 2020 Ryon Jensen <ryon.jensen@intel.com> - 1.1.0-23
- Add libisa-l_crypto dependency

* Fri Jun 05 2020 Tom Nabarro <tom.nabarro@intel.com> - 1.1.0-22
- Change server systemd run-as user to daos_server in unit file

* Thu Jun 04 2020 Hua Kuang <hua.kuang@intel.com> - 1.1.0-21
- Remove dmg_old from DAOS RPM package

* Thu May 28 2020 Tom Nabarro <tom.nabarro@intel.com> - 1.1.0-20
- Create daos group to run as in systemd unit file

* Tue May 26 2020 Brian J. Murrell <brian.murrell@intel.com> - 1.1.0-19
- Enable parallel building with _smp_mflags

* Fri May 15 2020 Kenneth Cain <kenneth.c.cain@intel.com> - 1.1.0-18
- Require raft-devel >= 0.6.0 that adds new API raft_election_start()

* Thu May 14 2020 Brian J. Murrell <brian.murrell@intel.com> - 1.1.0-17
- Add cart-devel's Requires to daos-devel as they were forgotten
  during the cart merge

* Thu May 14 2020 Brian J. Murrell <brian.murrell@intel.com> - 1.1.0-16
- Fix fuse3-libs -> libfuse3 for SLES/Leap 15

* Thu Apr 30 2020 Brian J. Murrell <brian.murrell@intel.com> - 1.1.0-15
- Use new properly pre-release tagged mercury RPM

* Thu Apr 30 2020 Brian J. Murrell <brian.murrell@intel.com> - 1.1.0-14
- Move fuse dependencies to the client subpackage

* Mon Apr 27 2020 Michael MacDonald <mjmac.macdonald@intel.com> 1.1.0-13
- Rename /etc/daos.yml -> /etc/daos_control.yml

* Thu Apr 16 2020 Brian J. Murrell <brian.murrell@intel.com> - 1.1.0-12
- Use distro fuse

* Fri Apr 10 2020 Alexander Oganezov <alexander.a.oganezov@intel.com> - 1.1.0-11
- Update to mercury 4871023 to pick na_ofi.c race condition fix for
  "No route to host" errors.

* Sun Apr 05 2020 Brian J. Murrell <brian.murrell@intel.com> - 1.1.0-10
- Clean up spdk dependencies

* Mon Mar 30 2020 Tom Nabarro <tom.nabarro@intel.com> - 1.1.0-9
- Set version of spdk to < v21, > v19

* Fri Mar 27 2020 David Quigley <david.quigley@intel.com> - 1.1.0-8
- add daos and dmg man pages to the daos-client files list

* Thu Mar 26 2020 Michael MacDonald <mjmac.macdonald@intel.com> 1.1.0-7
- Add systemd scriptlets for managing daos_server/daos_admin services

* Thu Mar 26 2020 Alexander Oganeozv <alexander.a.oganezov@intel.com> - 1.1.0-6
- Update ofi to 62f6c937601776dac8a1f97c8bb1b1a6acfbc3c0

* Tue Mar 24 2020 Jeffrey V. Olivier <jeffrey.v.olivier@intel.com> - 1.1.0-5
- Remove cart as an external dependence

* Mon Mar 23 2020 Jeffrey V. Olivier <jeffrey.v.olivier@intel.com> - 1.1.0-4
- Remove scons_local as dependency

* Tue Mar 03 2020 Brian J. Murrell <brian.murrell@intel.com> - 1.1.0-3
- Bump up go minimum version to 1.12

* Thu Feb 20 2020 Brian J. Murrell <brian.murrell@intel.com> - 1.1.0-2
- daos-server requires daos-client (same version)

* Fri Feb 14 2020 Brian J. Murrell <brian.murrell@intel.com> - 1.1.0-1
- Version bump up to 1.1.0

* Wed Feb 12 2020 Brian J. Murrell <brian.murrell@intel.com> - 0.9.0-2
- Remove undefine _missing_build_ids_terminate_build

* Thu Feb 06 2020 Johann Lombardi <johann.lombardi@intel.com> - 0.9.0-1
- Version bump up to 0.9.0

* Sat Jan 18 2020 Jeff Olivier <jeffrey.v.olivier@intel.com> - 0.8.0-3
- Fixing a few warnings in the RPM spec file

* Fri Dec 27 2019 Jeff Olivier <jeffrey.v.olivier@intel.com> - 0.8.0-2
- Remove openmpi, pmix, and hwloc builds, use hwloc and openmpi packages

* Tue Dec 17 2019 Johann Lombardi <johann.lombardi@intel.com> - 0.8.0-1
- Version bump up to 0.8.0

* Thu Dec 05 2019 Johann Lombardi <johann.lombardi@intel.com> - 0.7.0-1
- Version bump up to 0.7.0

* Tue Nov 19 2019 Tom Nabarro <tom.nabarro@intel.com> 0.6.0-15
- Temporarily unconstrain max. version of spdk

* Wed Nov 06 2019 Brian J. Murrell <brian.murrell@intel.com> 0.6.0-14
- Constrain max. version of spdk

* Wed Nov 06 2019 Brian J. Murrell <brian.murrell@intel.com> 0.6.0-13
- Use new cart with R: mercury to < 1.0.1-20 due to incompatibility

* Wed Nov 06 2019 Michael MacDonald <mjmac.macdonald@intel.com> 0.6.0-12
- Add daos_admin privileged helper for daos_server

* Fri Oct 25 2019 Brian J. Murrell <brian.murrell@intel.com> 0.6.0-11
- Handle differences in Leap 15 Python packaging

* Wed Oct 23 2019 Brian J. Murrell <brian.murrell@intel.com> 0.6.0-9
- Update BR: libisal-devel for Leap

* Mon Oct 07 2019 Brian J. Murrell <brian.murrell@intel.com> 0.6.0-8
- Use BR: cart-devel-%{cart_sha1} if available
- Remove cart's BRs as it's -devel Requires them now

* Tue Oct 01 2019 Brian J. Murrell <brian.murrell@intel.com> 0.6.0-7
- Constrain cart BR to <= 1.0.0

* Sat Sep 21 2019 Brian J. Murrell <brian.murrell@intel.com>
- Remove Requires: {argobots, cart}
  - autodependencies should take care of these

* Thu Sep 19 2019 Jeff Olivier <jeffrey.v.olivier@intel.com>
- Add valgrind-devel requirement for argobots change

* Tue Sep 10 2019 Tom Nabarro <tom.nabarro@intel.com>
- Add requires ndctl as runtime dep for control plane.

* Thu Aug 15 2019 David Quigley <david.quigley@intel.com>
- Add systemd unit files to packaging.

* Thu Jul 25 2019 Brian J. Murrell <brian.murrell@intel.com>
- Add git hash and commit count to release

* Thu Jul 18 2019 David Quigley <david.quigley@intel.com>
- Add certificate generation files to packaging.

* Tue Jul 09 2019 Johann Lombardi <johann.lombardi@intel.com>
- Version bump up to 0.6.0

* Fri Jun 21 2019 David Quigley <dquigley@intel.com>
- Add daos_agent.yml to the list of packaged files

* Thu Jun 13 2019 Brian J. Murrell <brian.murrell@intel.com>
- move obj_ctl daos_gen_io_conf daos_run_io_conf to
  daos-tests sub-package
- daos-server needs spdk-tools

* Fri May 31 2019 Ken Cain <kenneth.c.cain@intel.com>
- Add new daos utility binary

* Wed May 29 2019 Brian J. Murrell <brian.murrell@intel.com>
- Version bump up to 0.5.0
- Add Requires: libpsm_infinipath1 for SLES 12.3

* Tue May 07 2019 Brian J. Murrell <brian.murrell@intel.com>
- Move some files around among the sub-packages

* Mon May 06 2019 Brian J. Murrell <brian.murrell@intel.com>
- Only BR fio
  - fio-{devel,src} is not needed

* Wed Apr 03 2019 Brian J. Murrell <brian.murrell@intel.com>
- initial package<|MERGE_RESOLUTION|>--- conflicted
+++ resolved
@@ -278,16 +278,10 @@
 %{scons_exe} %{?_smp_mflags}          \
       --config=force                  \
       --no-rpath                      \
-<<<<<<< HEAD
-      --stack_mmap                   \
-      --install-sandbox=%{buildroot} \
-      %{buildroot}%{_prefix}         \
-      %{buildroot}%{conf_dir}        \
-=======
+      --stack_mmap                    \
       --install-sandbox=%{buildroot}  \
       %{buildroot}%{_prefix}          \
       %{buildroot}%{conf_dir}         \
->>>>>>> b4996a6f
       USE_INSTALLED=all               \
       FIRMWARE_MGMT=yes               \
       CONF_DIR=%{conf_dir}            \
@@ -468,10 +462,9 @@
 %attr(4750,root,daos_server) %{_bindir}/daos_firmware
 
 %changelog
-<<<<<<< HEAD
-* Thu Mar 25 2021 Bruno Faccini <bruno.faccini@intel.com> 1.3.0-3
+* Tue Jul 27 2021 Bruno Faccini <bruno.faccini@intel.com> 1.3.103-5
 - Build with --stack_mmap
-=======
+
 * Wed Jul 14 2021 Li Wei <wei.g.li@intel.com> 1.3.103-4
 - Update raft to fix slow leader re-elections
 
@@ -553,8 +546,6 @@
 * Tue Mar 23 2021 Alexander Oganezov <alexander.a.oganezov@intel.com> 1.3.0-4
 - Update libfabric to v1.12.0
 - Disable grdcopy/gdrapi linkage in libfabric
-
->>>>>>> b4996a6f
 
 * Thu Mar 18 2021 Maureen Jean <maureen.jean@intel.com> 1.3.0-3
 - Update to python3
