%define daoshome %{_exec_prefix}/lib/%{name}
%define server_svc_name daos_server.service
%define agent_svc_name daos_agent.service
%define sysctl_script_name 10-daos_server.conf

<<<<<<< HEAD
%global mercury_version 2.1.0~rc4-8%{?dist}
%global libfabric_version 1.15.0-1
=======
%global mercury_version 2.1.0~rc4-9%{?dist}
%global libfabric_version 1.15.0~rc3-1
>>>>>>> fa65b2ff
%global __python %{__python3}

%if 0%{?rhel} > 0
%if 0%{?rhel} > 7
# only RHEL 8+ has a new enough ucx-devel
%global ucx 1
%else
%global ucx 0
%endif
%else
# but assume that anything else does also
%global ucx 1
%endif

%if (0%{?rhel} >= 8)
# https://bugzilla.redhat.com/show_bug.cgi?id=1955184
%define _use_internal_dependency_generator 0
%define __find_requires %{SOURCE1}
%endif

Name:          daos
Version:       2.3.100
Release:       6%{?relval}%{?dist}
Summary:       DAOS Storage Engine

License:       BSD-2-Clause-Patent
URL:           https//github.com/daos-stack/daos
Source0:       %{name}-%{version}.tar.gz
Source1:       bz-1955184_find-requires
%if (0%{?rhel} >= 7)
%if (0%{?rhel} >= 8)
BuildRequires: python3-scons >= 2.4
%else
BuildRequires: python36-scons >= 2.4
%endif
%else
BuildRequires: scons >= 2.4
%endif
BuildRequires: libfabric-devel >= %{libfabric_version}
BuildRequires: mercury-devel >= %{mercury_version}
%if (0%{?rhel} < 8) || (0%{?suse_version} > 0)
BuildRequires: openpa-devel
BuildRequires: libpsm2-devel
%endif
BuildRequires: gcc-c++
%if (0%{?rhel} >= 8)
BuildRequires: openmpi-devel
%else
BuildRequires: openmpi3-devel
%endif
BuildRequires: hwloc-devel
%if ("%{?compiler_args}" == "COMPILER=covc")
BuildRequires: bullseye
%endif
%if (0%{?rhel} >= 7)
BuildRequires: argobots-devel >= 1.1
BuildRequires: json-c-devel
%if (0%{?rhel} >= 8)
BuildRequires: boost-python3-devel
%else
BuildRequires: boost-python36-devel
%endif
%else
BuildRequires: libabt-devel >= 1.0rc1
BuildRequires: libjson-c-devel
BuildRequires: boost-devel
%endif
BuildRequires: libpmemobj-devel >= 1.11
%if (0%{?rhel} >= 8)
BuildRequires: fuse3-devel >= 3
%else
BuildRequires: fuse3-devel >= 3.4.2
%endif
%if (0%{?suse_version} >= 1500)
BuildRequires: go-race
BuildRequires: libprotobuf-c-devel
BuildRequires: liblz4-devel
%else
BuildRequires: protobuf-c-devel
BuildRequires: lz4-devel
%endif
BuildRequires: spdk-devel >= 21.07
%if (0%{?rhel} >= 7)
BuildRequires: libisa-l-devel
BuildRequires: libisa-l_crypto-devel
%else
BuildRequires: libisal-devel
BuildRequires: libisal_crypto-devel
%endif
BuildRequires: daos-raft-devel = 0.9.1-1401.gc18bcb8%{?dist}
BuildRequires: openssl-devel
BuildRequires: libevent-devel
BuildRequires: libyaml-devel
BuildRequires: libcmocka-devel
BuildRequires: valgrind-devel
BuildRequires: systemd
BuildRequires: go >= 1.14
%if (0%{?rhel} >= 7)
BuildRequires: numactl-devel
BuildRequires: CUnit-devel
# needed to retrieve PMM region info through control-plane
BuildRequires: libipmctl-devel
BuildRequires: python36-devel
%if (0%{?rhel} >= 8)
BuildRequires: python3-distro
%else
BuildRequires: python36-distro
%endif
BuildRequires: Lmod
%else
%if (0%{?suse_version} >= 1315)
# see src/client/dfs/SConscript for why we need /etc/os-release
# that code should be rewritten to use the python libraries provided for
# os detection
# prefer over libpsm2-compat
BuildRequires: libpsm_infinipath1
# prefer over libcurl4-mini
BuildRequires: libcurl4
BuildRequires: distribution-release
BuildRequires: libnuma-devel
BuildRequires: cunit-devel
BuildRequires: ipmctl-devel
BuildRequires: python3-devel
BuildRequires: python3-distro
BuildRequires: python-rpm-macros
BuildRequires: lua-lmod
BuildRequires: systemd-rpm-macros
%if 0%{?is_opensuse}
%else
# have choice for libcurl.so.4()(64bit) needed by systemd: libcurl4 libcurl4-mini
# have choice for libcurl.so.4()(64bit) needed by cmake: libcurl4 libcurl4-mini
BuildRequires: libcurl4
# have choice for libpsm_infinipath.so.1()(64bit) needed by libfabric1: libpsm2-compat libpsm_infinipath1
# have choice for libpsm_infinipath.so.1()(64bit) needed by openmpi-libs: libpsm2-compat libpsm_infinipath1
BuildRequires: libpsm_infinipath1
%endif
%endif
%endif
%if 0%{ucx} > 0
%if (0%{?suse_version} > 0)
BuildRequires: libucp-devel
BuildRequires: libucs-devel
BuildRequires: libuct-devel
%else
BuildRequires: ucx-devel
%endif
%endif

Requires: protobuf-c
Requires: openssl
# This should only be temporary until we can get a stable upstream release
# of mercury, at which time the autoprov shared library version should
# suffice
Requires: mercury >= %{mercury_version}


%description
The Distributed Asynchronous Object Storage (DAOS) is an open-source
software-defined object store designed from the ground up for
massively distributed Non Volatile Memory (NVM). DAOS takes advantage
of next generation NVM technology like Storage Class Memory (SCM) and
NVM express (NVMe) while presenting a key-value storage interface and
providing features such as transactional non-blocking I/O, advanced
data protection with self healing on top of commodity hardware, end-
to-end data integrity, fine grained data control and elastic storage
to optimize performance and cost.

%package server
Summary: The DAOS server
Requires: %{name}%{?_isa} = %{version}-%{release}
Requires: spdk-tools >= 21.07
Requires: ndctl
# needed to set PMem configuration goals in BIOS through control-plane
%if (0%{?suse_version} >= 1500)
Requires: ipmctl >= 02.00.00.3733
# When 1.11.2 is released, we can change this to >= 1.11.2
Requires: libpmemobj1 = 1.11.0-3.suse1500
%else
Requires: ipmctl > 02.00.00.3816
# When 1.11.2 is released, we can change this to >= 1.11.2
Requires: libpmemobj = 1.11.0-3%{?dist}
%endif
Requires: mercury >= %{mercury_version}
Requires(post): /sbin/ldconfig
Requires(postun): /sbin/ldconfig
Requires: libfabric >= %{libfabric_version}
%{?systemd_requires}
Obsoletes: cart < 1000

%description server
This is the package needed to run a DAOS server

%package client
Summary: The DAOS client
Requires: %{name}%{?_isa} = %{version}-%{release}
Requires: mercury >= %{mercury_version}
Requires: libfabric >= %{libfabric_version}
%if (0%{?rhel} >= 8)
Requires: fuse3 >= 3
%else
Requires: fuse3 >= 3.4.2
%endif
Obsoletes: cart < 1000
%if (0%{?suse_version} >= 1500)
Requires: libfuse3-3 >= 3.4.2
%else
# because our repo has a deprecated fuse-3.x RPM, make sure we don't
# get it when fuse3 Requires: /etc/fuse.conf
%if (0%{?rhel} >= 8)
Requires: fuse3 >= 3
%else
Requires: fuse < 3, fuse3-libs >= 3.4.2
%endif
%endif
%{?systemd_requires}

%description client
This is the package needed to run a DAOS client

%package tests
Summary: The entire DAOS test suite
Requires: %{name}-client-tests-openmpi%{?_isa} = %{version}-%{release}

%description tests
This is the package is a metapackage to install all of the test packages

%package client-tests
Summary: The DAOS test suite
Requires: %{name}-client%{?_isa} = %{version}-%{release}
%if (0%{?rhel} >= 7) && (0%{?rhel} < 8)
Requires: python36-distro
Requires: python36-tabulate
Requires: python36-defusedxml
%else
Requires: python3-distro
Requires: python3-tabulate
Requires: python3-defusedxml
%endif
Requires: fio
Requires: meson
Requires: python3-pyelftools
Requires: dbench
Requires: lbzip2
Requires: attr
%if (0%{?suse_version} >= 1315)
Requires: libpsm_infinipath1
Requires: lua-lmod
%else
Requires: Lmod
%endif

%description client-tests
This is the package needed to run the DAOS test suite (client tests)

%package client-tests-openmpi
Summary: The DAOS client test suite - tools which need openmpi
Requires: %{name}-client-tests%{?_isa} = %{version}-%{release}

%description client-tests-openmpi
This is the package needed to run the DAOS client test suite openmpi tools

%package server-tests
Summary: The DAOS server test suite (server tests)
Requires: %{name}-server%{?_isa} = %{version}-%{release}

%description server-tests
This is the package needed to run the DAOS server test suite (server tests)

%package devel
Summary: The DAOS development libraries and headers
Requires: %{name}-client%{?_isa} = %{version}-%{release}
Requires: libuuid-devel

%description devel
This is the package needed to build software with the DAOS library.

%package firmware
Summary: The DAOS firmware management helper
Requires: %{name}-server%{?_isa} = %{version}-%{release}

%description firmware
This is the package needed to manage server storage firmware on DAOS servers.

%package serialize
Summary: DAOS serialization library that uses HDF5
BuildRequires: hdf5-devel
Requires: hdf5

%description serialize
This is the package needed to use the DAOS serialization and deserialization
tools, as well as the preserve option for the filesystem copy tool.

%package mofed-shim
Summary: A shim to bridge MOFED's openmpi to distribution dependency tags
Provides: libmpi.so.40()(64bit)(openmpi-x86_64)
Requires: libmpi.so.40()(64bit)
Provides: libmpi_cxx.so.40()(64bit)(openmpi-x86_64)
Provides: libmpi_cxx.so.40()(64bit)

%description mofed-shim
This is the package that bridges the difference between the MOFED openmpi
"Provides" and distribution-openmpi consumers "Requires".

%if (0%{?suse_version} > 0)
%global __debug_package 1
%global _debuginfo_subpackages 0
%debug_package
%endif

%prep
%autosetup

%build

%define conf_dir %{_sysconfdir}/daos
%if (0%{?rhel} >= 7)
%define scons_exe scons-3
%else
%define scons_exe scons
%endif
%{scons_exe} %{?_smp_mflags} \
      --config=force         \
      --no-rpath             \
      USE_INSTALLED=all      \
      FIRMWARE_MGMT=yes      \
      CONF_DIR=%{conf_dir}   \
      PREFIX=%{buildroot}    \
     %{?scons_args}          \
     %{?compiler_args}

%if ("%{?compiler_args}" == "COMPILER=covc")
mv test.cov{,-build}
%endif

%install
%{scons_exe} %{?_smp_mflags}          \
      --config=force                  \
      --no-rpath                      \
      --install-sandbox=%{buildroot}  \
      %{buildroot}%{_prefix}          \
      %{buildroot}%{conf_dir}         \
      USE_INSTALLED=all               \
      FIRMWARE_MGMT=yes               \
      CONF_DIR=%{conf_dir}            \
      PREFIX=%{_prefix}               \
      %{?scons_args}                  \
      %{?compiler_args}

%if ("%{?compiler_args}" == "COMPILER=covc")
mv test.cov-build %{buildroot}/%{daoshome}/TESTING/ftest/test.cov
%endif
mkdir -p %{buildroot}/%{_sysconfdir}/ld.so.conf.d/
echo "%{_libdir}/daos_srv" > %{buildroot}/%{_sysconfdir}/ld.so.conf.d/daos.conf
mkdir -p %{buildroot}/%{_sysctldir}
install -m 644 utils/rpms/%{sysctl_script_name} %{buildroot}/%{_sysctldir}
mkdir -p %{buildroot}/%{_unitdir}
%if (0%{?rhel} == 7)
install -m 644 utils/systemd/%{server_svc_name}.pre230 %{buildroot}/%{_unitdir}/%{server_svc_name}
install -m 644 utils/systemd/%{agent_svc_name}.pre230 %{buildroot}/%{_unitdir}/%{agent_svc_name}
%else
install -m 644 utils/systemd/%{server_svc_name} %{buildroot}/%{_unitdir}
install -m 644 utils/systemd/%{agent_svc_name} %{buildroot}/%{_unitdir}
%endif
mkdir -p %{buildroot}/%{conf_dir}/certs/clients
mv %{buildroot}/%{conf_dir}/bash_completion.d %{buildroot}/%{_sysconfdir}

%pre server
getent group daos_metrics >/dev/null || groupadd -r daos_metrics
getent group daos_server >/dev/null || groupadd -r daos_server
getent group daos_daemons >/dev/null || groupadd -r daos_daemons
getent passwd daos_server >/dev/null || useradd -s /sbin/nologin -r -g daos_server -G daos_metrics,daos_daemons daos_server
%post server
/sbin/ldconfig
%systemd_post %{server_svc_name}
%sysctl_apply %{sysctl_script_name}
%preun server
%systemd_preun %{server_svc_name}
%postun server
/sbin/ldconfig
%systemd_postun %{server_svc_name}

%pre client
getent group daos_agent >/dev/null || groupadd -r daos_agent
getent group daos_daemons >/dev/null || groupadd -r daos_daemons
getent passwd daos_agent >/dev/null || useradd -s /sbin/nologin -r -g daos_agent -G daos_daemons daos_agent
%post client
%systemd_post %{agent_svc_name}
%preun client
%systemd_preun %{agent_svc_name}
%postun client
%systemd_postun %{agent_svc_name}

%files
%defattr(-, root, root, -)
%{_sysconfdir}/ld.so.conf.d/daos.conf
%dir %attr(0755,root,root) %{conf_dir}/certs
%{conf_dir}/memcheck-cart.supp
%dir %{conf_dir}
%dir %{_sysconfdir}/bash_completion.d
%{_sysconfdir}/bash_completion.d/daos.bash
# Certificate generation files
%dir %{_libdir}/%{name}
%{_libdir}/%{name}/certgen/
%{_libdir}/%{name}/VERSION
%{_libdir}/libcart.so.*
%{_libdir}/libgurt.so.*
%{_libdir}/libdaos_common.so
%doc

%files server
%config(noreplace) %attr(0644,root,root) %{conf_dir}/daos_server.yml
%dir %attr(0700,daos_server,daos_server) %{conf_dir}/certs/clients
# set daos_admin to be setuid root in order to perform privileged tasks
%attr(4750,root,daos_server) %{_bindir}/daos_admin
# set daos_server to be setgid daos_server in order to invoke daos_admin
# and/or daos_firmware
%attr(2755,root,daos_server) %{_bindir}/daos_server
%{_bindir}/daos_engine
%{_bindir}/daos_metrics
%dir %{_libdir}/daos_srv
%{_libdir}/daos_srv/libcont.so
%{_libdir}/daos_srv/libdtx.so
%{_libdir}/daos_srv/libmgmt.so
%{_libdir}/daos_srv/libobj.so
%{_libdir}/daos_srv/libpool.so
%{_libdir}/daos_srv/librdb.so
%{_libdir}/daos_srv/librdbt.so
%{_libdir}/daos_srv/librebuild.so
%{_libdir}/daos_srv/librsvc.so
%{_libdir}/daos_srv/libsecurity.so
%{_libdir}/daos_srv/libvos_srv.so
%{_libdir}/daos_srv/libvos_size.so
%{_libdir}/daos_srv/libvos.so
%{_libdir}/daos_srv/libbio.so
%{_libdir}/daos_srv/libplacement.so
%{_libdir}/libdaos_common_pmem.so
%{conf_dir}/vos_size_input.yaml
%{_bindir}/daos_storage_estimator.py
%{python3_sitearch}/storage_estimator/*.py
%dir %{python3_sitearch}/storage_estimator
%if (0%{?rhel} >= 7)
%dir %{python3_sitearch}/storage_estimator/__pycache__
%{python3_sitearch}/storage_estimator/__pycache__/*.pyc
%endif
%{_datadir}/%{name}
%exclude %{_datadir}/%{name}/ioil-ld-opts
%{_unitdir}/%{server_svc_name}
%{_sysctldir}/%{sysctl_script_name}

%files client
%{_libdir}/libdaos.so.*
%{_bindir}/cart_ctl
%{_bindir}/self_test
%{_bindir}/dmg
%{_bindir}/daos_agent
%{_bindir}/dfuse
%{_bindir}/daos
%{_libdir}/libdaos_cmd_hdlrs.so
%{_libdir}/libdfs.so
%{_libdir}/%{name}/API_VERSION
%{_libdir}/libduns.so
%{_libdir}/libdfuse.so
%{_libdir}/libioil.so
%dir %{python3_sitearch}/pydaos
%{python3_sitearch}/pydaos/*.py
%dir %{python3_sitearch}/pydaos/raw
%{python3_sitearch}/pydaos/raw/*.py
%if (0%{?rhel} >= 7)
%dir %{python3_sitearch}/pydaos/__pycache__
%{python3_sitearch}/pydaos/__pycache__/*.pyc
%dir %{python3_sitearch}/pydaos/raw/__pycache__
%{python3_sitearch}/pydaos/raw/__pycache__/*.pyc
%endif
%{python3_sitearch}/pydaos/pydaos_shim.so
%{_datadir}/%{name}/ioil-ld-opts
%config(noreplace) %{conf_dir}/daos_agent.yml
%config(noreplace) %{conf_dir}/daos_control.yml
%{_unitdir}/%{agent_svc_name}
%{_mandir}/man8/daos.8*
%{_mandir}/man8/dmg.8*

%files client-tests
%dir %{daoshome}
%{daoshome}/TESTING
%{_bindir}/hello_drpc
%{_libdir}/libdaos_tests.so
%{_bindir}/io_conf
%{_bindir}/common_test
%{_bindir}/acl_dump_test
%{_bindir}/agent_tests
%{_bindir}/drpc_engine_test
%{_bindir}/drpc_test
%{_bindir}/eq_tests
%{_bindir}/job_tests
%{_bindir}/security_test
%{conf_dir}/fault-inject-cart.yaml
%{_bindir}/fault_status
%{_bindir}/crt_launch
# For avocado tests
%{daoshome}/.build_vars.json
%{daoshome}/.build_vars.sh
%{_bindir}/daos_perf
%{_bindir}/daos_racer
%{_bindir}/daos_test
%{_bindir}/dfs_test
%{_bindir}/jobtest
%{_bindir}/daos_gen_io_conf
%{_bindir}/daos_run_io_conf
%{_libdir}/libdts.so
%{_libdir}/libdpar.so

%files client-tests-openmpi
%{_libdir}/libdpar_mpi.so

%files server-tests
%{_bindir}/evt_ctl
%{_bindir}/jump_pl_map
%{_bindir}/pl_bench
%{_bindir}/rdbt
%{_bindir}/ring_pl_map
%{_bindir}/smd_ut
%{_bindir}/srv_checksum_tests
%{_bindir}/vea_ut
%{_bindir}/vos_tests
%{_bindir}/vea_stress
%{_bindir}/obj_ctl
%{_bindir}/vos_perf

%files devel
%{_includedir}/*
%{_libdir}/libdaos.so
%{_libdir}/libgurt.so
%{_libdir}/libcart.so
%{_libdir}/*.a

%files firmware
# set daos_firmware to be setuid root in order to perform privileged tasks
%attr(4750,root,daos_server) %{_bindir}/daos_firmware

%files serialize
%{_libdir}/libdaos_serialize.so

%files tests
# No files in a meta-package

%files mofed-shim
# No files in a shim package

%changelog
<<<<<<< HEAD
* Tue May 3 2022 Alexander Oganezov <alexander.a.oganezov@intel.com> 2.3.100-6
- Update libfabric to 1.15.0 release
=======
* Wed May  4 2022 Joseph Moore <joseph.moore@intel.com> 2.3.100-6
- Update to mercury 2.1.0.rc4-9 to enable non-unified mode in UCX
>>>>>>> fa65b2ff

* Tue Apr 26 2022 Phillip Henderson <phillip.henderson@intel.com> 2.3.100-5
- Move daos_gen_io_conf and daos_run_io_conf to daos-client-tests

* Wed Apr 20 2022 Lei Huang <lei.huang@intel.com> 2.3.100-4
- Update to libfabric to v1.15.0rc3-1 to include critical performance patches

* Tue Apr 12 2022 Li Wei <wei.g.li@intel.com> 2.3.100-3
- Update raft to 0.9.1-1401.gc18bcb8 to fix uninitialized node IDs

* Wed Apr 6 2022 Jeff Olivier <jeffrey.v.olivier@intel.com> 2.3.100-2
- Remove direct MPI dependency from most of tests

* Wed Apr  6 2022 Johann Lombardi <johann.lombardi@intel.com> 2.3.100-1
- Switch version to 2.3.100 for 2.4 test builds

* Wed Apr  6 2022 Joseph Moore <joseph.moore@intel.com> 2.1.100-26
- Add build depends entries for UCX libraries.

* Sat Apr  2 2022 Joseph Moore <joseph.moore@intel.com> 2.1.100-25
- Update to mercury 2.1.0.rc4-8 to include UCX provider patch

* Fri Mar 11 2022 Alexander Oganezov <alexander.a.oganezov@intel.com> 2.1.100-24
- Update to mercury 2.1.0.rc4-6 to include CXI provider patch

* Wed Mar 02 2022 Michael Hennecke <michael.hennecke@intel.com> 2.1.100-23
- DAOS-6344: Create secondary group daos_daemons for daos_server and daos_agent

* Tue Feb 22 2022 Alexander Oganezov <alexander.a.oganezov@intel.com> 2.1.100-22
- Update mercury to include DAOS-9561 workaround

* Sun Feb 13 2022 Michael MacDonald <mjmac.macdonald@intel.com> 2.1.100-21
- Update go toolchain requirements

* Thu Feb 10 2022 Li Wei <wei.g.li@intel.com> 2.1.100-20
- Update raft to 0.9.0-1394.gc81505f to fix membership change bugs

* Wed Jan 19 2022 Michael MacDonald <mjmac.macdonald@intel.com> 2.1.100-19
- Move libdaos_common.so from daos-client to daos package

* Mon Jan 17 2022 Johann Lombardi <johann.lombardi@intel.com> 2.1.100-18
- Update libfabric to 1.14.0 GA and apply fix for DAOS-9376

* Thu Dec 23 2021 Alexander Oganezov <alexander.a.oganezov@intel.com> 2.1.100-17
- Update to v2.1.0-rc4-3 to pick fix for DAOS-9325 high cpu usage
- Change mercury pinning to be >= instead of strict =

* Thu Dec 16 2021 Brian J. Murrell <brian.murrell@intel.com> 2.1.100-16
- Add BR: python-rpm-macros for Leap 15 as python3-base dropped that
  as a R:

* Sat Dec 11 2021 Brian J. Murrell <brian.murrell@intel.com> 2.1.100-15
- Create a shim package to allow daos openmpi packages built with the
  distribution openmpi to install on MOFED systems

* Fri Dec 10 2021 Brian J. Murrell <brian.murrell@intel.com> 2.1.100-14
- Don't make daos-*-tests-openmi a dependency of anything
  - If they are wanted, they should be installed explicitly, due to
    potential conflicts with other MPI stacks

* Wed Dec 08 2021 Alexander Oganezov <alexander.a.oganezov@intel.com> 2.1.100-13
- Remove DAOS-9173 workaround from mercury. Apply DAOS-9173 to ofi

* Tue Dec 07 2021 Alexander Oganezov <alexander.a.oganezov@intel.com> 2.1.100-12
- Apply DAOS-9173 workaround to mercury

* Fri Dec 03 2021 Alexander Oganezov <alexander.a.oganezov@intel.com> 2.1.100-11
- Update mercury to v2.1.0rc4

* Thu Dec 02 2021 Danielle M. Sikich <danielle.sikich@intel.com> 2.1.100-10
- Fix name of daos serialize package

* Sun Nov 28 2021 Tom Nabarro <tom.nabarro@intel.com> 2.1.100-9
- Set rmem_{max,default} sysctl values on server package install to enable
  SPDK pci_event module to operate in unprivileged process (daos_engine).

* Wed Nov 24 2021 Brian J. Murrell <brian.murrell@intel.com> 2.1.100-8
- Remove invalid "%%else if" syntax
- Fix a few other rpmlint warnings

* Tue Nov 16 2021 Wang Shilong <shilong.wang@intel.com> 2.1.100-7
- Update for libdaos major version bump
- Fix version of libpemobj1 for SUSE

* Sat Nov 13 2021 Alexander Oganezov <alexander.a.oganezov@intel.com> 2.1.100-6
- Update OFI to v1.14.0rc3

* Tue Oct 26 2021 Brian J. Murrell <brian.murrell@intel.com> 2.1.100-5
- Create new daos-{client,server}tests-openmpi and daos-server-tests subpackages
- Rename daos-tests daos-client-tests and make daos-tests require all
  other test suites to maintain existing behavior

* Mon Oct 25 2021 Alexander Oganezov <alexander.a.oganezov@intel.com> 2.1.100-4
- Update mercury to v2.1.0rc2

* Wed Oct 20 2021 Jeff Olivier <jeffrey.v.olivier@intel.com> 2.1.100-3
- Explicitly require 1.11.0-3 of PMDK

* Wed Oct 13 2021 David Quigley <david.quigley@intel.com> 2.1.100-2
- Add defusedxml as a required dependency for the test package.

* Wed Oct 13 2021 Johann Lombardi <johann.lombardi@intel.com> 2.1.100-1
- Switch version to 2.1.100 for 2.2 test builds

* Tue Oct 12 2021 Johann Lombardi <johann.lombardi@intel.com> 1.3.106-1
- Version bump to 1.3.106 for 2.0 test build 6

* Fri Oct 8 2021 Alexander Oganezov <alexander.a.oganezov@intel.com> 1.13.105-4
- Update OFI to v1.13.2rc1

* Wed Sep 15 2021 Li Wei <wei.g.li@intel.com> 1.3.105-3
- Update raft to fix InstallSnapshot performance as well as to avoid some
  incorrect 0.8.0 RPMs

* Fri Sep 03 2021 Brian J. Murrell <brian.murrell@intel.com> 1.3.105-2
- Remove R: hwloc; RPM's auto-requires/provides will take care of this

* Tue Aug 24 2021 Jeff Olivier <jeffrey.v.olivier@intel.com> 1.3.105-1
- Version bump to 1.3.105 for 2.0 test build 5

* Mon Aug 09 2021 Yawei <yawei.niu@intel.com> 1.3.104-5
- Fix duplicates
- Add vos_perf

* Thu Aug 05 2021 Christopher Hoffman <christopherx.hoffman@intel.com> 1.3.104-4
- Update conditional statement to include checking for distributions to
  determine which unit files to use for daos-server and daos-agent

* Wed Aug 04 2021 Kris Jacque <kristin.jacque@intel.com> 1.3.104-3
- Move daos_metrics tool from tests package to server package

* Wed Aug 04 2021 Tom Nabarro <tom.nabarro@intel.com> 1.3.104-2
- Update to spdk 21.07 and (indirectly) dpdk 21.05

* Mon Aug 02 2021 Jeff Olivier <jeffrey.v.olivier@intel.com> 1.3.104-1
- Version bump to 1.3.104 for 2.0 test build 4

* Mon Jul 19 2021 Danielle M. Sikich <danielle.sikich@intel.com> 1.3.103-5
- Add DAOS serialization library that requires hdf5

* Wed Jul 14 2021 Li Wei <wei.g.li@intel.com> 1.3.103-4
- Update raft to fix slow leader re-elections

* Tue Jul 13 2021  Maureen Jean <maureen.jean@intel.com> 1.3.103-3
- Add python modules to python3.6 site-packages

* Mon Jul 12 2021 Alexander Oganezov <alexander.a.oganezov@intel.com> 1.3.103-2
- Update to mercury release v2.0.1

* Mon Jul 12 2021 Johann Lombardi <johann.lombardi@intel.com> 1.3.103-1
- Version bump to 1.3.103 for 2.0 test build 3

* Wed Jul 7 2021 Phillip Henderson <phillip.henderson@intel.com> 1.3.102-6
- Update daos-devel to always require the same version daos-client

* Wed Jun 30 2021 Tom Nabarro <tom.nabarro@intel.com> 1.3.102-5
- Update to spdk 21.04 and (indirectly) dpdk 21.05

* Fri Jun 25 2021 Brian J. Murrell <brian.murrell@intel.com> - 1.3.102-4
- Add libuuid-devel back as a requirement of daos-devel

* Wed Jun 23 2021 Li Wei <wei.g.li@intel.com> 1.3.102-3
- Update raft to pick up Pre-Vote

* Mon Jun 14 2021 Jeff Olivier <jeffrey.v.olivier@intel.com> 1.3.102-2
- Update to pmdk 1.11.0-rc1
- Remove dependence on libpmem since we use libpmemobj directly

* Fri Jun 11 2021 Johann Lombardi <johann.lombardi@intel.com> 1.3.102-1
- Version bump to 1.3.102 for 2.0 test build 2

* Wed Jun 02 2021 Johann Lombardi <johann.lombardi@intel.com> 1.3.101-3
- Remove libs from devel package

* Thu May 20 2021 Jeff Olivier <jeffrey.v.olivier@intel.com> 1.3.0-101-2
- Remove client libs from common package

* Wed May 19 2021 Johann Lombardi <johann.lombardi@intel.com> 1.3.101-1
- Version bump to 1.3.101 for 2.0 test build 1

* Fri May 07 2021 Brian J. Murrell <brian.murrell@intel.com> 1.3.0-16
- Enable debuginfo package building on SUSE platforms

* Thu May 06 2021 Brian J. Murrell <brian.murrell@intel.com> 1.3.0-15
- Update to build on EL8

* Wed May 05 2021 Brian J. Murrell <brian.murrell@intel.com> 1.3.0-14
- Package /etc/daos/certs in main/common package so that both server
  and client get it created

* Wed Apr 21 2021 Tom Nabarro <tom.nabarro@intel.com> - 1.3.0-13
- Relax ipmctl version requirement on leap15 as we have runtime checks

* Fri Apr 16 2021 Mohamad Chaarawi <mohamad.chaarawi@intel.com> - 1.3.0-12
- remove dfuse_hl

* Wed Apr 14 2021 Jeff Olivier <jeffrey.v.olivier@intel.com> - 1.3.0-11
- Remove storage_estimator and io_conf from client packages to remove
  any client side dependence on bio and vos (and and PMDK/SPDK)

* Mon Apr 12 2021 Dalton A. Bohning <daltonx.bohning@intel.com> - 1.3.0-10
- Add attr to the test dependencies

* Tue Apr 06 2021 Kris Jacque <kristin.jacque@intel.com> 1.3.0-9
- Add package for daos_firmware helper binary

* Fri Apr 02 2021 Jeff Olivier <jeffrey.v.olivier@intel.com> 1.3.0-8
- Remove unused readline-devel

* Thu Apr 01 2021 Brian J. Murrell <brian.murrell@intel.com> 1.3.0-7
- Update argobots to 1.1

* Tue Mar 30 2021 Maureen Jean <maureen.jean@intel.com> 1.3.0-6
- Change pydaos_shim_3 to pydaos_shim

* Mon Mar 29 2021 Brian J. Murrell <brian.murrell@intel.com> - 1.3.0-5
- Move libdts.so to the daos-tests subpackage

* Tue Mar 23 2021 Alexander Oganezov <alexander.a.oganezov@intel.com> 1.3.0-4
- Update libfabric to v1.12.0
- Disable grdcopy/gdrapi linkage in libfabric


* Thu Mar 18 2021 Maureen Jean <maureen.jean@intel.com> 1.3.0-3
- Update to python3

* Thu Feb 25 2021 Li Wei <wei.g.li@intel.com> 1.3.0-2
- Require raft-devel 0.7.3 that fixes an unstable leadership problem caused by
  removed replicas as well as some Coverity issues

* Wed Feb 24 2021 Brian J. Murrell <brian.murrell@intel.com> - 1.3.0-1
- Version bump up to 1.3.0

* Mon Feb 22 2021 Brian J. Murrell <brian.murrell@intel.com> 1.1.3-3
- Remove all *-devel Requires from daos-devel as none of those are
  actually necessary to build libdaos clients

* Tue Feb 16 2021 Alexander Oganezov <alexander.a.oganezov@intel.com> 1.1.3-2
- Update libfabric to v1.12.0rc1

* Wed Feb 10 2021 Johann Lombardi <johann.lombardi@intel.com> 1.1.3-1
- Version bump up to 1.1.3

* Tue Feb 9 2021 Vish Venkatesan <vishwanath.venkatesan@intel.com> 1.1.2.1-11
- Add new pmem specific version of DAOS common library

* Fri Feb 5 2021 Saurabh Tandan <saurabh.tandan@intel.com> 1.1.2.1-10
- Added dbench as requirement for test package.

* Wed Feb 3 2021 Hua Kuang <hua.kuang@intel.com> 1.1.2.1-9
- Changed License to BSD-2-Clause-Patent

* Wed Feb 03 2021 Brian J. Murrell <brian.murrell@intel.com> - 1.1.2-8
- Update minimum required libfabric to 1.11.1

* Thu Jan 28 2021 Phillip Henderson <phillip.henderson@intel.com> 1.1.2.1-7
- Change ownership and permissions for the /etc/daos/certs directory.

* Sat Jan 23 2021 Alexander Oganezov <alexander.a.oganezov@intel.com> 1.1.2.1-6
- Update to mercury v2.0.1rc1

* Fri Jan 22 2021 Michael MacDonald <mjmac.macdonald@intel.com> 1.1.2.1-5
- Install daos_metrics utility to %%{_bindir}

* Wed Jan 20 2021 Kenneth Cain <kenneth.c.cain@intel.com> 1.1.2.1-4
- Version update for API major version 1, libdaos.so.1 (1.0.0)

* Fri Jan 15 2021 Michael Hennecke <mhennecke@lenovo.com> 1.1.2.1-3
- Harmonize daos_server and daos_agent groups.

* Tue Dec 15 2020 Ashley Pittman <ashley.m.pittman@intel.com> 1.1.2.1-2
- Combine the two memcheck suppressions files.

* Wed Dec 09 2020 Johann Lombardi <johann.lombardi@intel.com> 1.1.2.1-1
- Version bump up to 1.1.2.1

* Fri Dec 04 2020 Li Wei <wei.g.li@intel.com> 1.1.2-3
- Require raft-devel 0.7.1 that fixes recent Coverity issues

* Wed Dec 02 2020 Maureen Jean <maureen.jean@intel.com> - 1.1.2-2
- define scons_args to be BUILD_TYPE=<release|dev>
- the scons default is BUILD_TYPE=release
- BUILD_TYPE=release will disable fault injection in build

* Tue Dec 01 2020 Brian J. Murrell <brian.murrell@intel.com> - 1.1.2-1
- Version bump up to 1.1.2

* Tue Nov 17 2020 Li Wei <wei.g.li@intel.com> 1.1.1-8
- Require raft-devel 0.7.0 that changes log indices and terms to 63-bit

* Wed Nov 11 2020 Tom Nabarro <tom.nabarro@intel.com> 1.1.1-7
- Add version validation for runtime daos_server ipmctl requirement to avoid
  potential corruption of PMMs when setting PMem goal, issue fixed in
  https://github.com/intel/ipmctl/commit/9e3898cb15fa9eed3ef3e9de4488be1681d53ff4

* Thu Oct 29 2020 Jonathan Martinez Montes <jonathan.martinez.montes@intel.com> 1.1.1-6
- Restore obj_ctl utility

* Wed Oct 28 2020 Brian J. Murrell <brian.murrell@intel.com> - 1.1.1-5
- Use %%autosetup
- Only use systemd_requires if it exists
- Obsoletes: cart now that it's included in daos

* Sat Oct 24 2020 Maureen Jean <maureen.jean@intel.com> 1.1.1-4
- Add daos.conf to the daos package to resolve the path to libbio.so

* Tue Oct 13 2020 Jonathan Martinez Montes <jonathan.martinez.montes@intel.com> 1.1.1-3
- Remove obj_ctl from Tests RPM package
- Add libdts.so shared library that is used by daos_perf, daos_racer and
  the daos utility.

* Tue Oct 13 2020 Amanda Justiniano <amanda.justiniano-pagn@intel.com> 1.1.1-3
- Add lbzip2 requirement to the daos-tests package

* Tue Oct 13 2020 Michael MacDonald <mjmac.macdonald@intel.com> 1.1.1-2
- Create unprivileged user for daos_agent

* Mon Oct 12 2020 Johann Lombardi <johann.lombardi@intel.com> 1.1.1-1
- Version bump up to 1.1.1

* Sat Oct 03 2020 Michael MacDonald <mjmac.macdonald@intel.com> 1.1.0-34
- Add go-race to BuildRequires on OpenSUSE Leap

* Wed Sep 16 2020 Alexander Oganezov <alexander.a.oganezov@intel.com> 1.1.0-33
- Update OFI to v1.11.0

* Mon Aug 17 2020 Michael MacDonald <mjmac.macdonald@intel.com> 1.1.0-32
- Install completion script in /etc/bash_completion.d

* Wed Aug 05 2020 Brian J. Murrell <brian.murrell@intel.com> - 1.1.0-31
- Change fuse requirement to fuse3
- Use Lmod for MPI module loading
- Remove unneeded (and un-distro gated) Requires: json-c

* Wed Jul 29 2020 Jonathan Martinez Montes <jonathan.martinez.montes@intel.com> - 1.1.0-30
- Add the daos_storage_estimator.py tool. It merges the functionality of the
  former tools vos_size, vos_size.py, vos_size_dfs_sample.py and parse_csv.py.

* Wed Jul 29 2020 Jeffrey V Olivier <jeffrey.v.olivier@intel.com> - 1.1.0-29
- Revert prior changes from version 28

* Mon Jul 13 2020 Brian J. Murrell <brian.murrell@intel.com> - 1.1.0-28
- Change fuse requirement to fuse3
- Use Lmod for MPI module loading

* Tue Jul 7 2020 Alexander A Oganezov <alexander.a.oganezov@intel.com> - 1.1.0-27
- Update to mercury release 2.0.0~rc1-1

* Sun Jun 28 2020 Jonathan Martinez Montes <jonathan.martinez.montes@intel.com> - 1.1.0-26
- Add the vos_size_dfs_sample.py tool. It is used to generate dynamically
  the vos_dfs_sample.yaml file using the real DFS super block data.

* Tue Jun 23 2020 Jeff Olivier <jeffrey.v.olivier@intel.com> - 1.1.0-25
- Add -no-rpath option and use it for rpm build rather than modifying
  SCons files in place

* Tue Jun 16 2020 Jeff Olivier <jeffrey.v.olivier@intel.com> - 1.1.0-24
- Modify RPATH removal snippet to replace line with pass as some lines
  can't be removed without breaking the code

* Fri Jun 05 2020 Ryon Jensen <ryon.jensen@intel.com> - 1.1.0-23
- Add libisa-l_crypto dependency

* Fri Jun 05 2020 Tom Nabarro <tom.nabarro@intel.com> - 1.1.0-22
- Change server systemd run-as user to daos_server in unit file

* Thu Jun 04 2020 Hua Kuang <hua.kuang@intel.com> - 1.1.0-21
- Remove dmg_old from DAOS RPM package

* Thu May 28 2020 Tom Nabarro <tom.nabarro@intel.com> - 1.1.0-20
- Create daos group to run as in systemd unit file

* Tue May 26 2020 Brian J. Murrell <brian.murrell@intel.com> - 1.1.0-19
- Enable parallel building with _smp_mflags

* Fri May 15 2020 Kenneth Cain <kenneth.c.cain@intel.com> - 1.1.0-18
- Require raft-devel >= 0.6.0 that adds new API raft_election_start()

* Thu May 14 2020 Brian J. Murrell <brian.murrell@intel.com> - 1.1.0-17
- Add cart-devel's Requires to daos-devel as they were forgotten
  during the cart merge

* Thu May 14 2020 Brian J. Murrell <brian.murrell@intel.com> - 1.1.0-16
- Fix fuse3-libs -> libfuse3 for SLES/Leap 15

* Thu Apr 30 2020 Brian J. Murrell <brian.murrell@intel.com> - 1.1.0-15
- Use new properly pre-release tagged mercury RPM

* Thu Apr 30 2020 Brian J. Murrell <brian.murrell@intel.com> - 1.1.0-14
- Move fuse dependencies to the client subpackage

* Mon Apr 27 2020 Michael MacDonald <mjmac.macdonald@intel.com> 1.1.0-13
- Rename /etc/daos.yml -> /etc/daos_control.yml

* Thu Apr 16 2020 Brian J. Murrell <brian.murrell@intel.com> - 1.1.0-12
- Use distro fuse

* Fri Apr 10 2020 Alexander Oganezov <alexander.a.oganezov@intel.com> - 1.1.0-11
- Update to mercury 4871023 to pick na_ofi.c race condition fix for
  "No route to host" errors.

* Sun Apr 05 2020 Brian J. Murrell <brian.murrell@intel.com> - 1.1.0-10
- Clean up spdk dependencies

* Mon Mar 30 2020 Tom Nabarro <tom.nabarro@intel.com> - 1.1.0-9
- Set version of spdk to < v21, > v19

* Fri Mar 27 2020 David Quigley <david.quigley@intel.com> - 1.1.0-8
- add daos and dmg man pages to the daos-client files list

* Thu Mar 26 2020 Michael MacDonald <mjmac.macdonald@intel.com> 1.1.0-7
- Add systemd scriptlets for managing daos_server/daos_admin services

* Thu Mar 26 2020 Alexander Oganeozv <alexander.a.oganezov@intel.com> - 1.1.0-6
- Update ofi to 62f6c937601776dac8a1f97c8bb1b1a6acfbc3c0

* Tue Mar 24 2020 Jeffrey V. Olivier <jeffrey.v.olivier@intel.com> - 1.1.0-5
- Remove cart as an external dependence

* Mon Mar 23 2020 Jeffrey V. Olivier <jeffrey.v.olivier@intel.com> - 1.1.0-4
- Remove scons_local as dependency

* Tue Mar 03 2020 Brian J. Murrell <brian.murrell@intel.com> - 1.1.0-3
- Bump up go minimum version to 1.12

* Thu Feb 20 2020 Brian J. Murrell <brian.murrell@intel.com> - 1.1.0-2
- daos-server requires daos-client (same version)

* Fri Feb 14 2020 Brian J. Murrell <brian.murrell@intel.com> - 1.1.0-1
- Version bump up to 1.1.0

* Wed Feb 12 2020 Brian J. Murrell <brian.murrell@intel.com> - 0.9.0-2
- Remove undefine _missing_build_ids_terminate_build

* Thu Feb 06 2020 Johann Lombardi <johann.lombardi@intel.com> - 0.9.0-1
- Version bump up to 0.9.0

* Sat Jan 18 2020 Jeff Olivier <jeffrey.v.olivier@intel.com> - 0.8.0-3
- Fixing a few warnings in the RPM spec file

* Fri Dec 27 2019 Jeff Olivier <jeffrey.v.olivier@intel.com> - 0.8.0-2
- Remove openmpi, pmix, and hwloc builds, use hwloc and openmpi packages

* Tue Dec 17 2019 Johann Lombardi <johann.lombardi@intel.com> - 0.8.0-1
- Version bump up to 0.8.0

* Thu Dec 05 2019 Johann Lombardi <johann.lombardi@intel.com> - 0.7.0-1
- Version bump up to 0.7.0

* Tue Nov 19 2019 Tom Nabarro <tom.nabarro@intel.com> 0.6.0-15
- Temporarily unconstrain max. version of spdk

* Wed Nov 06 2019 Brian J. Murrell <brian.murrell@intel.com> 0.6.0-14
- Constrain max. version of spdk

* Wed Nov 06 2019 Brian J. Murrell <brian.murrell@intel.com> 0.6.0-13
- Use new cart with R: mercury to < 1.0.1-20 due to incompatibility

* Wed Nov 06 2019 Michael MacDonald <mjmac.macdonald@intel.com> 0.6.0-12
- Add daos_admin privileged helper for daos_server

* Fri Oct 25 2019 Brian J. Murrell <brian.murrell@intel.com> 0.6.0-11
- Handle differences in Leap 15 Python packaging

* Wed Oct 23 2019 Brian J. Murrell <brian.murrell@intel.com> 0.6.0-9
- Update BR: libisal-devel for Leap

* Mon Oct 07 2019 Brian J. Murrell <brian.murrell@intel.com> 0.6.0-8
- Use BR: cart-devel-%%{cart_sha1} if available
- Remove cart's BRs as it's -devel Requires them now

* Tue Oct 01 2019 Brian J. Murrell <brian.murrell@intel.com> 0.6.0-7
- Constrain cart BR to <= 1.0.0

* Sat Sep 21 2019 Brian J. Murrell <brian.murrell@intel.com>
- Remove Requires: {argobots, cart}
  - autodependencies should take care of these

* Thu Sep 19 2019 Jeff Olivier <jeffrey.v.olivier@intel.com>
- Add valgrind-devel requirement for argobots change

* Tue Sep 10 2019 Tom Nabarro <tom.nabarro@intel.com>
- Add requires ndctl as runtime dep for control plane.

* Thu Aug 15 2019 David Quigley <david.quigley@intel.com>
- Add systemd unit files to packaging.

* Thu Jul 25 2019 Brian J. Murrell <brian.murrell@intel.com>
- Add git hash and commit count to release

* Thu Jul 18 2019 David Quigley <david.quigley@intel.com>
- Add certificate generation files to packaging.

* Tue Jul 09 2019 Johann Lombardi <johann.lombardi@intel.com>
- Version bump up to 0.6.0

* Fri Jun 21 2019 David Quigley <dquigley@intel.com>
- Add daos_agent.yml to the list of packaged files

* Thu Jun 13 2019 Brian J. Murrell <brian.murrell@intel.com>
- move obj_ctl daos_gen_io_conf daos_run_io_conf to
  daos-tests sub-package
- daos-server needs spdk-tools

* Fri May 31 2019 Ken Cain <kenneth.c.cain@intel.com>
- Add new daos utility binary

* Wed May 29 2019 Brian J. Murrell <brian.murrell@intel.com>
- Version bump up to 0.5.0
- Add Requires: libpsm_infinipath1 for SLES 12.3

* Tue May 07 2019 Brian J. Murrell <brian.murrell@intel.com>
- Move some files around among the sub-packages

* Mon May 06 2019 Brian J. Murrell <brian.murrell@intel.com>
- Only BR fio
  - fio-{devel,src} is not needed

* Wed Apr 03 2019 Brian J. Murrell <brian.murrell@intel.com>
- initial package<|MERGE_RESOLUTION|>--- conflicted
+++ resolved
@@ -3,13 +3,8 @@
 %define agent_svc_name daos_agent.service
 %define sysctl_script_name 10-daos_server.conf
 
-<<<<<<< HEAD
-%global mercury_version 2.1.0~rc4-8%{?dist}
+%global mercury_version 2.1.0~rc4-9%{?dist}
 %global libfabric_version 1.15.0-1
-=======
-%global mercury_version 2.1.0~rc4-9%{?dist}
-%global libfabric_version 1.15.0~rc3-1
->>>>>>> fa65b2ff
 %global __python %{__python3}
 
 %if 0%{?rhel} > 0
@@ -32,7 +27,7 @@
 
 Name:          daos
 Version:       2.3.100
-Release:       6%{?relval}%{?dist}
+Release:       7%{?relval}%{?dist}
 Summary:       DAOS Storage Engine
 
 License:       BSD-2-Clause-Patent
@@ -559,13 +554,11 @@
 # No files in a shim package
 
 %changelog
-<<<<<<< HEAD
-* Tue May 3 2022 Alexander Oganezov <alexander.a.oganezov@intel.com> 2.3.100-6
+* Fri May 6 2022 Alexander Oganezov <alexander.a.oganezov@intel.com> 2.3.100-7
 - Update libfabric to 1.15.0 release
-=======
+
 * Wed May  4 2022 Joseph Moore <joseph.moore@intel.com> 2.3.100-6
 - Update to mercury 2.1.0.rc4-9 to enable non-unified mode in UCX
->>>>>>> fa65b2ff
 
 * Tue Apr 26 2022 Phillip Henderson <phillip.henderson@intel.com> 2.3.100-5
 - Move daos_gen_io_conf and daos_run_io_conf to daos-client-tests
