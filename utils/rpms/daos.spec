--- conflicted
+++ resolved
@@ -465,14 +465,10 @@
 %attr(4750,root,daos_server) %{_bindir}/daos_firmware
 
 %changelog
-<<<<<<< HEAD
-* Wed Jun 23 2021 Li Wei <wei.g.li@intel.com> 1.3.102-3
-=======
 * Fri Jun 25 2021 Brian J. Murrell <brian.murrell@intel.com> - 1.3.102-4
 - Add libuuid-devel back as a requirement of daos-devel
 
 * Mon Jun 23 2021 Li Wei <wei.g.li@intel.com> 1.3.102-3
->>>>>>> 8ebf81a7
 - Update raft to pick up Pre-Vote
 
 * Mon Jun 14 2021 Jeff Olivier <jeffrey.v.olivier@intel.com> 1.3.102-2
