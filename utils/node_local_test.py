#!/usr/bin/python3
"""
Node local test (NLT).

Test script for running DAOS on a single node over tmpfs and running initial
smoke/unit tests.

Includes support for DFuse with a number of unit tests, as well as stressing
the client with fault injection of D_ALLOC() usage.
"""

# pylint: disable=too-many-lines
# pylint: disable=too-few-public-methods
# pylint: disable=protected-access

import os
import bz2
import sys
import time
import uuid
import json
import copy
import signal
import stat
import argparse
import tabulate
import functools
import traceback
import subprocess
import junit_xml
import tempfile
import pickle
import xattr
from collections import OrderedDict
import yaml

class NLTestFail(Exception):
    """Used to indicate test failure"""

class NLTestNoFi(NLTestFail):
    """Used to indicate Fault injection didn't work"""

class NLTestNoFunction(NLTestFail):
    """Used to indicate a function did not log anything"""

    def __init__(self, function):
        super().__init__(self)
        self.function = function

class NLTestTimeout(NLTestFail):
    """Used to indicate that an operation timed out"""

instance_num = 0

def get_inc_id():
    """Return a unique character"""
    global instance_num
    instance_num += 1
    return '{:04d}'.format(instance_num)

def umount(path, bg=False):
    """Umount dfuse from a given path"""
    if bg:
        cmd = ['fusermount3', '-uz', path]
    else:
        cmd = ['fusermount3', '-u', path]
    ret = subprocess.run(cmd, check=False)
    print('rc from umount {}'.format(ret.returncode))
    return ret.returncode

class NLTConf():
    """Helper class for configuration"""
    def __init__(self, bc, args):
        self.bc = bc
        self.agent_dir = None
        self.wf = None
        self.args = None
        self.max_log_size = None
        self.valgrind_errors = False
        self.dfuse_parent_dir = tempfile.mkdtemp(dir=args.dfuse_dir,
                                                 prefix='dnt_dfuse_')
        self.tmp_dir = None
        if args.class_name:
            self.tmp_dir = os.path.join('nlt_logs', args.class_name)
            if os.path.exists(self.tmp_dir):
                for old_file in os.listdir(self.tmp_dir):
                    os.unlink(os.path.join(self.tmp_dir, old_file))
                os.rmdir(self.tmp_dir)
            os.makedirs(self.tmp_dir)

    def __del__(self):
        os.rmdir(self.dfuse_parent_dir)

    def set_wf(self, wf):
        """Set the WarningsFactory object"""
        self.wf = wf

    def set_args(self, args):
        """Set command line args"""
        self.args = args

        # Parse the max log size.
        if args.max_log_size:
            size = args.max_log_size
            if size.endswith('MiB'):
                size = int(size[:-3])
                size *= (1024 * 1024)
            elif size.endswith('GiB'):
                size = int(size[:-3])
                size *= (1024 * 1024 * 1024)
            self.max_log_size = int(size)

    def __getitem__(self, key):
        return self.bc[key]

class BoolRatchet():
    """Used for saving test results"""

    # Any call to fail() of add_result with a True value will result
    # in errors being True.

    def __init__(self):
        self.errors = False

    def fail(self):
        """Mark as failure"""
        self.errors = True

    def add_result(self, result):
        """Save result, keep record of failure"""
        if result:
            self.fail()

class WarningsFactory():
    """Class to parse warnings, and save to JSON output file

    Take a list of failures, and output the data in a way that is best
    displayed according to
    https://github.com/jenkinsci/warnings-ng-plugin/blob/master/doc/Documentation.md
    """

    # Error levels supported by the reporting are LOW, NORMAL, HIGH, ERROR.

    def __init__(self,
                 filename,
                 junit=False,
                 class_id=None,
                 post=False,
                 post_error=False,
                 check=None):
        self._fd = open(filename, 'w')
        self.filename = filename
        self.post = post
        self.post_error = post_error
        self.check = check
        self.issues = []
        self._class_id = class_id
        self.pending = []
        self._running = True
        # Save the filename of the object, as __file__ does not
        # work in __del__
        self._file = __file__.lstrip('./')
        self._flush()

        if junit:
            # Insert a test-case and force it to failed.  Save this to file
            # and keep it there, until close() method is called, then remove
            # it and re-save.  This means any crash will result in there
            # being a results file with an error recorded.
            tc = junit_xml.TestCase('Sanity',
                                    classname=self._class_name('core'))
            tc.add_error_info('NLT exited abnormally')
            test_case = junit_xml.TestCase('Startup',
                                           classname=self._class_name('core'))
            self.ts = junit_xml.TestSuite('Node Local Testing',
                                          test_cases=[test_case, tc])
            self._write_test_file()
        else:
            self.ts = None

    def _class_name(self, class_name):
        """Return a formatted ID string for class"""

        if self._class_id:
            return 'NLT.{}.{}'.format(self._class_id, class_name)
        return 'NLT.{}'.format(class_name)

    def __del__(self):
        """Ensure the file is flushed on exit, but if it hasn't already
        been closed then mark an error"""
        if not self._fd:
            return

        entry = {}
        entry['fileName'] = self._file
        # pylint: disable=protected-access
        entry['lineStart'] = sys._getframe().f_lineno
        entry['message'] = 'Tests exited without shutting down properly'
        entry['severity'] = 'ERROR'
        self.issues.append(entry)

        # Do not try and write the junit file here, as that does not work
        # during teardown.
        self.ts = None
        self.close()

    def add_test_case(self, name, failure=None, test_class='core',
                      output=None,
                      duration=None):
        """Add a test case to the results

        class and other metadata will be set automatically,
        if failure is set the test will fail with the message
        provided.  Saves the state to file after each update.
        """
        if not self.ts:
            return

        tc = junit_xml.TestCase(name,
                                classname=self._class_name(test_class),
                                elapsed_sec=duration)
        if failure:
            tc.add_failure_info(failure, output=output)
        self.ts.test_cases.append(tc)

        self._write_test_file()

    def _write_test_file(self):
        """Write test results to file"""

        with open('nlt-junit.xml', 'w') as f:
            junit_xml.TestSuite.to_file(f, [self.ts], prettyprint=True)

    def explain(self, line, log_file, esignal):
        """Log an error, along with the other errors it caused

        Log the line as an error, and reference everything in the pending
        array.
        """
        count = len(self.pending)
        symptoms = set()
        locs = set()
        mtype = 'Fault injection'

        sev = 'LOW'
        if esignal:
            symptoms.add('Process died with signal {}'.format(esignal))
            sev = 'ERROR'
            mtype = 'Fault injection caused crash'
            count += 1

        if count == 0:
            print('Nothing to explain')
            return

        for (sline, smessage) in self.pending:
            locs.add('{}:{}'.format(sline.filename, sline.lineno))
            symptoms.add(smessage)

        preamble = 'Fault injected here caused {} errors,' \
                   ' logfile {}:'.format(count, log_file)

        message = '{} {} {}'.format(preamble,
                                    ' '.join(sorted(symptoms)),
                                    ' '.join(sorted(locs)))
        self.add(line,
                 sev,
                 message,
                 cat='Fault injection location',
                 mtype=mtype)
        self.pending = []

    def add(self, line, sev, message, cat=None, mtype=None):
        """Log an error

        Describe an error and add it to the issues array.
        Add it to the pending array, for later clarification
        """
        entry = {}
        entry['fileName'] = line.filename
        if mtype:
            entry['type'] = mtype
        else:
            entry['type'] = message
        if cat:
            entry['category'] = cat
        entry['lineStart'] = line.lineno
        entry['description'] = message
        entry['message'] = line.get_anon_msg()
        entry['severity'] = sev
        self.issues.append(entry)
        if self.pending and self.pending[0][0].pid != line.pid:
            self.reset_pending()
        self.pending.append((line, message))
        self._flush()
        if self.post or (self.post_error and sev in ('HIGH', 'ERROR')):
            # https://docs.github.com/en/actions/reference/workflow-commands-for-github-actions
            if self.post_error:
                message = line.get_msg()
            print('::warning file={},line={},::{}, {}'.format(line.filename,
                                                              line.lineno,
                                                              self.check,
                                                              message))

    def reset_pending(self):
        """Reset the pending list

        Should be called before iterating on each new file, so errors
        from previous files aren't attributed to new files.
        """
        self.pending = []

    def _flush(self):
        """Write the current list to the json file

        This is done just in case of crash.  This function might get called
        from the __del__ method of DaosServer, so do not use __file__ here
        either.
        """
        self._fd.seek(0)
        self._fd.truncate(0)
        data = {}
        data['issues'] = list(self.issues)
        if self._running:
            # When the test is running insert an error in case of abnormal
            # exit, so that crashes in this code can be identified.
            entry = {}
            entry['fileName'] = self._file
            # pylint: disable=protected-access
            entry['lineStart'] = sys._getframe().f_lineno
            entry['severity'] = 'ERROR'
            entry['message'] = 'Tests are still running'
            data['issues'].append(entry)
        json.dump(data, self._fd, indent=2)
        self._fd.flush()

    def close(self):
        """Save, and close the log file"""
        self._running = False
        self._flush()
        self._fd.close()
        self._fd = None
        print('Closed JSON file {} with {} errors'.format(self.filename,
                                                          len(self.issues)))
        if self.ts:
            # This is a controlled shutdown, so wipe the error saying forced
            # exit.
            self.ts.test_cases[1].errors = []
            self.ts.test_cases[1].error_message = []
            self._write_test_file()

def load_conf(args):
    """Load the build config file"""
    file_self = os.path.dirname(os.path.abspath(__file__))
    json_file = None
    while True:
        new_file = os.path.join(file_self, '.build_vars.json')
        if os.path.exists(new_file):
            json_file = new_file
            break
        file_self = os.path.dirname(file_self)
        if file_self == '/':
            raise Exception('build file not found')
    ofh = open(json_file, 'r')
    conf = json.load(ofh)
    ofh.close()
    return NLTConf(conf, args)

def get_base_env(clean=False):
    """Return the base set of env vars needed for DAOS"""

    if clean:
        env = OrderedDict()
    else:
        env = os.environ.copy()
    env['DD_MASK'] = 'all'
    env['DD_SUBSYS'] = 'all'
    env['D_LOG_MASK'] = 'DEBUG'
    env['D_LOG_SIZE'] = '5g'
    env['FI_UNIVERSE_SIZE'] = '128'
    return env

class DaosPool():
    """Class to store data about daos pools"""
    def __init__(self, server, pool_uuid, label):
        self._server = server
        self.uuid = pool_uuid
        self.label = label

    def id(self):
        """Return the pool ID (label if set; UUID otherwise)"""
        if self.label:
            return self.label
        return self.uuid

    def dfuse_mount_name(self):
        """Return the string to pass to dfuse mount

        This should be a label if set, otherwise just the
        uuid.
        """
        return self.id()

class DaosServer():
    """Manage a DAOS server instance"""

    def __init__(self, conf, test_class=None, valgrind=False):
        self.running = False
        self._file = __file__.lstrip('./')
        self._sp = None
        self.conf = conf
        if test_class:
            self._test_class = 'Server.{}'.format(test_class)
        else:
            self._test_class = None
        self.valgrind = valgrind
        self._agent = None
        self.max_start_time = 120
        self.max_stop_time = 30
        self.stop_sleep_time = 0.5
        self.engines = conf.args.engine_count
        self.control_log = tempfile.NamedTemporaryFile(prefix='dnt_control_',
                                                       suffix='.log',
                                                       dir=conf.tmp_dir,
                                                       delete=False)
        self.agent_log = tempfile.NamedTemporaryFile(prefix='dnt_agent_',
                                                     suffix='.log',
                                                     dir=conf.tmp_dir,
                                                     delete=False)
        self.server_logs = []
        for engine in range(self.engines):
            prefix = 'dnt_server_{}_'.format(engine)
            lf = tempfile.NamedTemporaryFile(prefix=prefix,
                                             suffix='.log',
                                             dir=conf.tmp_dir,
                                             delete=False)
            self.server_logs.append(lf)
        self.__process_name = 'daos_engine'
        if self.valgrind:
            self.__process_name = 'memcheck-amd64-'

        socket_dir = '/tmp/dnt_sockets'
        if not os.path.exists(socket_dir):
            os.mkdir(socket_dir)

        self.agent_dir = tempfile.mkdtemp(prefix='dnt_agent_')

        self._yaml_file = None
        self._io_server_dir = None
        self.test_pool = None

    def __del__(self):
        if self._agent:
            self._stop_agent()
        try:
            if self.running:
                self.stop(None)
        except NLTestTimeout:
            print('Ignoring timeout on stop')
        server_file = os.path.join(self.agent_dir, '.daos_server.active.yml')
        if os.path.exists(server_file):
            os.unlink(server_file)
        for log in self.server_logs:
            if os.path.exists(log.name):
                log_test(self.conf, log.name)
        try:
            os.rmdir(self.agent_dir)
        except OSError as error:
            print(os.listdir(self.agent_dir))
            raise error

    def _add_test_case(self, op, failure=None, duration=None):
        """Add a test case to the server instance

        Simply wrapper to automatically add the class
        """
        if not self._test_class:
            return

        self.conf.wf.add_test_case(op,
                                   failure=failure,
                                   duration=duration,
                                   test_class=self._test_class)

    # pylint: disable=no-self-use
    def _check_timing(self, op, start, max_time):
        elapsed = time.time() - start
        if elapsed > max_time:
            res = '{} failed after {:.2f}s (max {:.2f}s)'.format(op, elapsed,
                                                                 max_time)
            self._add_test_case(op, duration=elapsed, failure=res)
            raise NLTestTimeout(res)

    def _check_system_state(self, desired_states):
        """Check the system state for against list

        Return true if all members are in a state specified by the
        desired_states.
        """
        if not isinstance(desired_states, list):
            desired_states = [desired_states]

        rc = self.run_dmg(['system', 'query', '--json'])
        if rc.returncode != 0:
            return False
        data = json.loads(rc.stdout.decode('utf-8'))
        if data['error'] or data['status'] != 0:
            return False
        members = data['response']['members']
        if members is None:
            return False
        if len(members) != self.engines:
            return False

        for member in members:
            if member['state'] not in desired_states:
                return False
        return True

    def start(self):
        """Start a DAOS server"""

        server_env = get_base_env(clean=True)

        plain_env = os.environ.copy()

        if self.valgrind:
            valgrind_args = ['--fair-sched=yes',
                             '--gen-suppressions=all',
                             '--xml=yes',
                             '--xml-file=dnt_server.%p.memcheck.xml',
                             '--num-callers=20',
                             '--leak-check=full']
            suppression_file = os.path.join('src',
                                            'cart',
                                            'utils',
                                            'memcheck-cart.supp')
            if not os.path.exists(suppression_file):
                suppression_file = os.path.join(self.conf['PREFIX'],
                                                'etc',
                                                'memcheck-cart.supp')

            valgrind_args.append('--suppressions={}'.format(
                os.path.realpath(suppression_file)))

            self._io_server_dir = tempfile.TemporaryDirectory(prefix='dnt_io_')

            fd = open(os.path.join(self._io_server_dir.name,
                                   'daos_engine'), 'w')
            fd.write('#!/bin/sh\n')
            fd.write('export PATH={}:$PATH\n'.format(
                os.path.join(self.conf['PREFIX'], 'bin')))
            fd.write('exec valgrind {} daos_engine "$@"\n'.format(
                ' '.join(valgrind_args)))
            fd.close()

            os.chmod(os.path.join(self._io_server_dir.name, 'daos_engine'),
                     stat.S_IXUSR | stat.S_IRUSR)

            plain_env['PATH'] = '{}:{}'.format(self._io_server_dir.name,
                                               plain_env['PATH'])
            self.max_start_time = 300
            self.max_stop_time = 300
            self.stop_sleep_time = 10

        daos_server = os.path.join(self.conf['PREFIX'], 'bin', 'daos_server')

        self_dir = os.path.dirname(os.path.abspath(__file__))

        # Create a server yaml file.  To do this open and copy the
        # nlt_server.yaml file in the current directory, but overwrite
        # the server log file with a temporary file so that multiple
        # server runs do not overwrite each other.
        scfd = open(os.path.join(self_dir, 'nlt_server.yaml'), 'r')

        scyaml = yaml.safe_load(scfd)
        if self.conf.args.server_debug:
            scyaml['control_log_mask'] = 'ERROR'
            scyaml['engines'][0]['log_mask'] = self.conf.args.server_debug
        scyaml['control_log_file'] = self.control_log.name

        for (key, value) in server_env.items():
            scyaml['engines'][0]['env_vars'].append('{}={}'.format(key, value))

        ref_engine = copy.deepcopy(scyaml['engines'][0])
        ref_engine['scm_size'] = int(ref_engine['scm_size'] / self.engines)
        scyaml['engines'] = []
        server_port_count = int(server_env['FI_UNIVERSE_SIZE'])
        for idx in range(self.engines):
            engine = copy.deepcopy(ref_engine)
            engine['log_file'] = self.server_logs[idx].name
            engine['first_core'] = ref_engine['targets'] * idx
            engine['fabric_iface_port'] += server_port_count * idx
            engine['scm_mount'] = '{}_{}'.format(ref_engine['scm_mount'], idx)
            scyaml['engines'].append(engine)
        self._yaml_file = tempfile.NamedTemporaryFile(
            prefix='nlt-server-config-',
            suffix='.yaml')

        self._yaml_file.write(yaml.dump(scyaml, encoding='utf-8'))
        self._yaml_file.flush()

        cmd = [daos_server, '--config={}'.format(self._yaml_file.name),
               'start', '-t', '4', '--insecure', '-d', self.agent_dir]

        if self.conf.args.no_root:
            cmd.append('--recreate-superblocks')

        self._sp = subprocess.Popen(cmd, env=plain_env)

        agent_config = os.path.join(self_dir, 'nlt_agent.yaml')

        agent_bin = os.path.join(self.conf['PREFIX'], 'bin', 'daos_agent')

        agent_cmd = [agent_bin,
                     '--config-path', agent_config,
                     '--insecure',
                     '--runtime_dir', self.agent_dir,
                     '--logfile', self.agent_log.name]

        if not self.conf.args.server_debug:
            agent_cmd.append('--debug')

        self._agent = subprocess.Popen(agent_cmd)
        self.conf.agent_dir = self.agent_dir

        # Configure the storage.  DAOS wants to mount /mnt/daos itself if not
        # already mounted, so let it do that.
        # This code supports three modes of operation:
        # /mnt/daos is not mounted.  It will be mounted and formatted.
        # /mnt/daos exists and has data in.  It will be used as is.
        # /mnt/daos is mounted but empty.  It will be used-as is.
        # In this last case the --no-root option must be used.
        start = time.time()

        cmd = ['storage', 'format', '--json']
        while True:
            try:
                self._sp.wait(timeout=0.5)
                res = 'daos server died waiting for start'
                self._add_test_case('format', failure=res)
                raise Exception(res)
            except subprocess.TimeoutExpired:
                pass
            rc = self.run_dmg(cmd)

            data = json.loads(rc.stdout.decode('utf-8'))
            print('cmd: {} data: {}'.format(cmd, data))

            if data['error'] is None:
                break

            if 'running system' in data['error']:
                break

            self._check_timing('format', start, self.max_start_time)
        duration = time.time() - start
        self._add_test_case('format', duration=duration)
        print('Format completion in {:.2f} seconds'.format(duration))
        self.running = True

        # Now wait until the system is up, basically the format to happen.
        while True:
            time.sleep(0.5)
            if self._check_system_state(['ready', 'joined']):
                break
            self._check_timing("start", start, self.max_start_time)
        duration = time.time() - start
        self._add_test_case('start', duration=duration)
        print('Server started in {:.2f} seconds'.format(duration))
        self.fetch_pools()

    def _stop_agent(self):
        self._agent.send_signal(signal.SIGINT)
        ret = self._agent.wait(timeout=5)
        print('rc from agent is {}'.format(ret))
        self._agent = None

    def stop(self, wf):
        """Stop a previously started DAOS server"""
        if self._agent:
            self._stop_agent()

        if not self._sp:
            return 0

        # Check the correct number of processes are still running at this
        # point, in case anything has crashed.  daos_server does not
        # propagate errors, so check this here.
        parent_pid = self._sp.pid
        procs = []
        for proc_id in os.listdir('/proc/'):
            if proc_id == 'self':
                continue
            status_file = '/proc/{}/status'.format(proc_id)
            if not os.path.exists(status_file):
                continue
            fd = open(status_file, 'r')
            for line in fd.readlines():
                try:
                    key, v = line.split(':', maxsplit=2)
                except ValueError:
                    continue
                value = v.strip()
                if key == 'Name' and value != self.__process_name:
                    break
                if key != 'PPid':
                    continue
                if int(value) == parent_pid:
                    procs.append(proc_id)
                    break

        if len(procs) != self.engines:
            # Mark this as a warning, but not a failure.  This is currently
            # expected when running with pre-existing data because the server
            # is calling exec.  Do not mark as a test failure for the same
            # reason.
            entry = {}
            entry['fileName'] = self._file
            # pylint: disable=protected-access
            entry['lineStart'] = sys._getframe().f_lineno
            entry['severity'] = 'NORMAL'
            message = 'Incorrect number of engines running ({} vs {})'\
                      .format(len(procs), self.engines)
            entry['message'] = message
            self.conf.wf.issues.append(entry)

        rc = self.run_dmg(['system', 'stop'])
        if rc.returncode != 0:
            print(rc)
            entry = {}
            entry['fileName'] = self._file
            # pylint: disable=protected-access
            entry['lineStart'] = sys._getframe().f_lineno
            entry['severity'] = 'ERROR'
            msg = 'dmg system stop failed with {}'.format(rc.returncode)
            entry['message'] = msg
            self.conf.wf.issues.append(entry)
        if not self.valgrind:
            assert rc.returncode == 0

        start = time.time()
        while True:
            time.sleep(self.stop_sleep_time)
            if self._check_system_state(['stopped', 'errored']):
                break
            self._check_timing("stop", start, self.max_stop_time)

        duration = time.time() - start
        self._add_test_case('stop', duration=duration)
        print('Server stopped in {:.2f} seconds'.format(duration))

        self._sp.send_signal(signal.SIGTERM)
        ret = self._sp.wait(timeout=5)
        print('rc from server is {}'.format(ret))

        compress_file(self.agent_log.name)
        compress_file(self.control_log.name)

        for log in self.server_logs:
            log_test(self.conf, log.name, leak_wf=wf)
        self.running = False
        return ret

    def run_dmg(self, cmd):
        """Run the specified dmg command"""

        exe_cmd = [os.path.join(self.conf['PREFIX'], 'bin', 'dmg')]
        exe_cmd.append('--insecure')
        exe_cmd.extend(cmd)

        print('running {}'.format(exe_cmd))
        return subprocess.run(exe_cmd,
                              stdout=subprocess.PIPE,
                              stderr=subprocess.PIPE,
                              check=False)

    def run_dmg_json(self, cmd):
        """Run the specified dmg command in json mode

        return data as json, or raise exception on failure
        """

        cmd.append('--json')
        rc = self.run_dmg(cmd)
        print(rc)
        assert rc.returncode == 0
        assert rc.stderr == b''
        data = json.loads(rc.stdout.decode('utf-8'))
        assert not data['error']
        assert data['status'] == 0
        assert data['response']['status'] == 0
        return data

    def fetch_pools(self):
        """Query the server and return a list of pool objects"""
        data = self.run_dmg_json(['pool', 'list'])

        # This should exist but might be 'None' so check for that rather than
        # iterating.
        pools = []
        if not data['response']['pools']:
            return pools
        for pool in data['response']['pools']:
            pobj = DaosPool(self,
                            pool['uuid'],
                            pool.get('label', None))
            pools.append(pobj)
            if pobj.label == 'NLT':
                self.test_pool = pobj
        return pools

    def _make_pool(self):
        """Create a DAOS pool"""

        size = 1024*2

        rc = self.run_dmg(['pool',
                           'create',
                           '--label',
                           'NLT',
                           '--scm-size',
                           '{}M'.format(size)])
        print(rc)
        assert rc.returncode == 0
        self.fetch_pools()

    def get_test_pool(self):
        """Return a pool uuid to be used for testing

        Create a pool as required"""

        if self.test_pool is None:
            self._make_pool()

        return self.test_pool.uuid

def il_cmd(dfuse, cmd, check_read=True, check_write=True):
    """Run a command under the interception library

    Do not run valgrind here, not because it's not useful
    but the options needed are different.  Valgrind handles
    linking differently so some memory is wrongly lost that
    would be freed in the _fini() function, and a lot of
    commands do not free all memory anyway.
    """
    my_env = get_base_env()
    prefix = 'dnt_dfuse_il_{}_'.format(get_inc_id())
    log_file = tempfile.NamedTemporaryFile(prefix=prefix,
                                           suffix='.log',
                                           delete=False)
    my_env['D_LOG_FILE'] = log_file.name
    my_env['LD_PRELOAD'] = os.path.join(dfuse.conf['PREFIX'],
                                        'lib64', 'libioil.so')
    my_env['DAOS_AGENT_DRPC_DIR'] = dfuse._daos.agent_dir
    ret = subprocess.run(cmd, env=my_env, check=False)
    print('Logged il to {}'.format(log_file.name))
    print(ret)

    try:
        log_test(dfuse.conf,
                 log_file.name,
                 check_read=check_read,
                 check_write=check_write)
        assert ret.returncode == 0
    except NLTestNoFunction as error:
        print("ERROR: command '{}' did not log via {}".format(' '.join(cmd),
                                                              error.function))
        ret.returncode = 1

    return ret

class ValgrindHelper():

    """Class for running valgrind commands

    This helps setup the command line required, and
    performs log modification after the fact to assist
    Jenkins in locating the source code.
    """

    def __init__(self, conf, logid=None):

        # Set this to False to disable valgrind, which will run faster.
        self.conf = conf
        self.use_valgrind = True
        self.full_check = True
        self._xml_file = None
        self._logid = logid

        self.src_dir = '{}/'.format(os.path.realpath(
            os.path.dirname(os.path.dirname(os.path.abspath(__file__)))))

    def get_cmd_prefix(self):
        """Return the command line prefix"""

        if not self.use_valgrind:
            return []

        if not self._logid:
            self._logid = get_inc_id()

        self._xml_file = 'dnt.{}.memcheck'.format(self._logid)

        cmd = ['valgrind', '--fair-sched=yes']

        if self.full_check:
            cmd.extend(['--leak-check=full', '--show-leak-kinds=all'])
        else:
            cmd.append('--leak-check=no')

        cmd.append('--gen-suppressions=all')

        src_suppression_file = os.path.join('src',
                                            'cart',
                                            'utils',
                                            'memcheck-cart.supp')
        if os.path.exists(src_suppression_file):
            cmd.append('--suppressions={}'.format(src_suppression_file))
        else:
            cmd.append('--suppressions={}'.format(
                os.path.join(self.conf['PREFIX'],
                             'etc',
                             'memcheck-cart.supp')))

        cmd.append('--error-exitcode=42')

        cmd.extend(['--xml=yes',
                    '--xml-file={}'.format(self._xml_file)])
        return cmd

    def convert_xml(self):
        """Modify the xml file"""

        if not self.use_valgrind:
            return
        fd = open(self._xml_file, 'r')
        ofd = open('{}.xml'.format(self._xml_file), 'w')
        for line in fd:
            if self.src_dir in line:
                ofd.write(line.replace(self.src_dir, ''))
            else:
                ofd.write(line)
        os.unlink(self._xml_file)

class DFuse():
    """Manage a dfuse instance"""

    instance_num = 0

    def __init__(self,
                 daos,
                 conf,
                 pool=None,
                 container=None,
                 mount_path=None,
                 uns_path=None,
                 caching=True):
        if mount_path:
            self.dir = mount_path
        else:
            self.dir = os.path.join(conf.dfuse_parent_dir, 'dfuse_mount')
        self.pool = pool
        self.uns_path = uns_path
        self.valgrind_file = None
        self.container = container
        self.conf = conf
        # Detect the number of cores and do something sensible, if there are
        # more than 32 on the node then use 12, otherwise use the whole node.
        num_cores = len(os.sched_getaffinity(0))
        if num_cores > 32:
            self.cores = 12
        else:
            self.cores = None
        self._daos = daos
        self.caching = caching
        self.use_valgrind = True
        self._sp = None

        self.log_file = None

        self.valgrind = None
        if not os.path.exists(self.dir):
            os.mkdir(self.dir)

    def start(self, v_hint=None, single_threaded=False):
        """Start a dfuse instance"""
        dfuse_bin = os.path.join(self.conf['PREFIX'], 'bin', 'dfuse')

        pre_inode = os.stat(self.dir).st_ino

        my_env = get_base_env()

        if self.conf.args.dfuse_debug:
            my_env['D_LOG_MASK'] = self.conf.args.dfuse_debug

        if v_hint is None:
            v_hint = get_inc_id()

        prefix = 'dnt_dfuse_{}_'.format(v_hint)
        log_file = tempfile.NamedTemporaryFile(prefix=prefix,
                                               suffix='.log',
                                               delete=False)
        self.log_file = log_file.name

        my_env['D_LOG_FILE'] = self.log_file
        my_env['DAOS_AGENT_DRPC_DIR'] = self._daos.agent_dir
        if self.conf.args.dtx == 'yes':
            my_env['DFS_USE_DTX'] = '1'

        self.valgrind = ValgrindHelper(self.conf, v_hint)
        if self.conf.args.memcheck == 'no':
            self.valgrind.use_valgrind = False

        if not self.use_valgrind:
            self.valgrind.use_valgrind = False

        if self.cores:
            cmd = ['numactl', '--physcpubind', '0-{}'.format(self.cores - 1)]
        else:
            cmd = []

        cmd.extend(self.valgrind.get_cmd_prefix())

        cmd.extend([dfuse_bin,
                    '--mountpoint',
                    self.dir,
                    '--foreground'])

        if single_threaded:
            cmd.append('--singlethread')

        if not self.caching:
            cmd.append('--disable-caching')

        if self.uns_path:
            cmd.extend(['--path', self.uns_path])

        if self.pool:
            cmd.extend(['--pool', self.pool])
        if self.container:
            cmd.extend(['--container', self.container])
        print('Running {}'.format(' '.join(cmd)))
        self._sp = subprocess.Popen(cmd, env=my_env)
        print('Started dfuse at {}'.format(self.dir))
        print('Log file is {}'.format(self.log_file))

        total_time = 0
        while os.stat(self.dir).st_ino == pre_inode:
            print('Dfuse not started, waiting...')
            try:
                ret = self._sp.wait(timeout=1)
                print('dfuse command exited with {}'.format(ret))
                self._sp = None
                if os.path.exists(self.log_file):
                    log_test(self.conf, self.log_file)
                os.rmdir(self.dir)
                raise Exception('dfuse died waiting for start')
            except subprocess.TimeoutExpired:
                pass
            total_time += 1
            if total_time > 60:
                raise Exception('Timeout starting dfuse')

    def _close_files(self):
        work_done = False
        for fname in os.listdir('/proc/self/fd'):
            try:
                tfile = os.readlink(os.path.join('/proc/self/fd', fname))
            except FileNotFoundError:
                continue
            if tfile.startswith(self.dir):
                print('closing file {}'.format(tfile))
                os.close(int(fname))
                work_done = True
        return work_done

    def __del__(self):
        if self._sp:
            self.stop()

    def stop(self):
        """Stop a previously started dfuse instance"""

        fatal_errors = False
        if not self._sp:
            return fatal_errors

        print('Stopping fuse')
        ret = umount(self.dir)
        if ret:
            umount(self.dir, bg=True)
            self._close_files()
            time.sleep(2)
            umount(self.dir)

        run_log_test = True
        try:
            ret = self._sp.wait(timeout=20)
            print('rc from dfuse {}'.format(ret))
            if ret != 0:
                fatal_errors = True
        except subprocess.TimeoutExpired:
            print('Timeout stopping dfuse')
            self._sp.send_signal(signal.SIGTERM)
            fatal_errors = True
            run_log_test = False
        self._sp = None
        if run_log_test:
            log_test(self.conf, self.log_file)

        # Finally, modify the valgrind xml file to remove the
        # prefix to the src dir.
        self.valgrind.convert_xml()
        os.rmdir(self.dir)
        return fatal_errors

    def wait_for_exit(self):
        """Wait for dfuse to exit"""
        ret = self._sp.wait()
        print('rc from dfuse {}'.format(ret))
        self._sp = None
        log_test(self.conf, self.log_file)

        # Finally, modify the valgrind xml file to remove the
        # prefix to the src dir.
        self.valgrind.convert_xml()

def assert_file_size_fd(fd, size):
    """Verify the file size is as expected"""
    my_stat = os.fstat(fd)
    print('Checking file size is {} {}'.format(size, my_stat.st_size))
    assert my_stat.st_size == size

def assert_file_size(ofd, size):
    """Verify the file size is as expected"""
    assert_file_size_fd(ofd.fileno(), size)

def import_daos(server, conf):
    """Return a handle to the pydaos module"""

    if sys.version_info.major < 3:
        pydir = 'python{}.{}'.format(sys.version_info.major,
                                     sys.version_info.minor)
    else:
        pydir = 'python{}'.format(sys.version_info.major)

    sys.path.append(os.path.join(conf['PREFIX'],
                                 'lib64',
                                 pydir,
                                 'site-packages'))

    os.environ['DD_MASK'] = 'all'
    os.environ['DD_SUBSYS'] = 'all'
    os.environ['D_LOG_MASK'] = 'DEBUG'
    os.environ['FI_UNIVERSE_SIZE'] = '128'
    os.environ['DAOS_AGENT_DRPC_DIR'] = server.agent_dir

    daos = __import__('pydaos')
    return daos

def run_daos_cmd(conf,
                 cmd,
                 show_stdout=False,
                 valgrind=True,
                 use_json=False):
    """Run a DAOS command

    Run a command, returning what subprocess.run() would.

    Enable logging, and valgrind for the command.

    if prefix is set to False do not run a DAOS command, but instead run what's
    provided, however run it under the IL.
    """
    vh = ValgrindHelper(conf)

    if conf.args.memcheck == 'no':
        valgrind = False

    if not valgrind:
        vh.use_valgrind = False

    exec_cmd = vh.get_cmd_prefix()
    exec_cmd.append(os.path.join(conf['PREFIX'], 'bin', 'daos'))
    if use_json:
        exec_cmd.append('--json')
    exec_cmd.extend(cmd)

    cmd_env = get_base_env()

    prefix = 'dnt_cmd_{}_'.format(get_inc_id())
    log_file = tempfile.NamedTemporaryFile(prefix=prefix,
                                           suffix='.log',
                                           dir=conf.tmp_dir,
                                           delete=False)

    cmd_env['D_LOG_FILE'] = log_file.name
    cmd_env['DAOS_AGENT_DRPC_DIR'] = conf.agent_dir

    rc = subprocess.run(exec_cmd,
                        stdout=subprocess.PIPE,
                        stderr=subprocess.PIPE,
                        env=cmd_env,
                        check=False)

    if rc.stderr != b'':
        print('Stderr from command')
        print(rc.stderr.decode('utf-8').strip())

    if show_stdout and rc.stdout != b'':
        print(rc.stdout.decode('utf-8').strip())

    show_memleaks = True

    # A negative return code means the process exited with a signal so do not
    # check for memory leaks in this case as it adds noise, right when it's
    # least wanted.
    if rc.returncode < 0:
        show_memleaks = False

    rc.fi_loc = log_test(conf,
                         log_file.name,
                         show_memleaks=show_memleaks)
    vh.convert_xml()
    # If there are valgrind errors here then mark them for later reporting but
    # do not abort.  This allows a full-test run to report all valgrind issues
    # in a single test run.
    if vh.use_valgrind and rc.returncode == 42:
        print("Valgrind errors detected")
        print(rc)
        conf.valgrind_errors = True
        rc.returncode = 0
    if use_json:
        rc.json = json.loads(rc.stdout.decode('utf-8'))
    return rc

def _create_cont(conf, pool, cont=None, posix=False, label=None, path=None, valgrind=False):
    """Helper function for create_cont"""

    cmd = ['container',
           'create',
           pool]

    if label:
        cmd.extend(['--properties',
                    'label:{}'.format(label)])
    if posix:
        cmd.extend(['--type', 'POSIX'])

    if path:
        cmd.extend(['--path', path])

    if cont:
        cmd.extend(['--cont', cont])

    rc = run_daos_cmd(conf, cmd, use_json=True, valgrind=valgrind)
    print('rc is {}'.format(rc))
    print(rc.json)
    return rc

def create_cont(conf, pool, cont=None, posix=False, label=None, path=None, valgrind=False):
    """Create a container and return the uuid"""

    rc = _create_cont(conf, pool, cont, posix, label, path, valgrind)

    if rc.returncode == 1 and rc.json['error'] == 'DER_EXIST(-1004): Entity already exists':
        destroy_container(conf, pool, label)
        rc = _create_cont(conf, pool, cont, posix, label, path, valgrind)

    assert rc.returncode == 0, "rc {} != 0".format(rc.returncode)
    return rc.json['response']['container_uuid']

def destroy_container(conf, pool, container, valgrind=True):
    """Destroy a container"""
    cmd = ['container', 'destroy', pool, container]
    rc = run_daos_cmd(conf, cmd, valgrind=valgrind)
    print('rc is {}'.format(rc))
    assert rc.returncode == 0, "rc {} != 0".format(rc.returncode)
    return rc.stdout.decode('utf-8').strip()

def check_dfs_tool_output(output, oclass, csize):
    """verify daos fs tool output"""
    line = output.splitlines()
    dfs_attr = line[0].split()[-1]
    if oclass is not None:
        if dfs_attr != oclass:
            return False
    dfs_attr = line[1].split()[-1]
    if csize is not None:
        if dfs_attr != csize:
            return False
    return True

def needs_dfuse(method):
    """Decorator function for starting dfuse under posix_tests class

    Runs every test twice, once with caching enabled, and once with
    caching disabled.
    """
    @functools.wraps(method)
    def _helper(self):
        if self.call_index == 0:
            caching=True
            self.needs_more = True
            self.test_name = '{}_with_caching'.format(method.__name__)
        else:
            caching=False

        self.dfuse = DFuse(self.server,
                           self.conf,
                           caching=caching,
                           pool=self.pool.dfuse_mount_name(),
                           container=self.container_label)
        self.dfuse.start(v_hint=self.test_name)
        rc = method(self)
        if self.dfuse.stop():
            self.fatal_errors = True
        return rc

    return _helper

def needs_dfuse_single(method):
    """Decorator function for starting dfuse single threaded
    under posix_tests class"""
    @functools.wraps(method)
    def _helper(self):
        self.dfuse = DFuse(self.server,
                           self.conf,
                           caching=True,
                           pool=self.pool.dfuse_mount_name(),
                           container=self.container)
        self.dfuse.start(v_hint=method.__name__, single_threaded=True)
        rc = method(self)
        if self.dfuse.stop():
            self.fatal_errors = True
        return rc
    return _helper

def needs_dfuse_with_cache(method):
    """Decorator function for starting dfuse under posix_tests class"""
    @functools.wraps(method)
    def _helper(self):
        self.dfuse = DFuse(self.server,
                           self.conf,
                           caching=True,
                           pool=self.pool.dfuse_mount_name(),
                           container=self.container)
        self.dfuse.start(v_hint=method.__name__)
        rc = method(self)
        if self.dfuse.stop():
            self.fatal_errors = True
        return rc
    return _helper

class posix_tests():
    """Class for adding standalone unit tests"""

    def __init__(self, server, conf, pool=None):
        self.server = server
        self.conf = conf
        self.pool = pool
        self.container = None
        self.container_label = None
        self.dfuse = None
        self.fatal_errors = False

        # Ability to invoke each method multiple times, call_index is set to
        # 0 for each test method, if the method requires invoking a second time
        # (for example to re-run with caching) then it should set needs_more
        # to true, and it will be invoked with a greater value for call_index
        # self.test_name will be set automatically, but can be modified by
        # constructors, see @needs_dfuse for where this is used.
        self.call_index = 0
        self.needs_more = False
        self.test_name = ''

    # pylint: disable=no-self-use
    def fail(self):
        """Mark a test method as failed"""
        raise NLTestFail

    def test_cache(self):
        """Test with caching enabled"""

        container = create_cont(self.conf, self.pool.id(), posix=True, label='Cache')
        run_daos_cmd(self.conf,
                     ['container', 'query',
                      self.pool.id(), container],
                     show_stdout=True)

        run_daos_cmd(self.conf,
                     ['container', 'set-attr',
                      self.pool.id(), container,
                      '--attr', 'dfuse-attr-time', '--value', '2'],
                     show_stdout=True)

        run_daos_cmd(self.conf,
                     ['container', 'set-attr',
                      self.pool.id(), container,
                      '--attr', 'dfuse-dentry-time', '--value', '100s'],
                     show_stdout=True)

        run_daos_cmd(self.conf,
                     ['container', 'set-attr',
                      self.pool.id(), container,
                      '--attr', 'dfuse-dentry-time-dir', '--value', '100s'],
                     show_stdout=True)

        run_daos_cmd(self.conf,
                     ['container', 'set-attr',
                      self.pool.id(), container,
                      '--attr', 'dfuse-ndentry-time', '--value', '100s'],
                     show_stdout=True)

        run_daos_cmd(self.conf,
                     ['container', 'list-attrs',
                      self.pool.id(), container],
                     show_stdout=True)

        dfuse = DFuse(self.server,
                      self.conf,
                      pool=self.pool.uuid,
                      container=container)
        dfuse.start()

        print(os.listdir(dfuse.dir))

        if dfuse.stop():
            self.fatal_errors = True

        destroy_container(self.conf, self.pool.id(), container)

    def test_two_mounts(self):
        """Create two mounts, and check that a file created in one
        can be read from the other"""

        dfuse0 = DFuse(self.server,
                       self.conf,
                       caching=True,
                       pool=self.pool.uuid,
                       container=self.container)
        dfuse0.start(v_hint='two_0')

        dfuse1 = DFuse(self.server,
                       self.conf,
                       caching=True,
                       mount_path=os.path.join(self.conf.dfuse_parent_dir,
                                               'dfuse_mount_1'),
                       pool=self.pool.uuid,
                       container=self.container)
        dfuse1.start(v_hint='two_1')

        file0 = os.path.join(dfuse0.dir, 'file')
        fd = open(file0, 'w')
        fd.write('test')
        fd.close()

        file1 = os.path.join(dfuse1.dir, 'file')
        fd = open(file1, 'r')
        data = fd.read()
        fd.close()
        print(data)
        assert data == 'test'

        fd = open(file0, 'w')
        fd.write('test')
        fd.close()

        if dfuse0.stop():
            self.fatal_errors = True
        if dfuse1.stop():
            self.fatal_errors = True

    @needs_dfuse
    def test_readdir_25(self):
        """Test reading a directory with 25 entries"""
        self.readdir_test(25, test_all=True)

    # Works, but is very slow so needs to be run without debugging.
    #@needs_dfuse
    #def test_readdir_300(self):
    #    self.readdir_test(300, test_all=False)

    def readdir_test(self, count, test_all=False):
        """Run a rudimentary readdir test"""

        wide_dir = tempfile.mkdtemp(dir=self.dfuse.dir)
        if count == 0:
            files = os.listdir(wide_dir)
            assert len(files) == 0
            return
        start = time.time()
        for idx in range(count):
            fd = open(os.path.join(wide_dir, str(idx)), 'w')
            fd.close()
            if test_all:
                files = os.listdir(wide_dir)
                assert len(files) == idx + 1
        duration = time.time() - start
        rate = count / duration
        print('Created {} files in {:.1f} seconds rate {:.1f}'.format(count,
                                                                      duration,
                                                                      rate))
        print('Listing dir contents')
        start = time.time()
        files = os.listdir(wide_dir)
        duration = time.time() - start
        rate = count / duration
        print('Listed {} files in {:.1f} seconds rate {:.1f}'.format(count,
                                                                     duration,
                                                                     rate))
        print(files)
        print(len(files))
        assert len(files) == count

    @needs_dfuse_single
    def test_single_threaded(self):
        """Test single-threaded mode"""
        self.readdir_test(10)

    @needs_dfuse
    def test_open_replaced(self):
        """Test that fstat works on file clobbered by rename"""
        fname = os.path.join(self.dfuse.dir, 'unlinked')
        newfile = os.path.join(self.dfuse.dir, 'unlinked2')
        ofd = open(fname, 'w')
        nfd = open(newfile, 'w')
        nfd.write('hello')
        nfd.close()
        print(os.fstat(ofd.fileno()))
        os.rename(newfile, fname)
        # This should fail, because the file has been deleted.
        try:
            print(os.fstat(ofd.fileno()))
            self.fail()
        except FileNotFoundError:
            print('Failed to fstat() replaced file')
        ofd.close()

    @needs_dfuse
    def test_open_rename(self):
        """Check that fstat() on renamed files works as expected"""
        fname = os.path.join(self.dfuse.dir, 'unlinked')
        newfile = os.path.join(self.dfuse.dir, 'unlinked2')
        ofd = open(fname, 'w')
        pre = os.fstat(ofd.fileno())
        print(pre)
        os.rename(fname, newfile)
        try:
            post = os.fstat(ofd.fileno())
            print(post)
            self.fail()
        except FileNotFoundError:
            print('Failed to fstat() renamed file')
        os.stat(newfile)
        post = os.fstat(ofd.fileno())
        print(post)
        assert pre.st_ino == post.st_ino
        ofd.close()

    @needs_dfuse
    def test_open_unlinked(self):
        """Test that fstat works on unlinked file"""
        fname = os.path.join(self.dfuse.dir, 'unlinked')
        ofd = open(fname, 'w')
        print(os.fstat(ofd.fileno()))
        os.unlink(fname)
        try:
            print(os.fstat(ofd.fileno()))
            self.fail()
        except FileNotFoundError:
            print('Failed to fstat() unlinked file')
        # With wb caching enabled the kernel will do a setattr to set the times
        # on close, so with caching enabled catch that and ignore it.
        if self.dfuse.caching:
            try:
                ofd.close()
            except FileNotFoundError:
                pass
        else:
            ofd.close()

    @needs_dfuse
    def test_symlink_broken(self):
        """Check that broken symlinks work"""

        src_link = os.path.join(self.dfuse.dir, 'source')

        os.symlink('target', src_link)
        entry = os.listdir(self.dfuse.dir)
        print(entry)
        assert len(entry) == 1
        assert entry[0] == 'source'
        os.lstat(src_link)

        try:
            os.stat(src_link)
            assert False
        except FileNotFoundError:
            pass

    @needs_dfuse
    def test_symlink_rel(self):
        """Check that relative symlinks work"""

        src_link = os.path.join(self.dfuse.dir, 'source')

        os.symlink('../target', src_link)
        entry = os.listdir(self.dfuse.dir)
        print(entry)
        assert len(entry) == 1
        assert entry[0] == 'source'
        os.lstat(src_link)

        try:
            os.stat(src_link)
            assert False
        except FileNotFoundError:
            pass

    @needs_dfuse
    def test_xattr(self):
        """Perform basic tests with extended attributes"""

        new_file = os.path.join(self.dfuse.dir, 'attr_file')
        fd = open(new_file, 'w')

        xattr.set(fd, 'user.mine', 'init_value')
        # This should fail as a security test.
        try:
            xattr.set(fd, 'user.dfuse.ids', b'other_value')
            assert False
        except PermissionError:
            pass

        try:
            xattr.set(fd, 'user.dfuse', b'other_value')
            assert False
        except PermissionError:
            pass

        xattr.set(fd, 'user.Xfuse.ids', b'other_value')
        for (key, value) in xattr.get_all(fd):
            print('xattr is {}:{}'.format(key, value))
        fd.close()

    @needs_dfuse
    def test_chmod(self):
        """Test that chmod works on file"""
        fname = os.path.join(self.dfuse.dir, 'testfile')
        ofd = open(fname, 'w')
        ofd.close()

        modes = [stat.S_IRUSR | stat.S_IWUSR | stat.S_IXUSR,
                 stat.S_IRUSR]

        for mode in modes:
            os.chmod(fname, mode)
            attr = os.stat(fname)
            assert stat.S_IMODE(attr.st_mode) == mode

    @needs_dfuse
    def test_fchmod_replaced(self):
        """Test that fchmod works on file clobbered by rename"""
        fname = os.path.join(self.dfuse.dir, 'unlinked')
        newfile = os.path.join(self.dfuse.dir, 'unlinked2')
        e_mode = stat.S_IRUSR | stat.S_IWUSR | stat.S_IXUSR
        ofd = open(fname, 'w')
        nfd = open(newfile, 'w')
        nfd.write('hello')
        nfd.close()
        print(os.stat(fname))
        print(os.stat(newfile))
        os.chmod(fname, stat.S_IRUSR | stat.S_IWUSR)
        os.chmod(newfile, e_mode)
        print(os.stat(fname))
        print(os.stat(newfile))
        os.rename(newfile, fname)
        # This should fail, because the file has been deleted.
        try:
            os.fchmod(ofd.fileno(), stat.S_IRUSR)
            print(os.fstat(ofd.fileno()))
            self.fail()
        except FileNotFoundError:
            print('Failed to fchmod() replaced file')
        ofd.close()
        nf = os.stat(fname)
        assert stat.S_IMODE(nf.st_mode) == e_mode

    @needs_dfuse
    def test_uns_create(self):
        """Simple test to create a container using a path in dfuse"""
        path = os.path.join(self.dfuse.dir, 'mycont')
        create_cont(self.conf, pool=self.pool.uuid, path=path, posix=True)
        stbuf = os.stat(path)
        print(stbuf)
        assert stbuf.st_ino < 100
        print(os.listdir(path))

    def test_with_path(self):
        """Test that dfuse starts with path option."""

        tmp_dir = tempfile.mkdtemp()

        cont_path = os.path.join(tmp_dir, 'my-cont')
        create_cont(self.conf, self.pool.uuid, posix=True, path=cont_path)

        dfuse = DFuse(self.server,
                      self.conf,
                      caching=True,
                      uns_path=cont_path)
        dfuse.start(v_hint='with_path')

        # Simply write a file.  This will fail if dfuse isn't backed via
        # a container.
        file = os.path.join(dfuse.dir, 'file')
        fd = open(file, 'w')
        fd.write('test')
        fd.close()

        if dfuse.stop():
            self.fatal_errors = True

    def test_uns_basic(self):
        """Create a UNS entry point and access it via both EP and path"""

        pool = self.pool.uuid
        container = self.container
        server = self.server
        conf = self.conf

        # Start dfuse on the container.
        dfuse = DFuse(server, conf, pool=pool, container=container,
                      caching=False)
        dfuse.start('uns-0')

        # Create a new container within it using UNS
        uns_path = os.path.join(dfuse.dir, 'ep0')
        uns_container = str(uuid.uuid4())
        print('Inserting entry point')
        create_cont(conf,
                    pool=pool,
                    cont=uns_container,
                    path=uns_path,
                    posix=True)
        print(os.stat(uns_path))
        print(os.listdir(dfuse.dir))

        # Verify that it exists.
        run_container_query(conf, uns_path)

        # Make a directory in the new container itself, and query that.
        child_path = os.path.join(uns_path, 'child')
        os.mkdir(child_path)
        run_container_query(conf, child_path)
        if dfuse.stop():
            self.fatal_errors = True

        print('Trying UNS')
        dfuse = DFuse(server, conf, caching=False)
        dfuse.start('uns-1')

        # List the root container.
        print(os.listdir(os.path.join(dfuse.dir, pool, container)))

        # Now create a UNS link from the 2nd container to a 3rd one.
        uns_path = os.path.join(dfuse.dir, pool, container, 'ep0', 'ep')
        second_path = os.path.join(dfuse.dir, pool, uns_container)

        uns_container = str(uuid.uuid4())

        # Make a link within the new container.
        print('Inserting entry point')
        create_cont(conf,
                    pool=pool,
                    cont=uns_container,
                    path=uns_path,
                    posix=True)

        # List the root container again.
        print(os.listdir(os.path.join(dfuse.dir, pool, container)))

        # List the 2nd container.
        files = os.listdir(second_path)
        print(files)
        # List the target container through UNS.
        print(os.listdir(uns_path))
        direct_stat = os.stat(os.path.join(second_path, 'ep'))
        uns_stat = os.stat(uns_path)
        print(direct_stat)
        print(uns_stat)
        assert uns_stat.st_ino == direct_stat.st_ino

        third_path = os.path.join(dfuse.dir, pool, uns_container)
        third_stat = os.stat(third_path)
        print(third_stat)
        assert third_stat.st_ino == direct_stat.st_ino

        if dfuse.stop():
            self.fatal_errors = True
        print('Trying UNS with previous cont')
        dfuse = DFuse(server, conf, caching=False)
        dfuse.start('uns-3')

        files = os.listdir(second_path)
        print(files)
        print(os.listdir(uns_path))

        direct_stat = os.stat(os.path.join(second_path, 'ep'))
        uns_stat = os.stat(uns_path)
        print(direct_stat)
        print(uns_stat)
        assert uns_stat.st_ino == direct_stat.st_ino
        if dfuse.stop():
            self.fatal_errors = True

    def test_dfuse_dio_off(self):
        """Test for dfuse with no caching options, but
        direct-io disabled"""

        run_daos_cmd(self.conf,
                     ['container', 'set-attr',
                      self.pool.id(), self.container,
                      '--attr', 'dfuse-direct-io-disable', '--value', 'on'],
                     show_stdout=True)
        dfuse = DFuse(self.server,
                      self.conf,
                      caching=True,
                      pool=self.pool.uuid,
                      container=self.container)

        dfuse.start(v_hint='dio_off')

        print(os.listdir(dfuse.dir))

        fname = os.path.join(dfuse.dir, 'test_file3')
        ofd = open(fname, 'w')
        ofd.write('hello')
        ofd.close()

        if dfuse.stop():
            self.fatal_errors = True

    @needs_dfuse
    def test_daos_fs_tool(self):
        """Create a UNS entry point"""

        dfuse = self.dfuse
        pool = self.pool.uuid
        conf = self.conf

        # Create a new container within it using UNS
        uns_path = os.path.join(dfuse.dir, 'ep1')
        uns_container = str(uuid.uuid4())
        print('Inserting entry point')
        create_cont(conf,
                    pool=pool,
                    cont=uns_container,
                    path=uns_path,
                    posix=True)

        print(os.stat(uns_path))
        print(os.listdir(dfuse.dir))

        # Verify that it exists.
        run_container_query(conf, uns_path)

        # Make a directory in the new container itself, and query that.
        dir1 = os.path.join(uns_path, 'd1')
        os.mkdir(dir1)
        run_container_query(conf, dir1)

        # Create a file in dir1
        file1 = os.path.join(dir1, 'f1')
        ofd = open(file1, 'w')
        ofd.close()

        # Run a command to get attr of new dir and file
        cmd = ['fs', 'get-attr', '--path', dir1]
        print('get-attr of d1')
        rc = run_daos_cmd(conf, cmd)
        assert rc.returncode == 0
        print('rc is {}'.format(rc))
        output = rc.stdout.decode('utf-8')
        assert check_dfs_tool_output(output, 'S1', '1048576')

        cmd = ['fs', 'get-attr', '--path', file1]
        print('get-attr of d1/f1')
        rc = run_daos_cmd(conf, cmd)
        assert rc.returncode == 0
        print('rc is {}'.format(rc))
        output = rc.stdout.decode('utf-8')
        # SX is not deterministic, so don't check it here
        assert check_dfs_tool_output(output, None, '1048576')

        # Run a command to change attr of dir1
        cmd = ['fs', 'set-attr', '--path', dir1, '--oclass', 'S2',
               '--chunk-size', '16']
        print('set-attr of d1')
        rc = run_daos_cmd(conf, cmd)
        assert rc.returncode == 0
        print('rc is {}'.format(rc))

        # Run a command to change attr of file1, should fail
        cmd = ['fs', 'set-attr', '--path', file1, '--oclass', 'S2',
               '--chunk-size', '16']
        print('set-attr of f1')
        rc = run_daos_cmd(conf, cmd)
        print('rc is {}'.format(rc))
        assert rc.returncode != 0

        # Run a command to create new file with set-attr
        file2 = os.path.join(dir1, 'f2')
        cmd = ['fs', 'set-attr', '--path', file2, '--oclass', 'S1']
        print('set-attr of f2')
        rc = run_daos_cmd(conf, cmd)
        assert rc.returncode == 0
        print('rc is {}'.format(rc))

        # Run a command to get attr of dir and file2
        cmd = ['fs', 'get-attr', '--path', dir1]
        print('get-attr of d1')
        rc = run_daos_cmd(conf, cmd)
        assert rc.returncode == 0
        print('rc is {}'.format(rc))
        output = rc.stdout.decode('utf-8')
        assert check_dfs_tool_output(output, 'S2', '16')

        cmd = ['fs', 'get-attr', '--path', file2]
        print('get-attr of d1/f2')
        rc = run_daos_cmd(conf, cmd)
        assert rc.returncode == 0
        print('rc is {}'.format(rc))
        output = rc.stdout.decode('utf-8')
        assert check_dfs_tool_output(output, 'S1', '16')

    def test_cont_copy(self):
        """Verify that copying into a container works"""

        # Create a temporary directory, with one file into it and copy it into
        # the container.  Check the returncode only, do not verify the data.
        # tempfile() will remove the directory on completion.
        src_dir = tempfile.TemporaryDirectory(prefix='copy_src_',)
        ofd = open(os.path.join(src_dir.name, 'file'), 'w')
        ofd.write('hello')
        ofd.close()

        cmd = ['filesystem',
               'copy',
               '--src',
               src_dir.name,
               '--dst',
               'daos://{}/{}'.format(self.pool.uuid, self.container)]
        rc = run_daos_cmd(self.conf, cmd)
        print(rc)
        assert rc.returncode == 0

    def test_cont_clone(self):
        """Verify that cloning a container works

        This extends cont_copy, to also clone it afterwards.
        """

        # Create a temporary directory, with one file into it and copy it into
        # the container.  Check the returncode only, do not verify the data.
        # tempfile() will remove the directory on completion.
        src_dir = tempfile.TemporaryDirectory(prefix='copy_src_',)
        ofd = open(os.path.join(src_dir.name, 'file'), 'w')
        ofd.write('hello')
        ofd.close()

        cmd = ['filesystem',
               'copy',
               '--src',
               src_dir.name,
               '--dst',
               'daos://{}/{}'.format(self.pool.uuid, self.container)]
        rc = run_daos_cmd(self.conf, cmd)
        print(rc)
        assert rc.returncode == 0

        # Now create a container uuid and do an object based copy.
        # The daos command will create the target container on demand.
        container = str(uuid.uuid4())
        cmd = ['container',
               'clone',
               '--src',
               'daos://{}/{}'.format(self.pool.uuid, self.container),
               '--dst',
               'daos://{}/{}'.format(self.pool.uuid, container)]
        rc = run_daos_cmd(self.conf, cmd)
        print(rc)
        assert rc.returncode == 0
        destroy_container(self.conf, self.pool.id(), container)

def run_posix_tests(server, conf, test=None):
    """Run one or all posix tests

    Create a new container per test, to ensure that every test is
    isolated from others.
    """

    def _run_test():
        pt.call_index = 0
        while True:
            pt.needs_more = False
            pt.test_name = fn
            start = time.time()
            print('Calling {}'.format(fn))
            try:
                # Do this with valgrind disabled as this code is run often and valgrind has a big
                # performance impact.  There are other tests that run with valgrind enabled so this
                # should not reduce coverage.
                pt.container = create_cont(conf,
                                           pool.id(),
                                           posix=True,
                                           valgrind=False,
                                           label=fn)
                pt.container_label = fn
                rc = obj()
                destroy_container(conf, pool.id(), pt.container_label, valgrind=False)
                pt.container = None
            except Exception as inst:
                trace = ''.join(traceback.format_tb(inst.__traceback__))
                duration = time.time() - start
                conf.wf.add_test_case(pt.test_name,
                                      repr(inst),
                                      output = trace,
                                      test_class='test',
                                      duration = duration)
                raise
            duration = time.time() - start
            print('rc from {} is {}'.format(fn, rc))
            print('Took {:.1f} seconds'.format(duration))
            conf.wf.add_test_case(pt.test_name,
                                  test_class='test',
                                  duration = duration)
            if not pt.needs_more:
                break
            pt.call_index = pt.call_index + 1

    server.get_test_pool()
    pool = server.test_pool

    pt = posix_tests(server, conf, pool=pool)
    if test:
        fn = 'test_{}'.format(test)
        obj = getattr(pt, fn)

        _run_test()
    else:

        for fn in sorted(dir(pt)):
            if not fn.startswith('test'):
                continue
            obj = getattr(pt, fn)
            if not callable(obj):
                continue
            _run_test()

    return pt.fatal_errors

def run_tests(dfuse):
    """Run some tests"""
    path = dfuse.dir

    fname = os.path.join(path, 'test_file3')

    rc = subprocess.run(['dd', 'if=/dev/zero', 'bs=16k', 'count=64', # nosec
                         'of={}'.format(os.path.join(path, 'dd_file'))],
                        check=True)
    print(rc)
    ofd = open(fname, 'w')
    ofd.write('hello')
    print(os.fstat(ofd.fileno()))
    ofd.flush()
    print(os.stat(fname))
    assert_file_size(ofd, 5)
    ofd.truncate(0)
    assert_file_size(ofd, 0)
    ofd.truncate(1024*1024)
    assert_file_size(ofd, 1024*1024)
    ofd.truncate(0)
    ofd.seek(0)
    ofd.write('simple file contents\n')
    ofd.flush()
    assert_file_size(ofd, 21)
    print(os.fstat(ofd.fileno()))
    ofd.close()
    ret = il_cmd(dfuse, ['cat', fname], check_write=False)
    assert ret.returncode == 0
    ofd = os.open(fname, os.O_TRUNC)
    assert_file_size_fd(ofd, 0)
    os.close(ofd)
    symlink_name = os.path.join(path, 'symlink_src')
    symlink_dest = 'missing_dest'
    os.symlink(symlink_dest, symlink_name)
    assert symlink_dest == os.readlink(symlink_name)

    # Note that this doesn't test dfs because fuse will do a
    # lookup to check if the file exists rather than just trying
    # to create it.
    fname = os.path.join(path, 'test_file5')
    fd = os.open(fname, os.O_CREAT | os.O_EXCL)
    os.close(fd)
    try:
        fd = os.open(fname, os.O_CREAT | os.O_EXCL)
        os.close(fd)
        assert False
    except FileExistsError:
        pass
    os.unlink(fname)

    # DAOS-6238
    fname = os.path.join(path, 'test_file4')
    ofd = os.open(fname, os.O_CREAT | os.O_RDONLY | os.O_EXCL)
    assert_file_size_fd(ofd, 0)
    os.close(ofd)
    os.chmod(fname, stat.S_IRUSR)

def stat_and_check(dfuse, pre_stat):
    """Check that dfuse started"""
    post_stat = os.stat(dfuse.dir)
    if pre_stat.st_dev == post_stat.st_dev:
        raise NLTestFail('Device # unchanged')
    if post_stat.st_ino != 1:
        raise NLTestFail('Unexpected inode number')

def check_no_file(dfuse):
    """Check that a non-existent file doesn't exist"""
    try:
        os.stat(os.path.join(dfuse.dir, 'no-file'))
        raise NLTestFail('file exists')
    except FileNotFoundError:
        pass

lp = None
lt = None

def setup_log_test(conf):
    """Setup and import the log tracing code"""

    # Try and pick this up from the src tree if possible.
    file_self = os.path.dirname(os.path.abspath(__file__))
    logparse_dir = os.path.join(file_self,
                                '../src/tests/ftest/cart/util')
    crt_mod_dir = os.path.realpath(logparse_dir)
    if crt_mod_dir not in sys.path:
        sys.path.append(crt_mod_dir)

    # Or back off to the install dir if not.
    logparse_dir = os.path.join(conf['PREFIX'],
                                'lib/daos/TESTING/ftest/cart')
    crt_mod_dir = os.path.realpath(logparse_dir)
    if crt_mod_dir not in sys.path:
        sys.path.append(crt_mod_dir)

    global lp
    global lt

    lp = __import__('cart_logparse')
    lt = __import__('cart_logtest')

    lt.wf = conf.wf

def compress_file(filename):
    """Compress a file using bz2 for space reasons"""
    small = bz2.BZ2Compressor()

    fd = open(filename, 'rb')

    nfd = open('{}.bz2'.format(filename), 'wb')
    lines = fd.read(64*1024)
    while lines:
        new_data = bz2.compress(lines)
        if new_data:
            nfd.write(new_data)
        lines = fd.read(64*1024)
    new_data = small.flush()
    if new_data:
        nfd.write(new_data)

    os.unlink(filename)

# https://stackoverflow.com/questions/1094841/get-human-readable-version-of-file-size
def sizeof_fmt(num, suffix='B'):
    """Return size as a human readable string"""
    for unit in ['', 'Ki', 'Mi', 'Gi', 'Ti', 'Pi', 'Ei', 'Zi']:
        if abs(num) < 1024.0:
            return "%3.1f%s%s" % (num, unit, suffix)
        num /= 1024.0
    return "%.1f%s%s" % (num, 'Yi', suffix)

def log_test(conf,
             filename,
             show_memleaks=True,
             quiet=False,
             skip_fi=False,
             fi_signal=None,
             leak_wf=None,
             check_read=False,
             check_write=False):
    """Run the log checker on filename, logging to stdout"""

    # Check if the log file has wrapped, if it has then log parsing checks do
    # not work correctly.
    if os.path.exists('{}.old'.format(filename)):
        raise Exception('Log file exceeded max size')
    fstat = os.stat(filename)
    if not quiet:
        print('Running log_test on {} {}'.format(filename,
                                                 sizeof_fmt(fstat.st_size)))

    log_iter = lp.LogIter(filename)

    lto = lt.LogTest(log_iter, quiet=quiet)

    lto.hide_fi_calls = skip_fi

    wf_list = [conf.wf]
    if leak_wf:
        wf_list.append(leak_wf)

    try:
        lto.check_log_file(abort_on_warning=True,
                           show_memleaks=show_memleaks,
                           leak_wf=leak_wf)
    except lt.LogCheckError:
        if lto.fi_location:
            for wf in wf_list:
                wf.explain(lto.fi_location,
                           os.path.basename(filename),
                           fi_signal)

    if skip_fi:
        if not show_memleaks:
            for wf in wf_list:
                wf.explain(lto.fi_location,
                           os.path.basename(filename),
                           fi_signal)
        if not lto.fi_triggered:
            compress_file(filename)
            raise NLTestNoFi

    functions = set()

    if check_read or check_write:
        for line in log_iter.new_iter():
            functions.add(line.function)

    if check_read and 'dfuse_read' not in functions:
        raise NLTestNoFunction('dfuse_read')

    if check_write and 'dfuse_write' not in functions:
        raise NLTestNoFunction('dfuse_write')

    compress_file(filename)

    if conf.max_log_size and fstat.st_size > conf.max_log_size:
        raise Exception('Max log size exceeded, {} > {}'\
                        .format(sizeof_fmt(fstat.st_size),
                                sizeof_fmt(conf.max_log_size)))

    return lto.fi_location

def set_server_fi(server):
    """Run the client code to set server params"""

    cmd_env = get_base_env()

    cmd_env['OFI_INTERFACE'] = 'eth0'
    cmd_env['CRT_PHY_ADDR_STR'] = 'ofi+sockets'
    vh = ValgrindHelper(server.conf)

    system_name = 'daos_server'

    exec_cmd = vh.get_cmd_prefix()

    agent_bin = os.path.join(server.conf['PREFIX'], 'bin', 'daos_agent')

    addr_dir = tempfile.TemporaryDirectory(prefix='dnt_addr_',)
    addr_file = os.path.join(addr_dir.name,
                             '{}.attach_info_tmp'.format(system_name))

    agent_cmd = [agent_bin,
                 '-i',
                 '-s',
                 server.agent_dir,
                 'dump-attachinfo',
                 '-o',
                 addr_file]

    rc = subprocess.run(agent_cmd, env=cmd_env, check=True)
    print(rc)

    cmd = ['set_fi_attr',
           '--cfg_path',
           addr_dir.name,
           '--group-name',
           'daos_server',
           '--rank',
           '0',
           '--attr',
           '0,0,0,0,0']

    exec_cmd.append(os.path.join(server.conf['PREFIX'], 'bin', 'cart_ctl'))
    exec_cmd.extend(cmd)

    prefix = 'dnt_crt_ctl_{}_'.format(get_inc_id())
    log_file = tempfile.NamedTemporaryFile(prefix=prefix,
                                           suffix='.log',
                                           delete=False)

    cmd_env['D_LOG_FILE'] = log_file.name
    cmd_env['DAOS_AGENT_DRPC_DIR'] = server.agent_dir

    rc = subprocess.run(exec_cmd,
                        env=cmd_env,
                        stdout=subprocess.PIPE,
                        stderr=subprocess.PIPE,
                        check=False)
    print(rc)
    vh.convert_xml()
    log_test(server.conf, log_file.name)
    assert rc.returncode == 0
    return False # fatal_errors

def create_and_read_via_il(dfuse, path):
    """Create file in dir, write to and read
    through the interception library"""

    fname = os.path.join(path, 'test_file')
    ofd = open(fname, 'w')
    ofd.write('hello ')
    ofd.write('world\n')
    ofd.flush()
    assert_file_size(ofd, 12)
    print(os.fstat(ofd.fileno()))
    ofd.close()
    ret = il_cmd(dfuse, ['cat', fname], check_write=False)
    assert ret.returncode == 0

def run_container_query(conf, path):
    """Query a path to extract container information"""

    cmd = ['container', 'query', '--path', path]

    rc = run_daos_cmd(conf, cmd)

    assert rc.returncode == 0

    print(rc)
    output = rc.stdout.decode('utf-8')
    for line in output.splitlines():
        print(line)

def run_duns_overlay_test(server, conf):
    """Create a DUNS entry point, and then start fuse over it

    Fuse should use the pool/container IDs from the entry point,
    and expose the container.
    """

    pool = server.get_test_pool()

    parent_dir = tempfile.TemporaryDirectory(dir=conf.dfuse_parent_dir,
                                             prefix='dnt_uns_')

    uns_dir = os.path.join(parent_dir.name, 'uns_ep')

    create_cont(conf, pool=pool, path=uns_dir, posix=True)

    dfuse = DFuse(server, conf, mount_path=uns_dir, caching=False)

    dfuse.start(v_hint='uns-overlay')
    # To show the contents.
    # getfattr -d <file>

    # This should work now if the container was correctly found
    create_and_read_via_il(dfuse, uns_dir)

    return dfuse.stop()

def run_dfuse(server, conf):
    """Run several dfuse instances"""

    fatal_errors = BoolRatchet()

    pool = server.get_test_pool()

    dfuse = DFuse(server, conf, caching=False)
    try:
        pre_stat = os.stat(dfuse.dir)
    except OSError:
        umount(dfuse.dir)
        raise
    container = str(uuid.uuid4())
    dfuse.start(v_hint='no_pool')
    print(os.statvfs(dfuse.dir))
    subprocess.run(['df', '-h'], check=True) # nosec
    subprocess.run(['df', '-i', dfuse.dir], check=True) # nosec
    print('Running dfuse with nothing')
    stat_and_check(dfuse, pre_stat)
    check_no_file(dfuse)

    pool_stat = os.stat(os.path.join(dfuse.dir, pool))
    print('stat for {}'.format(pool))
    print(pool_stat)
    cdir = os.path.join(dfuse.dir, pool, container)
    os.mkdir(cdir)
    #create_and_read_via_il(dfuse, cdir)
    fatal_errors.add_result(dfuse.stop())

    container2 = str(uuid.uuid4())
    dfuse = DFuse(server, conf, pool=pool, caching=False)
    pre_stat = os.stat(dfuse.dir)
    dfuse.start(v_hint='pool_only')
    print('Running dfuse with pool only')
    stat_and_check(dfuse, pre_stat)
    check_no_file(dfuse)
    cpath = os.path.join(dfuse.dir, container2)
    os.mkdir(cpath)
    cdir = os.path.join(dfuse.dir, container)
    create_and_read_via_il(dfuse, cdir)

    fatal_errors.add_result(dfuse.stop())

    dfuse = DFuse(server, conf, pool=pool, container=container,
                  caching=False)
    dfuse.cores = 2
    pre_stat = os.stat(dfuse.dir)
    dfuse.start(v_hint='pool_and_cont')
    print('Running fuse with both')

    stat_and_check(dfuse, pre_stat)

    create_and_read_via_il(dfuse, dfuse.dir)

    run_tests(dfuse)

    fatal_errors.add_result(dfuse.stop())

    if fatal_errors.errors:
        print('Errors from dfuse')
    else:
        print('Reached the end, no errors')
    return fatal_errors.errors

def run_il_test(server, conf):
    """Run a basic interception library test"""

    pool = server.get_test_pool()

    # TODO:                       # pylint: disable=W0511
    # Implement a test which copies across two pools.

    dfuse = DFuse(server, conf, caching=False)
    dfuse.start()

    dirs = []

    for _ in range(2):
        # Use a unique ID for each container to avoid DAOS-5109
        container = str(uuid.uuid4())

        d = os.path.join(dfuse.dir, pool, container)
        try:
            print('Making directory {}'.format(d))
            os.mkdir(d)
        except FileExistsError:
            pass
        dirs.append(d)

    # Create a file natively.
    f = os.path.join(dirs[0], 'file')
    fd = open(f, 'w')
    fd.write('Hello')
    fd.close()
    # Copy it across containers.
    ret = il_cmd(dfuse, ['cp', f, dirs[-1]])
    assert ret.returncode == 0

    # Copy it within the container.
    child_dir = os.path.join(dirs[0], 'new_dir')
    os.mkdir(child_dir)
    il_cmd(dfuse, ['cp', f, child_dir])
    assert ret.returncode == 0

    # Copy something into a container
    ret = il_cmd(dfuse, ['cp', '/bin/bash', dirs[-1]], check_read=False)
    assert ret.returncode == 0
    # Read it from within a container
    # TODO:                              # pylint: disable=W0511
    # change this to something else, md5sum uses fread which isn't
    # intercepted.
    ret = il_cmd(dfuse,
                 ['md5sum', os.path.join(dirs[-1], 'bash')],
                 check_read=False, check_write=False)
    assert ret.returncode == 0
    ret = il_cmd(dfuse, ['dd',
                         'if={}'.format(os.path.join(dirs[-1], 'bash')),
                         'of={}'.format(os.path.join(dirs[-1], 'bash_copy')),
                         'iflag=direct',
                         'oflag=direct',
                         'bs=128k'])

    print(ret)
    assert ret.returncode == 0

    for my_dir in dirs:
        create_and_read_via_il(dfuse, my_dir)

    dfuse.stop()

def run_in_fg(server, conf):
    """Run dfuse in the foreground.

    Block until ctrl-c is pressed.
    """

    pool = server.get_test_pool()

    dfuse = DFuse(server, conf, pool=pool)
    dfuse.start()

    container = create_cont(conf, pool, posix=True)

    run_daos_cmd(conf,
                 ['container', 'set-attr',
                  pool, container,
                  '--attr', 'dfuse-direct-io-disable', '--value', 'on'],
                 show_stdout=True)

    t_dir = os.path.join(dfuse.dir, container)

    print('Running at {}'.format(t_dir))
    print('daos container create --type POSIX ' \
          '{} --path {}/uns-link'.format(
              pool, t_dir))
    print('cd {}/uns-link'.format(t_dir))
    print('daos container destroy --path {}/uns-link'.format(t_dir))
    print('daos pool list-containers {}'.format(pool))
    try:
        dfuse.wait_for_exit()
    except KeyboardInterrupt:
        pass
    dfuse = None

def check_readdir_perf(server, conf):
    """ Check and report on readdir performance

    Loop over number of files, measuring the time taken to
    populate a directory, and to read the directory contents,
    measure both files and directories as contents, and
    readdir both with and without stat, restarting dfuse
    between each test to avoid cache effects.

    Continue testing until five minutes have passed, and print
    a table of results.
    """

    headers = ['count', 'create\ndirs', 'create\nfiles']
    headers.extend(['dirs', 'files', 'dirs\nwith stat', 'files\nwith stat'])
    headers.extend(['caching\n1st', 'caching\n2nd'])

    results = []

    def make_dirs(parent, count):
        """Populate the test directory"""
        print('Populating to {}'.format(count))
        dir_dir = os.path.join(parent,
                               'dirs.{}.in'.format(count))
        t_dir = os.path.join(parent,
                             'dirs.{}'.format(count))
        file_dir = os.path.join(parent,
                                'files.{}.in'.format(count))
        t_file = os.path.join(parent,
                              'files.{}'.format(count))

        start_all = time.time()
        if not os.path.exists(t_dir):
            try:
                os.mkdir(dir_dir)
            except FileExistsError:
                pass
            for i in range(count):
                try:
                    os.mkdir(os.path.join(dir_dir, str(i)))
                except FileExistsError:
                    pass
            dir_time = time.time() - start_all
            print('Creating {} dirs took {:.2f}'.format(count,
                                                        dir_time))
            os.rename(dir_dir, t_dir)

        if not os.path.exists(t_file):
            try:
                os.mkdir(file_dir)
            except FileExistsError:
                pass
            start = time.time()
            for i in range(count):
                f = open(os.path.join(file_dir, str(i)), 'w')
                f.close()
            file_time = time.time() - start
            print('Creating {} files took {:.2f}'.format(count,
                                                         file_time))
            os.rename(file_dir, t_file)

        return [dir_time, file_time]

    def print_results():
        """Display the results"""

        print(tabulate.tabulate(results,
                                headers=headers,
                                floatfmt=".2f"))

    pool = server.get_test_pool()

    container = str(uuid.uuid4())

    dfuse = DFuse(server, conf, pool=pool)

    print('Creating container and populating')
    count = 1024
    dfuse.start()
    parent = os.path.join(dfuse.dir, container)
    try:
        os.mkdir(parent)
    except FileExistsError:
        pass
    create_times = make_dirs(parent, count)
    dfuse.stop()

    all_start = time.time()

    while True:

        row = [count]
        row.extend(create_times)
        dfuse = DFuse(server, conf, pool=pool, container=container,
                      caching=False)
        dir_dir = os.path.join(dfuse.dir,
                               'dirs.{}'.format(count))
        file_dir = os.path.join(dfuse.dir,
                                'files.{}'.format(count))
        dfuse.start()
        start = time.time()
        subprocess.run(['/bin/ls', dir_dir], stdout=subprocess.PIPE, check=True)
        elapsed = time.time() - start
        print('processed {} dirs in {:.2f} seconds'.format(count,
                                                           elapsed))
        row.append(elapsed)
        dfuse.stop()
        dfuse = DFuse(server, conf, pool=pool, container=container,
                      caching=False)
        dfuse.start()
        start = time.time()
        subprocess.run(['/bin/ls', file_dir], stdout=subprocess.PIPE,
                       check=True)
        elapsed = time.time() - start
        print('processed {} files in {:.2f} seconds'.format(count,
                                                            elapsed))
        row.append(elapsed)
        dfuse.stop()

        dfuse = DFuse(server, conf, pool=pool, container=container,
                      caching=False)
        dfuse.start()
        start = time.time()
        subprocess.run(['/bin/ls', '-t', dir_dir], stdout=subprocess.PIPE,
                       check=True)
        elapsed = time.time() - start
        print('processed {} dirs in {:.2f} seconds'.format(count,
                                                           elapsed))
        row.append(elapsed)
        dfuse.stop()
        dfuse = DFuse(server, conf, pool=pool, container=container,
                      caching=False)
        dfuse.start()
        start = time.time()
        # Use sort by time here so ls calls stat, if you run ls -l then it will
        # also call getxattr twice which skews the figures.
        subprocess.run(['/bin/ls', '-t', file_dir], stdout=subprocess.PIPE,
                       check=True)
        elapsed = time.time() - start
        print('processed {} files in {:.2f} seconds'.format(count,
                                                            elapsed))
        row.append(elapsed)
        dfuse.stop()

        # Test with caching enabled.  Check the file directory, and do it twice
        # without restarting, to see the effect of populating the cache, and
        # reading from the cache.
        dfuse = DFuse(server,
                      conf,
                      pool=pool,
                      container=container,
                      caching=True)
        dfuse.start()
        start = time.time()
        subprocess.run(['/bin/ls', '-t', file_dir], stdout=subprocess.PIPE,
                       check=True)
        elapsed = time.time() - start
        print('processed {} files in {:.2f} seconds'.format(count,
                                                            elapsed))
        row.append(elapsed)
        start = time.time()
        subprocess.run(['/bin/ls', '-t', file_dir], stdout=subprocess.PIPE,
                       check=True)
        elapsed = time.time() - start
        print('processed {} files in {:.2f} seconds'.format(count,
                                                            elapsed))
        row.append(elapsed)
        results.append(row)

        elapsed = time.time() - all_start
        if elapsed > 5 * 60:
            dfuse.stop()
            break

        print_results()
        count *= 2
        create_times = make_dirs(dfuse.dir, count)
        dfuse.stop()

    run_daos_cmd(conf, ['container',
                        'destroy',
                        pool,
                        container])
    print_results()

def test_pydaos_kv(server, conf):
    """Test the KV interface"""

    pydaos_log_file = tempfile.NamedTemporaryFile(prefix='dnt_pydaos_',
                                                  suffix='.log',
                                                  delete=False)

    os.environ['D_LOG_FILE'] = pydaos_log_file.name
    daos = import_daos(server, conf)

    pool = server.get_test_pool()

    c_uuid = create_cont(conf, pool)

    container = daos.Cont(pool, c_uuid)

    kv = container.get_kv_by_name('my_test_kv', create=True)
    kv['a'] = 'a'
    kv['b'] = 'b'
    kv['list'] = pickle.dumps(list(range(1, 100000)))
    for k in range(1, 100):
        kv[str(k)] = pickle.dumps(list(range(1, 10)))
    print(type(kv))
    print(kv)
    print(kv['a'])

    print("First iteration")
    data = OrderedDict()
    for key in kv:
        print('key is {}, len {}'.format(key, len(kv[key])))
        print(type(kv[key]))
        data[key] = None

    print("Bulk loading")

    data['no-key'] = None

    kv.value_size = 32
    kv.bget(data, value_size=16)
    print("Default get value size %d", kv.value_size)
    print("Second iteration")
    failed = False
    for key in data:
        if data[key]:
            print('key is {}, len {}'.format(key, len(data[key])))
        elif key == 'no-key':
            pass
        else:
            failed = True
            print('Key is None {}'.format(key))

    if failed:
        print("That's not good")

    kv = None
    print('Closing container and opening new one')
    kv = container.get_kv_by_name('my_test_kv')
    kv = None
    container = None
    daos._cleanup()
    log_test(conf, pydaos_log_file.name)

# Fault injection testing.
#
# This runs two different commands under fault injection, although it allows
# for more to be added.  The command is defined, then run in a loop with
# different locations (loc) enabled, essentially failing each call to
# D_ALLOC() in turn.  This iterates for all memory allocations in the command
# which is around 1300 each command so this takes a while.
#
# In order to improve response times the different locations are run in
# parallel, although the results are processed in order.
#
# Each location is checked for memory leaks according to the log file
# (D_ALLOC/D_FREE not matching), that it didn't crash and some checks are run
# on stdout/stderr as well.
#
# If a particular loc caused the command to exit with a signal then that
# location is re-run at the end under valgrind to get better diagnostics.
#

class AllocFailTestRun():
    """Class to run a fault injection command with a single fault"""

    def __init__(self, aft, cmd, env, loc):

        # The subprocess handle
        self._sp = None
        # The valgrind handle
        self.vh = None
        # The return from subprocess.poll
        self.ret = None

        self.cmd = cmd
        self.env = env
        self.aft = aft
        self._fi_file = None
        self.returncode = None
        self.stdout = None
        self.stderr = None
        self.fi_loc = None
        self.fault_injected = None
        self.loc = loc

        prefix = 'dnt_fi_check_{}_'.format(get_inc_id())
        self.log_file = tempfile.NamedTemporaryFile(prefix=prefix,
                                                    suffix='.log',
                                                    delete=False).name
        self.env['D_LOG_FILE'] = self.log_file

    def __str__(self):
        res = "Fault injection test of '{}'\n".format(' '.join(self.cmd))
        res += 'Fault injection location {}\n'.format(self.loc)
        if self.vh:
            res += 'Valgrind enabled for this test'
        if self.returncode is None:
            res += 'Process not completed'
        else:
            res += 'Returncode was {}'.format(self.returncode)
        return res

    def start(self):
        """Start the command"""
        fc = {}
        if self.loc:
            fc['fault_config'] = [{'id': 0,
                                   'probability_x': 1,
                                   'probability_y': 1,
                                   'interval': self.loc,
                                   'max_faults': 1}]

            self._fi_file = tempfile.NamedTemporaryFile(prefix='fi_',
                                                        suffix='.yaml')

            self._fi_file.write(yaml.dump(fc, encoding='utf=8'))
            self._fi_file.flush()

            self.env['D_FI_CONFIG'] = self._fi_file.name

        if self.vh:
            exec_cmd = self.vh.get_cmd_prefix()
            exec_cmd.extend(self.cmd)
        else:
            exec_cmd = self.cmd

        self._sp = subprocess.Popen(exec_cmd,
                                    env=self.env,
                                    stdin=subprocess.PIPE,
                                    stdout=subprocess.PIPE,
                                    stderr=subprocess.PIPE)

    def has_finished(self):
        """Check if the command has completed"""
        if self.returncode is not None:
            return True

        rc = self._sp.poll()
        if rc is None:
            return False
        self._post(rc)
        return True

    def wait(self):
        """Wait for the command to complete"""
        if self.returncode is not None:
            return

        self._post(self._sp.wait())

    def _post(self, rc):
        """Helper function, called once after command is complete.

        This is where all the checks are performed.
        """

        self.returncode = rc
        self.stdout = self._sp.stdout.read()
        self.stderr = self._sp.stderr.read()

        if self.stderr != b'':
            print('Stderr from command')
            print(self.stderr.decode('utf-8').strip())

        show_memleaks = True

        fi_signal = None
        # A negative return code means the process exited with a signal so do
        # not check for memory leaks in this case as it adds noise, right when
        # it's least wanted.
        if rc < 0:
            show_memleaks = False
            fi_signal = -rc

        try:
            self.fi_loc = log_test(self.aft.conf,
                                   self.log_file,
                                   show_memleaks=show_memleaks,
                                   quiet=True,
                                   skip_fi=True,
                                   leak_wf=self.aft.wf,
                                   fi_signal=fi_signal)
            self.fault_injected = True
        except NLTestNoFi:
            # If a fault wasn't injected then check output is as expected.
            # It's not possible to log these as warnings, because there is
            # no src line to log them against, so simply assert.
            assert self.returncode == 0

            if self.aft.check_post_stdout:
                assert self.stderr == b''
                if self.aft.expected_stdout is not None:
                    assert self.stdout == self.aft.expected_stdout
            self.fault_injected = False
        if self.vh:
            self.vh.convert_xml()
        if not self.fault_injected:
            return
        if not self.aft.check_stderr:
            return

        if self.returncode == 0:
            if self.stdout != self.aft.expected_stdout:
                self.aft.wf.add(self.fi_loc,
                                'NORMAL',
                                "Incorrect stdout '{}'".format(self.stdout),
                                mtype='Out of memory caused zero exit '
                                'code with incorrect output')

        stderr = self.stderr.decode('utf-8').rstrip()
        if not stderr.endswith("(-1009): Out of memory") and \
           'error parsing command line arguments' not in stderr and \
           self.stdout != self.aft.expected_stdout:
            if self.stdout != b'':
                print(self.aft.expected_stdout)
                print()
                print(self.stdout)
                print()
            self.aft.wf.add(self.fi_loc,
                            'NORMAL',
                            "Incorrect stderr '{}'".format(stderr),
                            mtype='Out of memory not reported '
                            'correctly via stderr')

class AllocFailTest():
    """Class to describe fault injection command"""

    def __init__(self, conf, cmd):
        self.conf = conf
        self.cmd = cmd
        self.prefix = True
        # Check stderr from commands where faults were injected.
        self.check_stderr = False
        # Check stdout/error from commands where faults were not injected
        self.check_post_stdout = True
        self.expected_stdout = None
        self.use_il = False
        self.wf = conf.wf

    def launch(self):
        """Run all tests for this command"""

        def _prep(self):
            rc = self._run_cmd(None)
            rc.wait()
            self.expected_stdout = rc.stdout
            assert not rc.fault_injected

        # Prep what the expected stdout is by running once without faults
        # enabled.
        _prep(self)

        print('Expected stdout is')
        print(self.expected_stdout)

        num_cores = len(os.sched_getaffinity(0))

        if num_cores < 20:
            max_child = 1
        else:
            max_child = int(num_cores / 4 * 3)

        active = []
        fid = 1
        max_count = 0
        finished = False

        # List of fids to re-run under valgrind.
        to_rerun = []

        fatal_errors = False

        while not finished or active:
            if len(active) < max_child and not finished:
                active.append(self._run_cmd(fid))
                fid += 1

                if len(active) > max_count:
                    max_count = len(active)

            # Now complete as many as have finished.
            while active and active[0].has_finished():
                ret = active.pop(0)
                print(ret)
                if ret.returncode < 0:
                    fatal_errors = True
                    to_rerun.append(ret.loc)

                if not ret.fault_injected:
                    print('Fault injection did not trigger, stopping')
                    finished = True

        print('Completed, fid {}'.format(fid))
        print('Max in flight {}'.format(max_count))

        for fid in to_rerun:
            rerun = self._run_cmd(fid, valgrind=True)
            print(rerun)
            rerun.wait()

        return fatal_errors

    def _run_cmd(self,
                 loc,
                 valgrind=False):
        """Run the test with FI enabled
        """

        cmd_env = get_base_env()

        if self.use_il:
            cmd_env['LD_PRELOAD'] = os.path.join(self.conf['PREFIX'],
                                                 'lib64', 'libioil.so')

        cmd_env['DAOS_AGENT_DRPC_DIR'] = self.conf.agent_dir

        aftf = AllocFailTestRun(self, self.cmd, cmd_env, loc)
        if valgrind:
            aftf.vh = ValgrindHelper(self.conf)
            # Turn off leak checking in this case, as we're just interested in
            # why it crashed.
            aftf.vh.full_check = False

        aftf.start()

        return aftf

def test_alloc_fail_copy(server, conf, wf):
    """Run container (filesystem) copy under fault injection.

    TODO: Complete this test and resolve some issues:
    Each copy will be to the same container, so in a lot of them the destination
    will exist.  Two options here are either to run in serial, or create a
    container per iteration, neither of which are ideal.  Another option might
    be to copy from a container to a posix directory, as creating a target
    directory per iteration would be cheap.  If container copy can work with
    subdirs and create them automatically this would be preferred.

    Handle stderr from the command when it runs with no faults.  This is
    currently logging "file exists", see above.

    Remove the container when complete.

    Check output of the command itself.  This probably just needs enabling.
    """

    pool = server.get_test_pool()

    container = create_cont(conf, pool, posix=True)

    src_dir = tempfile.TemporaryDirectory(prefix='copy_src_',)
    ofd = open(os.path.join(src_dir.name, 'file'), 'w')
    ofd.write('hello')
    ofd.close()

    cmd = [os.path.join(conf['PREFIX'], 'bin', 'daos'),
           'filesystem',
           'copy',
           '--src',
           src_dir.name,
           '--dst',
           'daos://{}/{}'.format(pool, container)]

    test_cmd = AllocFailTest(conf, cmd)
    test_cmd.wf = wf
    # TODO: Remove this setting once test is updated to use new container for
    # each iteration.
    test_cmd.check_post_stdout = False

    rc = test_cmd.launch()
    return rc

def test_alloc_fail_cat(server, conf, wf):
    """Run the Interception library with fault injection

    Start dfuse for this test, and do not do output checking on the command
    itself yet.
    """

    pool = server.get_test_pool()

    dfuse = DFuse(server, conf, pool=pool)
    dfuse.use_valgrind = False
    dfuse.start()

    container = str(uuid.uuid4())

    os.mkdir(os.path.join(dfuse.dir, container))
    target_file = os.path.join(dfuse.dir, container, 'test_file')

    fd = open(target_file, 'w')
    fd.write('Hello there')
    fd.close()

    cmd = ['cat', target_file]

    test_cmd = AllocFailTest(conf, cmd)
    test_cmd.use_il = True
    test_cmd.wf = wf

    rc = test_cmd.launch()
    dfuse.stop()
    return rc

def test_alloc_fail(server, conf):
    """run 'daos' client binary with fault injection"""

    pool = server.get_test_pool()

    cmd = [os.path.join(conf['PREFIX'], 'bin', 'daos'),
           'pool',
           'list-containers',
           pool]
    test_cmd = AllocFailTest(conf, cmd)

    # Create at least one container, and record what the output should be when
    # the command works.
    container = create_cont(conf, pool)
    test_cmd.check_stderr = True

    rc = test_cmd.launch()
    destroy_container(conf, pool, container)
    return rc

def main():
    """Main entry point"""

    parser = argparse.ArgumentParser(
        description='Run DAOS client on local node')
    parser.add_argument('--server-debug', default=None)
    parser.add_argument('--dfuse-debug', default=None)
    parser.add_argument('--server-valgrind', action='store_true')
    parser.add_argument('--class-name', default=None,
                        help='class name to use for junit')
    parser.add_argument('--memcheck', default='some',
                        choices=['yes', 'no', 'some'])
    parser.add_argument('--no-root', action='store_true')
    parser.add_argument('--max-log-size', default=None)
    parser.add_argument('--engine-count', type=int, default=1,
                        help='Number of daos engines to run')
    parser.add_argument('--dfuse-dir', default='/tmp',
                        help='parent directory for all dfuse mounts')
    parser.add_argument('--perf-check', action='store_true')
    parser.add_argument('--dtx', action='store_true')
    parser.add_argument('--test', help="Use '--test list' for list")
    parser.add_argument('mode', nargs='?')
    args = parser.parse_args()

    if args.mode and args.test:
        print('Cannot use mode and test')
        sys.exit(1)

    if args.test == 'list':
        tests = []
        for fn in dir(posix_tests):
            if fn.startswith('test'):
                tests.append(fn[5:])
        print('Tests are: {}'.format(','.join(sorted(tests))))
        return

    conf = load_conf(args)

    wf = WarningsFactory('nlt-errors.json',
                         post_error=True,
                         check='Log file errors',
                         junit=True,
                         class_id=args.class_name)

    wf_server = WarningsFactory('nlt-server-leaks.json',
                                post=True, check='Server leak checking')
    wf_client = WarningsFactory('nlt-client-leaks.json')

    conf.set_wf(wf)
    conf.set_args(args)
    setup_log_test(conf)

    server = DaosServer(conf, test_class='first')
    server.start()

    fatal_errors = BoolRatchet()
    fi_test = False

    if args.server_valgrind:
        args.mode = 'kv'

    if args.mode == 'launch':
        run_in_fg(server, conf)
    elif args.mode == 'il':
        fatal_errors.add_result(run_il_test(server, conf))
    elif args.mode == 'kv':
        test_pydaos_kv(server, conf)
    elif args.mode == 'overlay':
        fatal_errors.add_result(run_duns_overlay_test(server, conf))
    elif args.mode == 'set-fi':
        fatal_errors.add_result(set_server_fi(server))
    elif args.mode == 'fi':
        fi_test = True
    elif args.mode == 'all':
        fi_test = True
        fatal_errors.add_result(run_posix_tests(server, conf))
        fatal_errors.add_result(run_il_test(server, conf))
        fatal_errors.add_result(run_dfuse(server, conf))
        fatal_errors.add_result(run_duns_overlay_test(server, conf))
        test_pydaos_kv(server, conf)
        fatal_errors.add_result(set_server_fi(server))
    elif args.test == 'all':
        fatal_errors.add_result(run_posix_tests(server, conf))
    elif args.test:
        fatal_errors.add_result(run_posix_tests(server, conf, args.test))
    else:
        fatal_errors.add_result(run_posix_tests(server, conf))
        fatal_errors.add_result(run_il_test(server, conf))
        fatal_errors.add_result(run_dfuse(server, conf))
        fatal_errors.add_result(set_server_fi(server))

    if server.stop(wf_server) != 0:
        fatal_errors.fail()

    if args.mode == 'all':
        server = DaosServer(conf)
        server.start()
        if server.stop(wf_server) != 0:
            fatal_errors.fail()

    # If running all tests then restart the server under valgrind.
    # This is really, really slow so just do list-containers, then
    # exit again.
    if args.server_valgrind:
        server = DaosServer(conf, valgrind=True, test_class='valgrind')
        server.start()
        pools = server.fetch_pools()
        for pool in pools:
<<<<<<< HEAD
            time.sleep(5)
            cmd = ['pool', 'list-containers', '--pool', pool.uuid]
            rc = run_daos_cmd(conf, cmd, valgrind=False)
            print(rc)
            time.sleep(5)
=======
            cmd = ['pool', 'list-containers', pool.id()]
            run_daos_cmd(conf, cmd, valgrind=False)
>>>>>>> 90a50600
        if server.stop(wf_server) != 0:
            fatal_errors.add_result(True)

    # If the perf-check option is given then re-start everything without much
    # debugging enabled and run some microbenchmarks to give numbers for use
    # as a comparison against other builds.
    if args.perf_check or fi_test:
        args.server_debug = 'INFO'
        args.memcheck = 'no'
        args.dfuse_debug = 'WARN'
        server = DaosServer(conf, test_class='no-debug')
        server.start()
        if fi_test:
#            fatal_errors.add_result(test_alloc_fail_copy(server, conf,
#                                                         wf_client))
            fatal_errors.add_result(test_alloc_fail_cat(server,
                                                        conf, wf_client))
            fatal_errors.add_result(test_alloc_fail(server, conf))
        if args.perf_check:
            check_readdir_perf(server, conf)
        if server.stop(wf_server) != 0:
            fatal_errors.fail()

    if fatal_errors.errors:
        wf.add_test_case('Errors', 'Significant errors encountered')
    else:
        wf.add_test_case('Errors')

    if conf.valgrind_errors:
        print("Valgrind errors detected during execution")
        fatal_errors.add_result(True)

    wf.close()
    wf_server.close()
    wf_client.close()
    if fatal_errors.errors:
        print("Significant errors encountered")
        sys.exit(1)

if __name__ == '__main__':
    main()<|MERGE_RESOLUTION|>--- conflicted
+++ resolved
@@ -3283,16 +3283,10 @@
         server.start()
         pools = server.fetch_pools()
         for pool in pools:
-<<<<<<< HEAD
-            time.sleep(5)
-            cmd = ['pool', 'list-containers', '--pool', pool.uuid]
+            cmd = ['pool', 'list-containers', pool.id()]
             rc = run_daos_cmd(conf, cmd, valgrind=False)
             print(rc)
             time.sleep(5)
-=======
-            cmd = ['pool', 'list-containers', pool.id()]
-            run_daos_cmd(conf, cmd, valgrind=False)
->>>>>>> 90a50600
         if server.stop(wf_server) != 0:
             fatal_errors.add_result(True)
 
