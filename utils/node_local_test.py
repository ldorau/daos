--- conflicted
+++ resolved
@@ -754,7 +754,6 @@
                       .format(len(procs), self.engines)
             entry['message'] = message
             self.conf.wf.issues.append(entry)
-
         rc = self.run_dmg(['system', 'stop'])
         if rc.returncode != 0:
             print(rc)
@@ -3569,26 +3568,10 @@
 
     fatal_errors = BoolRatchet()
 
-<<<<<<< HEAD
     if args.server_valgrind:
         args.mode = 'kv'
 
-    if args.mode == 'launch':
-        run_in_fg(server, conf)
-    elif args.mode == 'il':
-        fatal_errors.add_result(run_il_test(server, conf))
-    elif args.mode == 'kv':
-        test_pydaos_kv(server, conf)
-    elif args.mode == 'overlay':
-        fatal_errors.add_result(run_duns_overlay_test(server, conf))
-    elif args.mode == 'set-fi':
-        fatal_errors.add_result(set_server_fi(server))
-    elif args.mode == 'fi':
-        fi_test = True
-    elif args.mode == 'all':
-=======
     if args.mode == 'fi':
->>>>>>> c222a415
         fi_test = True
     else:
         server = DaosServer(conf, test_class='first')
