#!/usr/bin/python
# Copyright (c) 2019-2020 Intel Corporation
#
# Permission is hereby granted, free of charge, to any person obtaining a copy
# of this software and associated documentation files (the "Software"), to deal
# in the Software without restriction, including without limitation the rights
# to use, copy, modify, merge, publish, distribute, sublicense, and/or sell
# copies of the Software, and to permit persons to whom the Software is
# furnished to do so, subject to the following conditions:
#
# The above copyright notice and this permission notice shall be included in
# all copies or substantial portions of the Software.
#
# THE SOFTWARE IS PROVIDED "AS IS", WITHOUT WARRANTY OF ANY KIND, EXPRESS OR
# IMPLIED, INCLUDING BUT NOT LIMITED TO THE WARRANTIES OF MERCHANTABILITY,
# FITNESS FOR A PARTICULAR PURPOSE AND NONINFRINGEMENT. IN NO EVENT SHALL THE
# AUTHORS OR COPYRIGHT HOLDERS BE LIABLE FOR ANY CLAIM, DAMAGES OR OTHER
# LIABILITY, WHETHER IN AN ACTION OF CONTRACT, TORT OR OTHERWISE, ARISING FROM,
# OUT OF OR IN CONNECTION WITH THE SOFTWARE OR THE USE OR OTHER DEALINGS IN THE
# SOFTWARE.
"""Wrapper for Modules so we can load an MPI before builds or tests"""
from __future__ import print_function
import os
import sys
import subprocess
import errno
from subprocess import PIPE, Popen
from distutils.spawn import find_executable

class _env_module(): # pylint: disable=invalid-name
    """Class for utilizing Modules component to load environment modules"""
    env_module_init = None
    _mpi_map = {"mpich":['mpi/mpich-x86_64', 'gnu-mpich'],
                "openmpi":['mpi/openmpi3-x86_64', 'gnu-openmpi',
                           'mpi/openmpi-x86_64']}

    def __init__(self):
        """Load Modules for initializing envirables"""
        # Leap 15's lmod-lua doesn't include the usual module path
        # in it's MODULEPATH, for some unknown reason
        os.environ["MODULEPATH"] = ":".join([os.path.sep +
                                             os.path.join("usr", "share",
                                                          "modules"),
                                             os.path.sep +
                                             os.path.join("etc",
                                                          "modulefiles")] +
                                            os.environ.get("MODULEPATH",
                                                           "").split(":"))
        self._module_load = self._init_mpi_module()

    def _module_func(self, command, *arguments): # pylint: disable=no-self-use
        num_args = len(arguments)
        cmd = ['/usr/share/lmod/lmod/libexec/lmod', 'python', command]
        if num_args == 1:
            cmd += arguments[0].split()
        else:
            cmd += list(arguments)

        try:
            proc = Popen(cmd, stdout=PIPE, stderr=PIPE)
        except OSError as error:
            if error.errno == errno.ENOENT:
                return None, None
        except FileNotFoundError:
            return None, None

        stdout, stderr = proc.communicate()

        if sys.version_info[0] > 2:
            ns = {}
            exec(stdout.decode(), ns) # pylint: disable=exec-used

            return ns['_mlstatus'], stderr.decode()
        else:
            exec(stdout.decode()) # pylint: disable=exec-used

            return _mlstatus, stderr.decode() # pylint: disable=undefined-variable


    def _init_mpi_module(self):
        """init mpi module function"""

        return self._mpi_module

    def _mpi_module(self, mpi):
        """attempt to load the requested module"""
        load = []
        unload = []

        for key, value in self._mpi_map.items():
            if key == mpi:
                load = value
            else:
                unload += value

        for to_load in load:
            if self._module_func('is-loaded', to_load)[0]:
                return True

        for to_unload in unload:
            if self._module_func('is-loaded', to_unload)[0]:
                self._module_func('unload', to_unload)

        for to_load in load:
<<<<<<< HEAD
            self._module_func('purge')
            if self._module_func('load', to_load):
=======
            if self._module_func('is-avail', to_load)[0] and \
               self._module_func('load', to_load)[0]:
>>>>>>> 047eda97
                print("Loaded %s" % to_load)
                return True

        return False

    def _mpi_module_old(self, mpi):
        """attempt to load the requested module"""
        load = []
        for key, value in self._mpi_map.items():
            if key == mpi:
                load = value

        self._module_func('purge')
        for to_load in load:
            self._module_func('load', to_load)
            print("Looking for %s" % to_load)
            if find_executable('mpirun'):
                print("Loaded %s" % to_load)
                return True
        return False

    @staticmethod
    def setup_pkg_config(exe_path):
        """Setup PKG_CONFIG_PATH as not all platforms set it"""
        dirname = os.path.dirname(os.path.dirname(exe_path))
        pkg_path = os.environ.get("PKG_CONFIG_PATH", None)
        pkg_paths = []
        if pkg_path:
            pkg_paths = pkg_path.split(":")
        for path in ["lib", "lib64"]:
            check_path = os.path.join(dirname, path, "pkgconfig")
            if check_path in pkg_paths:
                continue
            if os.path.exists(check_path):
                pkg_paths.append(check_path)
        os.environ["PKG_CONFIG_PATH"] = ":".join(pkg_paths)

    def load_mpi(self, mpi):
        """Invoke the mpi loader"""
        if not self._module_load(mpi):
            print("No %s found\n" % mpi)
            return False
        exe_path = find_executable('mpirun')
        if not exe_path:
            print("No mpirun found in path. Could not configure %s\n" % mpi)
            return False
        self.setup_pkg_config(exe_path)
        return True

    def show_avail(self):
        """list available modules"""
        try:
            if not self._module_func('avail')[0]:
                print("Modules doesn't appear to be installed")
        except subprocess.CalledProcessError:
            print("Could not invoke module avail")

def load_mpi(mpi):
    """global function to load MPI into os.environ"""
    if _env_module.env_module_init is None:
        _env_module.env_module_init = _env_module()
    return _env_module.env_module_init.load_mpi(mpi)

def list_mpis(mpi):
    """global function to return list of MPIs"""
    if _env_module.env_module_init is None:
        _env_module.env_module_init = _env_module()
    return _env_module._mpi_map[mpi]<|MERGE_RESOLUTION|>--- conflicted
+++ resolved
@@ -102,13 +102,8 @@
                 self._module_func('unload', to_unload)
 
         for to_load in load:
-<<<<<<< HEAD
-            self._module_func('purge')
-            if self._module_func('load', to_load):
-=======
             if self._module_func('is-avail', to_load)[0] and \
                self._module_func('load', to_load)[0]:
->>>>>>> 047eda97
                 print("Loaded %s" % to_load)
                 return True
 
