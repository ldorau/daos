# Copyright (C) 2018-2021 Intel Corporation
# All rights reserved.
#
# 'recipe' for Docker to build an image of CentOS 8 based
# environment for building the DAOS project.
#

# Pull base image
FROM centos:8.4.2105
LABEL maintainer="daos@daos.groups.io"

# Intermittent cache-bust.  Used to reduce load on the actual CACHEBUST later.
ARG CB0

# If a local distro repository is supplied, then we should use it
# and disable using the distro repositories that can be mirrored.
# The Docker image starts out with the DISTRO provided GPG keys
# on the disk, but not installed.  These must be installed before
# adding any repo that needs GPG keys but does not provide meta
# data for installing those keys.  Then the epel-release package
# must be installed from the extras repository and the GPG key it
# provides must be installed.
ARG REPO_URL
ARG REPO_DISTRO
RUN if [ -n "$REPO_DISTRO" ]; then                            \
      rpm --import /etc/pki/rpm-gpg/*;                        \
      for repo in centos-8.4-{base,extras,powertools}; do     \
          MY_REPO="${REPO_URL}repository/$repo-x86_64-proxy"; \
          MY_NAME="${MY_REPO#*//}";                           \
          MY_NAME="${MY_NAME//\//_}";                         \
          echo -e "[${MY_NAME}]\n\
name=created from ${MY_REPO}\n\
baseurl=${MY_REPO}\n\
enabled=1\n\
repo_gpgcheck=0\n\
gpgcheck=1\n" >> /etc/yum.repos.d/local-centos-$repo.repo;    \
      done;                                                   \
      dnf -y --disablerepo=baseos,powertools,extras           \
          install dnf-plugins-core dnf-utils;                 \
      dnf -y --quiet config-manager --disable                 \
          baseos powertools extras;                           \
      dnf -y install epel-release;                            \
      rpm --import /etc/pki/rpm-gpg/RPM-GPG-KEY-EPEL-8;       \
      dnf -y --quiet config-manager --disable                 \
          epel epel-modular;                                  \
      for repo in epel-el-8; do                               \
          MY_REPO="${REPO_URL}repository/$repo-x86_64-proxy"; \
          MY_NAME="${MY_REPO#*//}";                           \
          MY_NAME="${MY_NAME//\//_}";                         \
          echo -e "[${MY_NAME}]\n\
name=created from ${MY_REPO}\n\
baseurl=${MY_REPO}\n\
enabled=1\n\
repo_gpgcheck=0\n\
gpgcheck=1\n" >> /etc/yum.repos.d/local-centos-$repo.repo;      \
      done;                                                     \
      sed "s/^mirrorlist_expire=0*/mirrorlist_expire=99999999/" \
          -i /etc/dnf/dnf.conf;                                 \
      dnf -y upgrade epel-release;                              \
    else                                                        \
<<<<<<< HEAD
      dnf -y install epel-release dnf-plugins-core &&           \
      dnf -y config-manager --set-enabled powertools;           \
=======
      dnf -y install dnf-plugins-core &&                        \
      dnf config-manager --assumeyes --set-enabled powertools;  \
      dnf -y install epel-release;                              \
>>>>>>> 289ea4c8
    fi;                                                         \
    dnf config-manager --save --setopt=assumeyes=True &&        \
    dnf config-manager --save --setopt=install_weak_deps=False && \
    dnf clean all

# Currently the appstream REPO can not be part of a repo group
ARG REPO_APPSTREAM
RUN if [ -n "$REPO_APPSTREAM" ]; then                          \
      MY_REPO="${REPO_URL}${REPO_APPSTREAM/8.?/8.4}";          \
      MY_NAME="${MY_REPO#*//}";                                \
      MY_NAME="${MY_NAME//\//_}";                              \
      echo -e "[${MY_NAME}]\n\
name=created from ${MY_REPO}\n\
baseurl=${MY_REPO}\n\
enabled=1\n\
repo_gpgcheck=0\n\
gpgcheck=1\n" >> /etc/yum.repos.d/local-centos-appstream.repo; \
      dnf -y --quiet config-manager --assumeyes --disable      \
          appstream;                                           \
    fi

# If a local DAOS repository is supplied, then we should use it
# This is mainly for quickbuilds
ARG REPO_DAOS
RUN if [ -n "$REPO_DAOS" ]; then                                  \
      REPO_DAOS="repository/daos-stack-el-8-x86_64-stable-local"; \
      MY_REPO="${REPO_URL}${REPO_DAOS}/";                         \
      MY_NAME="${MY_REPO#*//}";                                   \
      MY_NAME="${MY_NAME//\//_}";                                 \
      echo -e "[${MY_NAME}]\n\
name=created from ${MY_REPO}\n\
baseurl=${MY_REPO}\n\
enabled=1\n\
repo_gpgcheck=0\n\
gpgcheck=0\n" >> /etc/yum.repos.d/local-daos-group.repo;          \
    fi

ARG JENKINS_URL
ARG REPOS
RUN for repo in $REPOS; do                                              \
        branch="master";                                                \
        build_number="lastSuccessfulBuild";                             \
        if [[ $repo = *@* ]]; then                                      \
            branch="${repo#*@}";                                        \
            repo="${repo%@*}";                                          \
            if [[ $branch = *:* ]]; then                                \
                build_number="${branch#*:}";                            \
                branch="${branch%:*}";                                  \
            fi;                                                         \
        fi;                                                             \
        echo -e "[$repo:$branch:$build_number]\n\
name=$repo:$branch:$build_number\n\
baseurl=${JENKINS_URL}job/daos-stack/job/$repo/job/$branch/$build_number/artifact/artifacts/centos8/\n\
enabled=1\n\
gpgcheck=False\n" >> /etc/yum.repos.d/$repo:$branch:$build_number.repo; \
    done

# Install OS updates and package.  Include basic tools and daos dependencies
COPY ./utils/scripts/install-centos8.sh /tmp/install.sh
RUN chmod +x /tmp/install.sh
RUN /tmp/install.sh

ARG UID=1000

# Add DAOS users
RUN useradd --uid $UID --user-group --create-home --shell /bin/bash \
            --home /home/daos daos_server
RUN echo "daos_server:daos_server" | chpasswd
RUN useradd --user-group --create-home --shell /bin/bash daos_agent
RUN echo "daos_agent:daos_agent" | chpasswd

# Create directory for DAOS backend storage
RUN mkdir -p /opt/daos /mnt/daos /var/run/daos_server /var/run/daos_agent &&  \
    chown daos_server.daos_server /opt/daos /mnt/daos /var/run/daos_server && \
    chown daos_agent.daos_agent /var/run/daos_agent

# DPDK/SPDK needs pyelftools now
# Longer term, we should upload our RPM build of this to the public packaging
# site and install it by RPM, but for now, we'll just pip install it
USER daos_server:daos_server
RUN python3 -m pip --no-cache-dir --disable-pip-version-check install --user pyelftools
USER root:root

ARG QUICKBUILD=false
ARG QUICKBUILD_DEPS

RUN if $QUICKBUILD; then                                          \
        echo "Installing: $QUICKBUILD_DEPS";                      \
        echo "$QUICKBUILD_DEPS" | sed -e '/^$/d' | tr '\n' '\0' | \
          xargs -0 dnf -y install;                                \
        dnf clean all;                                            \
    fi

ARG BULLSEYE
RUN if [ "x$BULLSEYE" != "x" ]; then                                                                                 \
      curl ${JENKINS_URL}job/daos-stack/job/tools/job/master/lastSuccessfulBuild/artifact/bullseyecoverage-linux.tar \
        --retry 10 --retry-max-time 60 --silent --show-error -o bullseye.tar;                                        \
      mkdir -p bullseye;                                                                                             \
      tar -C bullseye --strip-components=1 -xf bullseye.tar;                                                         \
      pushd bullseye;                                                                                                \
        ./install --quiet --key "${BULLSEYE}" --prefix /opt/BullseyeCoverage;                                        \
      popd;                                                                                                          \
      rm -f bullseye.tar;                                                                                            \
      rm -rf bullseye;                                                                                               \
    fi

# The COPY command has a --chown option but it's not well supported so copy as
# root then run a chown command which is frustrating as the copy can take a few
# seconds.
WORKDIR /home/daos/pre
COPY SConstruct .
COPY site_scons site_scons
COPY utils/build.config utils/
RUN chown -R daos_server.daos_server /home/daos
USER daos_server:daos_server

# Control what to build.  By default Dockerfiles build everything to allow for
# ease-of-use for users, however in CI everything is turned off and then
# selectively enabled.  Turning off any step disables all future steps.
ARG DAOS_DEPS_BUILD=yes
ARG DAOS_KEEP_BUILD=no
ARG DAOS_TARGET_TYPE=release

# Now do an update to ensure software is up to date for the deps build.  If the
# src hasn't changed then this won't do anything, but if it has then we want to
# ensure that latest dependencies are used.
USER root:root
RUN [ "$DAOS_DEPS_BUILD" != "yes" ] || \
    { dnf -y upgrade \
          --exclude=spdk,spdk-devel,dpdk-devel,dpdk,mercury-devel,mercury && \
    dnf clean all; }
USER daos_server:daos_server

ARG DEPS_JOBS=1

RUN [ "$DAOS_DEPS_BUILD" != "yes" ] || \
    { scons-3 --build-deps=yes --jobs $DEPS_JOBS PREFIX=/opt/daos \
      TARGET_TYPE=$DAOS_TARGET_TYPE --deps-only &&                \
    ([ "$DAOS_KEEP_BUILD" != "no" ] || /bin/rm -rf build *.gz); }

# force an upgrade to get any newly built RPMs, but only if CACHEBUST is set.
USER root:root
ARG CACHEBUST
RUN [ -z "$CACHEBUST" ] || \
    { dnf upgrade --exclude=spdk,spdk-devel,dpdk-devel,dpdk,mercury-devel,mercury && \
    dnf clean all; }
USER daos_server:daos_server

# Set a label.  This is useful for searching for DAOS images, but is also used
# in github-actions to prune elements of the dockerfile below this point.
LABEL DAOS=true

WORKDIR /home/daos/daos/
COPY VERSION LICENSE ftest.sh SConstruct ./
COPY site_scons site_scons
COPY utils utils
COPY src src
USER root:root
RUN chown -R daos_server.daos_server /home/daos/daos/
USER daos_server:daos_server

# select compiler to use
ARG COMPILER=gcc
ARG JOBS=$DEPS_JOBS
ARG DAOS_BUILD_TYPE=$DAOS_TARGET_TYPE
ARG DAOS_BUILD=$DAOS_DEPS_BUILD

# Build DAOS
RUN [ "$DAOS_BUILD" != "yes" ] || \
    { scons-3 --jobs $JOBS install PREFIX=/opt/daos COMPILER=$COMPILER \
      BUILD_TYPE=$DAOS_BUILD_TYPE TARGET_TYPE=$DAOS_TARGET_TYPE &&     \
    /bin/rm -rf build && go clean -cache && \
    cp -r utils/config/examples /opt/daos; }

# Set environment variables
ENV PATH=/opt/daos/bin:$PATH
ENV FI_SOCKETS_MAX_CONN_RETRY=1

# Build java and hadoop bindings
WORKDIR /home/daos/daos/src/client/java
# Set maven repo mirror
RUN mkdir -p /home/daos/.m2
RUN echo -e "<settings>\n\
        <mirrors>\n\
                <mirror>\n\
                        <id>google-maven-central</id>\n\
                        <name>GCS Maven Central mirror</name>\n\
                        <url>https://maven-central.storage-download.googleapis.com/maven2/</url>\n\
                        <mirrorOf>central</mirrorOf>\n\
                </mirror>\n\
        </mirrors>\n\
</settings>" > /home/daos/.m2/settings.xml

ARG DAOS_JAVA_BUILD=$DAOS_BUILD

RUN [ "$DAOS_JAVA_BUILD" != "yes" ] || \
    mvn clean install -T 1C -DskipITs -Dgpg.skip -Ddaos.install.path=/opt/daos
WORKDIR /home/daos

ARG DAOS_KEEP_SRC=no
# Remove local copy
RUN [ $"DAOS_KEEP_SRC" != "no" ] || rm -rf /home/daos/*<|MERGE_RESOLUTION|>--- conflicted
+++ resolved
@@ -58,14 +58,9 @@
           -i /etc/dnf/dnf.conf;                                 \
       dnf -y upgrade epel-release;                              \
     else                                                        \
-<<<<<<< HEAD
-      dnf -y install epel-release dnf-plugins-core &&           \
-      dnf -y config-manager --set-enabled powertools;           \
-=======
       dnf -y install dnf-plugins-core &&                        \
       dnf config-manager --assumeyes --set-enabled powertools;  \
       dnf -y install epel-release;                              \
->>>>>>> 289ea4c8
     fi;                                                         \
     dnf config-manager --save --setopt=assumeyes=True &&        \
     dnf config-manager --save --setopt=install_weak_deps=False && \
