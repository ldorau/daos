## DAOS server configuration file.
#
## Location of this configuration file is determined by first checking for the
## path specified through the -o option of the daos_server command line.
## Otherwise, /etc/daos/daos_server.yml is used.
#
#
## Name associated with the DAOS system.
## Immutable after running "dmg storage format".
#
## NOTE: Changing the DAOS system name is not supported yet.
##       It must not be changed from the default "daos_server".
#
## default: daos_server
#name: daos_server
#
#
## Access points
## Immutable after running "dmg storage format".
#
## To operate, DAOS will need a quorum of access point nodes to be available.
## Must have the same value for all agents and servers in a system.
## Hosts can be specified with or without port. The default port that is set
## up in port: will be used if a port is not specified here.
#
## default: hostname of this node
#access_points: ['hostname1']
#
#
## Default control plane port
#
## Port number to bind daos_server to. This will also be used when connecting
## to access points, unless a port is specified in access_points:
#
## default: 10001
#port: 10001
#
#
## Transport credentials specifying certificates to secure communications
#
#transport_config:
#  # In order to disable transport security, uncomment and set allow_insecure
#  # to true. Not recommended for production configurations.
#  allow_insecure: false
#
#  # Location where daos_server will look for Client certificates
#  client_cert_dir: /etc/daos/certs/clients
#  # Custom CA Root certificate for generated certs
#  ca_cert: /etc/daos/certs/daosCA.crt
#  # Server certificate for use in TLS handshakes
#  cert: /etc/daos/certs/server.crt
#  # Key portion of Server Certificate
#  key: /etc/daos/certs/server.key
#
#
## Fault domain path
## Immutable after running "dmg storage format".
#
## default: /hostname for a local configuration w/o fault domain
#fault_path: /vcdu0/rack1/hostname
#
#
## Fault domain callback
## Immutable after running "dmg storage format".
#
## Path to executable which will return fault domain string.
#
#fault_cb: ./.daos/fd_callback
#
#
## Network provider
#
## Force a specific libfabric provider to be used by all the engines.
## The default provider depends on the interfaces that will be auto-detected:
##  ofi+verbs for Infiniband/RoCE and
##  ofi+tcp for non-RDMA-capable Ethernet.
#
#provider: ofi+verbs
#
#
## CART: Whether to enable share address in the network stack
## (also known as scalable endpoint)
## parameters shared with client.
#
#crt_ctx_share_addr: 0
#
#
## CART: global RPC timeout
## parameters shared with client.
#
#crt_timeout: 30
#
#
## CART: Disable SRX
## parameters shared with client. set it to true if network card
## does not support shared receive context, eg intel E810-C.
#
#disable_srx: false
#
## Core Dump Filter
## Optional filter to control which mappings are written to the core
## dump in the event of a crash. See the following URL for more detail:
## https://man7.org/linux/man-pages/man5/core.5.html
#
#core_dump_filter: 0x13
#
## NVMe SSD inclusion list
## Immutable after running "dmg storage format".
#
## Only use NVMe controllers with specific PCI addresses.
## Colons replaced by dots in PCI identifiers.
## default: Use all the NVMe SSDs that don't have active mount points.
#
#bdev_include: ["0000:81:00.1","0000:81:00.2","0000:81:00.3"]
#
#
## NVMe SSD exclusion list
## Immutable after running "dmg storage format".
#
## Only use NVMe controllers with specific PCI addresses.
## Excludes drives listed in bdev_include and forces auto-detection to
## skip those drives.
## Colons replaced by dots in PCI identifiers.
## default: Use all the NVMe SSDs that don't have active mount points.
#
#bdev_exclude: ["0000:81:00.1"]
#
#
## Disable VFIO Driver
#
## In some circumstances it may be preferable to force SPDK to use the UIO
## driver for NVMe device access even though an IOMMU is available.
## NOTE: Use of the UIO driver requires that daos_server must run as root.
#
## default: false
#disable_vfio: true
#
#
## Enable VMD Usage
#
## The use of Intel Volume Management Devices can be optionally enabled.
## VMD needs to be available and configured in the system BIOS before use.
#
## default: false
#enable_vmd: true
#
#
## Enable NVMe SSD Hotplug
#
## When hotplug is enabled, io engine will periodically check device hot
## plug/remove event, and setup/teardown the device automatically.
#
## default: false
#enable_hotplug: true
#
#
## Use Hyperthreads
#
## When Hyperthreading is enabled and supported on the system, this parameter
## defines whether the DAOS service should try to take advantage of
## hyperthreading to scheduling different task on each hardware thread.
## Not supported yet.
#
## default: false
#hyperthreads: true
#
#
## Use the given directory for creating unix domain sockets
#
## DAOS Agent and DAOS Server both use unix domain sockets for communication
## with other system components. This setting is the base location to place
## the sockets in.
#
## NOTE: Do not change this when running under systemd control. If it needs to
##       be changed, then make sure that it matches the RuntimeDirectory setting
##       in /usr/lib/systemd/system/daos_server.service
#
## default: /var/run/daos_server
#
#socket_dir: ./.daos/daos_server
#
#
## Number of hugepages to allocate for DMA buffer memory
#
## Specifies the number (not size) of hugepages to allocate for use by NVMe
## through SPDK. Note that each target requires 1 GiB of hugepage space.
## In DAOS version 2.2 and newer, nr_hugepages specifies the total across all
## engines on a host. It needs to represent the total amount of hugepages memory
## required for all targets across all engines on a host, divided by the system
## hugepage size. If not set here, it will be automatically calculated based on
## the number of targets (using the default system hugepage size).
#
## Example: (2 engines * (16 targets/engine * 1GiB)) / 2MiB hugepage size = 16834
#
## Hugepages are mandatory with NVME SSDs configured and optional without.
## To disabled the use of hugepages when no NVMe SSDs are configured, set
## nr_hugepages to -1.
#
##nr_hugepages: -1
#
#
<<<<<<< HEAD
## Number of network endpoints per secondary provider
#
## Specifies the number of secondary network endpoints each engine will create
## for each additional fabric provider after the first. This only applies when
## running in multi-provider mode.
#
## default: 1
#
#secondary_provider_endpoints: [2]
#
#
## Force specific debug mask for daos_server (control plane).
## By default, just use the default debug mask used by daos_server.
## Mask specifies minimum level of message significance to pass to logger.
## Currently supported values are DEBUG and ERROR.
=======
## Set specific debug mask for daos_server (control plane).
## The mask specifies minimum level of message significance to pass to logger.
## Currently supported values are DISABLED, ERROR, INFO and DEBUG.
>>>>>>> 91170c58
#
## default: INFO
#control_log_mask: ERROR
#
#
## Force specific path for daos_server (control plane) logs.
#
## default: print to stderr
#control_log_file: /tmp/daos_server.log
#
#
## Enable daos_admin (privileged helper) logging.
#
## default: disabled (errors only to control plane log)
#helper_log_file: /tmp/daos_admin.log
#
#
## Enable daos_firmware (privileged helper) logging.
#
## default: disabled (errors only to control plane log)
#firmware_helper_log_file: /tmp/daos_firmware.log
#
#
## Enable HTTP endpoint for remote telemetry collection.
#
## default endpoint state: disabled
## default endpoint port: 9191
#telemetry_port: 9191
#
#
## When per-engine definitions exist, auto-allocation of resources is not
## performed. Without per-engine definitions, node resources will
## automatically be assigned to engines based on NUMA ratings.
## There will be a one-to-one relationship between engines and sockets.
#
#engines:
#-
#  # Rank to be assigned as identifier for this engine.
#  # Immutable after running "dmg storage format".
#  #
#  # Optional parameter; must be unique across all engines in the DAOS system.
#  #
#  # default: will be auto generated if not supplied.
#
#  rank: 0
#
#  # Number of I/O service threads (and network endpoints) per engine.
#  # Immutable after running "dmg storage format".
#  #
#  # Each storage target manages a fraction of the (interleaved) SCM storage space,
#  # and a fraction of one of the NVMe SSDs that are managed by this engine.
#  # For optimal balance regarding the NVMe space, the number of targets should be
#  # an integer multiple of the number of NVMe disks configured in bdev_list:
#  # To obtain the maximum SCM performance, a certain number of targets is needed.
#  # This is device- and workload-dependent, but around 16 targets usually work well.
#  #
#  # The server should have sufficiently many physical cores to support the
#  # number of targets, plus the additional service threads.
#
#  targets: 16
#
#  # Number of additional offload service threads per engine.
#  # Immutable after running "dmg storage format".
#  #
#  # Helper threads to accelerate checksum and server-side RPC dispatch.
#  #
#  # The server should have sufficiently many physical cores to support the
#  # number of helper threads, plus the number of targets.
#
#  nr_xs_helpers: 4
#
#  # Pin this engine instance to cores and memory that are local to the
#  # NUMA node ID specified with this value.
#  #
#  # For best performance, it is necessary that the fabric_iface of this engine
#  # resides on the same NUMA node as the pinned_numa_node.
#  #
#  # Optional parameter; set either this option or first_core, but not both.
#
#  pinned_numa_node: 0
#
#  # Offset of the first core to be used for I/O service threads (targets).
#  # Immutable after running "dmg storage format".
#  #
#  # For best performance, it is necessary that the fabric_iface of this engine
#  # resides on the same NUMA node as the first_core.
#  #
#  # Optional parameter; set either this option or pinned_numa_node but not both.
#
#  first_core: 0
#
#  # A boolean that instructs the I/O Engine instance to bypass the NVMe
#  # health check. This eliminates the check and related log output for those
#  # systems with NVMe that do not support the device health data query.
#
#  bypass_health_chk: true
#
#  # Use specific network interface.
#  # Specify the fabric network interface that will be used by this engine.
#  # Optionally specify the fabric network interface port that will be used
#  # by this engine but please only if you have a specific need, this will
#  # normally be chosen automatically.
#
#  fabric_iface: ib0
#  fabric_iface_port: 20000
#
#  # Force specific debug mask for the engine at start up time.
#  # By default, just use the default debug mask used by DAOS.
#  # Mask specifies minimum level of message significance to pass to logger.
#
#  # default: ERR
#  log_mask: WARN
#
#  # Force specific path for DAOS debug logs.
#
#  # default: /tmp/daos.log
#  log_file: /tmp/daos_engine.0.log
#
#  # Pass specific environment variables to the engine process.
#  # Empty by default. Values should be supplied without encapsulating quotes.
#
#  env_vars:
#      - CRT_TIMEOUT=30
#
#  storage:
#  -
#    # Define a pre-configured mountpoint for storage class memory to be used
#    # by this engine.
#    # Path should be unique to engine instance (can use different subdirs).
#    # Either the specified directory or its parent must be a mount point.
#
#    scm_mount: /mnt/daos/1
#
#    # Backend SCM device type. Either use PMem (Intel(R) Optane(TM) persistent
#    # memory) modules configured in interleaved mode or emulate SCM with a
#    # tmpfs running in RAM.
#    # Options are:
#    # - "dcpm" for real SCM (preferred option), scm_size ignored
#    # - "ram" to emulate SCM with memory, scm_list ignored
#    # Immutable after running "dmg storage format".
#
#    class: ram
#
#    # When class is set to ram, tmpfs will be used to emulate SCM.
#    # The size of ram is specified by scm_size in GB units.
#    scm_size: 16
#
#  -
#    # Backend block device type. Force a SPDK driver to be used by this engine
#    # instance.
#    # Options are:
#    # - "nvme" for NVMe SSDs (preferred option), bdev_size ignored
#    # - "file" to emulate a NVMe SSD with a regular file
#    # - "kdev" to use a kernel block device, bdev_size ignored
#    # Immutable after running "dmg storage format".
#
#    class: nvme
#
#    # Backend block device configuration to be used by this engine instance.
#    # When class is set to nvme, bdev_list is the list of unique NVMe IDs
#    # that should be different across different engine instance.
#    # Immutable after running "dmg storage format".
#    bdev_list: ["0000:81:00.0", "0000:82:00.0"]  # generate regular nvme.conf
#
#    # If VMD-enabled NVMe SSDs are used, the bdev_list should consist of the VMD
#    # PCIe addresses, and not the BDF format transport IDs of the backing NVMe SSDs
#    # behind the VMD address. Also, 'disable_vmd' needs to be set to false.
#    #bdev_list: ["0000:5d:05.5"]
#
#    # Optional override, will be automatically generated based on NUMA affinity.
#    # Filter hot-pluggable devices by PCI bus-ID by specifying a hexadecimal
#    # range. Hotplug events relating to devices with PCI bus-IDs outside this range
#    # will not be processed by this engine. Empty or unset range signifies allow all.
#    bdev_busid_range: 0x80-0x8f
#    #bdev_busid_range: 128-143

#-
#  # Rank to be assigned as identifier for this engine.
#  # Immutable after running "dmg storage format".
#  #
#  # Optional parameter; must be unique across all engines in the DAOS system.
#  #
#  # default: will be auto generated if not supplied.
#
#  rank: 1
#
#  # Number of I/O service threads (and network endpoints) per engine.
#  # Immutable after running "dmg storage format".
#  #
#  # Each storage target manages a fraction of the (interleaved) SCM storage space,
#  # and a fraction of one of the NVMe SSDs that are managed by this engine.
#  # For optimal balance regarding the NVMe space, the number of targets should be
#  # an integer multiple of the number of NVMe disks configured in bdev_list:
#  # To obtain the maximum SCM performance, a certain number of targets is needed.
#  # This is device- and workload-dependent, but around 16 targets usually work well.
#  #
#  # The server should have sufficiently many physical cores to support the
#  # number of targets, plus the additional service threads.
#
#  targets: 16
#
#  # Number of additional offload service threads per engine.
#  # Immutable after running "dmg storage format".
#  #
#  # Helper threads to accelerate checksum and server-side RPC dispatch.
#  #
#  # The server should have sufficiently many physical cores to support the
#  # number of helper threads, plus the number of targets.
#
#  nr_xs_helpers: 4
#
#  # Pin this engine instance to cores and memory that are local to the
#  # NUMA node ID specified with this value.
#  #
#  # For best performance, it is necessary that the fabric_iface of this engine
#  # resides on the same NUMA node as the pinned_numa_node.
#  #
#  # Optional parameter; set either this option or first_core, but not both.
#
#  pinned_numa_node: 1
#
#  # Offset of the first core to be used for I/O service threads (targets).
#  # Immutable after running "dmg storage format".
#  #
#  # For best performance, it is necessary that the fabric_iface of this engine
#  # resides on the same NUMA node as the first_core.
#  #
#  # Optional parameter; set either this option or pinned_numa_node but not both.
#
#  first_core: 22
#
#  # A boolean that instructs the I/O Engine instance to bypass the NVMe
#  # health check. This eliminates the check and related log output for those
#  # systems with NVMe that do not support the device health data query.
#
#  bypass_health_chk: true
#
#  # Use specific network interface.
#  # Specify the fabric network interface that will be used by this engine.
#  # Optionally specify the fabric network interface port that will be used
#  # by this engine but please only if you have a specific need, this will
#  # normally be chosen automatically.
#
#  fabric_iface: ib1
#  fabric_iface_port: 20000
#
#  # Force specific debug mask for the engine at start up time.
#  # By default, just use the default debug mask used by DAOS.
#  # Mask specifies minimum level of message significance to pass to logger.
#
#  # default: ERR
#  log_mask: WARN
#
#  # Force specific path for DAOS debug logs.
#
#  # default: /tmp/daos.log
#  log_file: /tmp/daos_engine.1.log
#
#  # Pass specific environment variables to the engine process.
#  # Empty by default. Values should be supplied without encapsulating quotes.
#
#  env_vars:
#      - CRT_TIMEOUT=100
#
#  storage:
#  -
#    # Define a pre-configured mountpoint for storage class memory to be used
#    # by this engine.
#    # Path should be unique to engine instance (can use different subdirs).
#
#    scm_mount: /mnt/daos/2
#
#    # Backend SCM device type. Either use PMem (Intel(R) Optane(TM) persistent
#    # memory) modules configured in interleaved mode or emulate SCM with a
#    # tmpfs running in RAM.
#    # Options are:
#    # - "dcpm" for real SCM (preferred option), scm_size is ignored
#    # - "ram" to emulate SCM with memory, scm_list is ignored
#    # Immutable after running "dmg storage format".
#
#    class: dcpm
#
#    # When class is set to dcpm, scm_list is the list of device paths for
#    # PMem namespaces (currently only one per engine supported).
#    scm_list: [/dev/pmem1]
#
#  -
#    # Backend block device type. Force a SPDK driver to be used by this engine
#    # instance.
#    # Options are:
#    # - "nvme" for NVMe SSDs (preferred option), bdev_{size,number} ignored
#    # - "file" to emulate a NVMe SSD with a regular file, bdev_number ignored
#    # - "kdev" to use a kernel block device, bdev_{size,number} ignored
#    # Immutable after running "dmg storage format".
#
#    # When class is set to file, Linux AIO will be used to emulate NVMe.
#    # The size of file that will be created is specified by bdev_size in GB units.
#    # The location of the files that will be created is specified in bdev_list.
#    class: file
#    bdev_list: [/tmp/daos-bdev1,/tmp/daos-bdev2]
#    bdev_size: 16
#
#    # When class is set to kdev, bdev_list is the list of unique kernel
#    # block devices that should be different across different engine instance.
#    class: kdev
#    bdev_list: [/dev/sdc,/dev/sdd]
#
#    # If Volume Management Devices (VMD) are to be used, then the disable_vmd
#    # flag needs to be set to false (default). The class will remain the
#    # default "nvme" type, and bdev_list will include the VMD addresses.
#    #class: nvme
#    #bdev_list: ["0000:5d:05.5"]
#
#    #class: nvme
#    #bdev_list: ["0000:da:00.0", "0000:db:00.0"]  # generate regular nvme.conf
#
#    # Optional override, will be automatically generated based on NUMA affinity.
#    # Filter hot-pluggable devices by PCI bus-ID by specifying a hexadecimal
#    # range. Hotplug events relating to devices with PCI bus-IDs outside this range
#    # will not be processed by this engine. Empty or unset range signifies allow all.
#    #bdev_busid_range: 0xd0-0xdf
#    #bdev_busid_range: 208-223<|MERGE_RESOLUTION|>--- conflicted
+++ resolved
@@ -199,7 +199,6 @@
 ##nr_hugepages: -1
 #
 #
-<<<<<<< HEAD
 ## Number of network endpoints per secondary provider
 #
 ## Specifies the number of secondary network endpoints each engine will create
@@ -211,15 +210,9 @@
 #secondary_provider_endpoints: [2]
 #
 #
-## Force specific debug mask for daos_server (control plane).
-## By default, just use the default debug mask used by daos_server.
-## Mask specifies minimum level of message significance to pass to logger.
-## Currently supported values are DEBUG and ERROR.
-=======
 ## Set specific debug mask for daos_server (control plane).
 ## The mask specifies minimum level of message significance to pass to logger.
 ## Currently supported values are DISABLED, ERROR, INFO and DEBUG.
->>>>>>> 91170c58
 #
 ## default: INFO
 #control_log_mask: ERROR
