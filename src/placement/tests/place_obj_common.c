--- conflicted
+++ resolved
@@ -617,14 +617,9 @@
 	/* No longer needed, copied into pool map */
 	D_FREE(buf);
 
-<<<<<<< HEAD
-	mia.ia_type		= pl_type;
-	mia.ia_jump_map.domain	= PO_COMP_TP_NODE;
-=======
 	mia.ia_type         = pl_type;
 	mia.ia_ring.ring_nr = 1;
 	mia.ia_ring.domain  = PO_COMP_TP_RANK;
->>>>>>> 0ab1a573
 
 	rc = pl_map_create(*po_map_out, &mia, pl_map_out);
 	assert_success(rc);
