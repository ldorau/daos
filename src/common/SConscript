--- conflicted
+++ resolved
@@ -26,20 +26,12 @@
         denv.Append(OBJPREFIX="v_")
         libname = 'libdaos_common_pmem'
         prereqs.require(denv, 'pmdk')
-<<<<<<< HEAD
-        if denv["STACK_MMAP"] == 1:
-            common_libs.extend(['abt'])
-            COMMON_FILES_COPY.append('stack_mmap.c')
-            prereqs.require(denv, 'argobots')
-            denv.Append(CCFLAGS=['-DULT_MMAP_STACK'])
-=======
 
     if denv["STACK_MMAP"] == 1:
         common_libs.extend(['abt'])
         COMMON_FILES_COPY.extend(['stack_mmap.c', 'stack_mmap_noXStream.c'])
         prereqs.require(denv, 'argobots')
         denv.Append(CCFLAGS=['-DULT_MMAP_STACK'])
->>>>>>> e1f4533d
 
     common = daos_build.library(denv, libname, COMMON_FILES_COPY,
                                 LIBS=common_libs)
