"""Build common libraries"""
import daos_build

COMMON_FILES = ['debug.c', 'mem.c', 'fail_loc.c', 'lru.c',
                'misc.c', 'pool_map.c', 'sort.c', 'btree.c', 'prop.c',
                'btree_class.c', 'tse.c', 'rsvc.c', 'checksum.c',
                'drpc.c', 'drpc.pb-c.c', 'proc.c',
                'acl_api.c', 'acl_util.c', 'acl_principal.c', 'cont_props.c',
                'dedup.c', 'profile.c', 'compression.c', 'compression_isal.c',
                'compression_qat.c', 'multihash.c', 'multihash_isal.c',
                'cipher.c', 'cipher_isal.c', 'qat.c', 'fault_domain.c',
                'policy.c']


def build_daos_common(denv, client, prereqs):
    """ Building non-pmem version for client's common lib"""
<<<<<<< HEAD
    denv = env.Clone()
    STACK_MMAP_FILES = []
=======
    benv = denv.Clone()
>>>>>>> 3ba6beec

    common_libs = ['isal', 'isal_crypto', 'cart', 'gurt', 'lz4', 'protobuf-c', 'uuid', 'pthread']
    if client:
        libname = 'daos_common'
    else:
        common_libs.extend(['pmemobj'])
        benv.Append(CPPDEFINES=['-DDAOS_PMEM_BUILD'])
        benv.Append(OBJPREFIX="v_")
        libname = 'daos_common_pmem'
        prereqs.require(benv, 'pmdk')

<<<<<<< HEAD
    if denv["STACK_MMAP"] == 1:
        common_libs.extend(['abt'])
        STACK_MMAP_FILES = ['stack_mmap.c']
        prereqs.require(denv, 'argobots')
        denv.Append(CCFLAGS=['-DULT_MMAP_STACK'])

    common = daos_build.library(denv, libname, COMMON_FILES + STACK_MMAP_FILES,
                                LIBS=common_libs)
    denv.Install('$PREFIX/lib64/', common)
=======
    common = daos_build.library(benv, libname, COMMON_FILES, LIBS=common_libs)
    benv.Install('$PREFIX/lib64/', common)
>>>>>>> 3ba6beec
    return common


def scons():
    """Execute build"""
    Import('env', 'base_env', 'prereqs')

    env.AppendUnique(LIBPATH=[Dir('.')])
    base_env.AppendUnique(LIBPATH=[Dir('.')])
    daos_build.add_build_rpath(base_env)
    daos_build.add_build_rpath(env)

    # Hack alert, the argobots headers are required but the shared
    # library isn't so add the dependency so the include path
    # is correct, but set _libs to [] so that the library isn't
    # linked in.
    prereqs.require(env, 'argobots')

    # Arm can build ISA-L
    prereqs.require(env, 'isal')
    prereqs.require(env, 'isal_crypto')

    denv = env.Clone(LIBS=[])
    # generated protoc header should really move to this directory.
    denv.AppendUnique(CPPPATH=[Dir("../include/daos").srcnode()])
    prereqs.require(denv, 'isal', 'isal_crypto', 'protobufc')
    denv.AppendUnique(LIBS=['cart', 'gurt', 'lz4'])
    build_daos_common(denv, True, prereqs)

    control_tgts = [File('control.c')]
    Export('control_tgts')

    cmd_parser = denv.SharedObject(['cmd_parser.c'])
    Export('cmd_parser')
    dc_credit = denv.SharedObject(['credit.c'])
    Export('dc_credit')

    if prereqs.server_requested():
        build_daos_common(denv, False, prereqs)

    if not prereqs.test_requested():
        return

    tlibenv = env.Clone(LIBS=[])
    prereqs.require(tlibenv, 'isal', 'isal_crypto', 'protobufc')
    tlibenv.AppendUnique(LIBS=['cart', 'gurt', 'lz4', 'json-c'])

    tests_lib = daos_build.library(tlibenv, 'daos_tests', ['tests_lib.c', 'tests_dmg_helpers.c'])

    tlibenv.Install('$PREFIX/lib64/', tests_lib)
    tenv = denv.Clone()
    prereqs.require(tenv, 'pmdk')

    tenv.Append(CPPDEFINES=['-DDAOS_PMEM_BUILD'])
    utest_utils = tenv.SharedObject('tests/utest_common.c')
    Export('utest_utils')

    SConscript('tests/SConscript', exports='tenv')


if __name__ == "SCons.Script":
    scons()<|MERGE_RESOLUTION|>--- conflicted
+++ resolved
@@ -14,12 +14,8 @@
 
 def build_daos_common(denv, client, prereqs):
     """ Building non-pmem version for client's common lib"""
-<<<<<<< HEAD
-    denv = env.Clone()
+    benv = denv.Clone()
     STACK_MMAP_FILES = []
-=======
-    benv = denv.Clone()
->>>>>>> 3ba6beec
 
     common_libs = ['isal', 'isal_crypto', 'cart', 'gurt', 'lz4', 'protobuf-c', 'uuid', 'pthread']
     if client:
@@ -31,20 +27,14 @@
         libname = 'daos_common_pmem'
         prereqs.require(benv, 'pmdk')
 
-<<<<<<< HEAD
-    if denv["STACK_MMAP"] == 1:
+    if benv["STACK_MMAP"] == 1:
         common_libs.extend(['abt'])
         STACK_MMAP_FILES = ['stack_mmap.c']
-        prereqs.require(denv, 'argobots')
-        denv.Append(CCFLAGS=['-DULT_MMAP_STACK'])
+        prereqs.require(benv, 'argobots')
+        benv.Append(CCFLAGS=['-DULT_MMAP_STACK'])
 
-    common = daos_build.library(denv, libname, COMMON_FILES + STACK_MMAP_FILES,
-                                LIBS=common_libs)
-    denv.Install('$PREFIX/lib64/', common)
-=======
-    common = daos_build.library(benv, libname, COMMON_FILES, LIBS=common_libs)
+    common = daos_build.library(benv, libname, COMMON_FILES + STACK_MMAP_FILES, LIBS=common_libs)
     benv.Install('$PREFIX/lib64/', common)
->>>>>>> 3ba6beec
     return common
 
 
