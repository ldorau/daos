--- conflicted
+++ resolved
@@ -86,17 +86,12 @@
     tlib_env = denv.Clone()
     tlib_env.AppendUnique(LIBS=['json-c'])
 
-<<<<<<< HEAD
-=======
     dc_credit = denv.SharedObject(['credit.c'])
     Export('dc_credit')
 
     cmd_parser = denv.SharedObject(['cmd_parser.c'])
     Export('cmd_parser')
 
-    prereqs.require(tlib_env, 'argobots')
-
->>>>>>> 42788347
     tests_lib_src = ['tests_lib.c', 'tests_dmg_helpers.c']
     tests_lib = daos_build.library(tlib_env, 'libdaos_tests', tests_lib_src)
     tlib_env.Install('$PREFIX/lib64/', tests_lib)
