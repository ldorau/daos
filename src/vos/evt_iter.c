--- conflicted
+++ resolved
@@ -330,12 +330,8 @@
 {
 	struct evt_entry_array	*enta;
 	struct evt_entry	*entry;
-<<<<<<< HEAD
+	struct evt_filter	filter;
 	struct evt_rect		 rtmp = {};
-=======
-	struct evt_filter	filter;
-	struct evt_rect		 rtmp;
->>>>>>> ba21000a
 	uint32_t		 intent;
 	int			 flags = 0;
 	int			 rc = 0;
