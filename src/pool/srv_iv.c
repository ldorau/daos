--- conflicted
+++ resolved
@@ -182,7 +182,12 @@
 				 DAOS_PROP_POLICYSTR_MAX_LEN);
 			strcpy(iv_prop->pip_policy_str, prop_entry->dpe_str);
 			break;
-<<<<<<< HEAD
+		case DAOS_PROP_PO_GLOBAL_VERSION:
+			iv_prop->pip_global_version = prop_entry->dpe_val;
+			break;
+		case DAOS_PROP_PO_UPGRADE_STATUS:
+			iv_prop->pip_upgrade_status = prop_entry->dpe_val;
+			break;
 		case DAOS_PROP_PO_SCRUB_SCHED:
 			iv_prop->pip_scrub_sched = prop_entry->dpe_val;
 			break;
@@ -194,13 +199,6 @@
 			break;
 		case DAOS_PROP_PO_SCRUB_THRESH:
 			iv_prop->pip_scrub_thresh = prop_entry->dpe_val;
-=======
-		case DAOS_PROP_PO_GLOBAL_VERSION:
-			iv_prop->pip_global_version = prop_entry->dpe_val;
-			break;
-		case DAOS_PROP_PO_UPGRADE_STATUS:
-			iv_prop->pip_upgrade_status = prop_entry->dpe_val;
->>>>>>> b91ee1e9
 			break;
 		default:
 			D_ASSERTF(0, "bad dpe_type %d\n", prop_entry->dpe_type);
