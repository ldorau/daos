--- conflicted
+++ resolved
@@ -1221,22 +1221,13 @@
 ds_pool_svc_load(struct rdb_tx *tx, uuid_t uuid, rdb_path_t *root, struct pool_buf **map_buf_out,
 		 uint32_t *map_version_out)
 {
-<<<<<<< HEAD
 	uuid_t			uuid_tmp;
 	d_iov_t			value;
 	bool			version_exists = false;
-	uint32_t		version;
 	uint32_t		global_version;
 	struct pool_buf	       *map_buf;
 	uint32_t		map_version;
 	int			rc;
-=======
-	struct rdb_tx	tx;
-	d_iov_t		value;
-	uint32_t	global_version;
-	bool		version_exists = false;
-	int		rc;
->>>>>>> ecc937ca
 
 	/*
 	 * For the ds_notify_ras_eventf calls below, use a copy to avoid
@@ -1245,13 +1236,8 @@
 	uuid_copy(uuid_tmp, uuid);
 
 	/* Check the layout version. */
-<<<<<<< HEAD
-	d_iov_set(&value, &version, sizeof(version));
-	rc = rdb_tx_lookup(tx, root, &ds_pool_prop_version, &value);
-=======
 	d_iov_set(&value, &global_version, sizeof(global_version));
-	rc = rdb_tx_lookup(&tx, &svc->ps_root, &ds_pool_prop_global_version, &value);
->>>>>>> ecc937ca
+	rc = rdb_tx_lookup(tx, root, &ds_pool_prop_global_version, &value);
 	if (rc == -DER_NONEXIST) {
 		/*
 		 * This DB may be new or incompatible. Check the existence of
@@ -1295,21 +1281,15 @@
 			 * exists, then the pool map must also exist;
 			 * otherwise, it is an error.
 			 */
-<<<<<<< HEAD
 			D_DEBUG(DB_MD, DF_UUID": new db\n", DP_UUID(uuid));
 			rc = DER_UNINIT; /* positive error number */
-=======
-			D_DEBUG(DB_MD, DF_UUID": new db\n",
-				DP_UUID(svc->ps_uuid));
-			rc = + DER_UNINIT;
->>>>>>> ecc937ca
 		} else {
 			D_ERROR(DF_UUID": failed to read pool map buffer: "DF_RC"\n",
 				DP_UUID(uuid), DP_RC(rc));
 		}
 		goto out;
 	}
-<<<<<<< HEAD
+
 	if (!version_exists) {
 		/* This DB is not new and uses a layout that lacks a version. */
 		ds_notify_ras_eventf(RAS_POOL_DF_INCOMPAT, RAS_TYPE_INFO,
@@ -1351,12 +1331,6 @@
 		rc = -DER_DF_INCOMPT;
 		goto out_map_buf;
 	}
-=======
-
-	if (!version_exists)
-		/* This could also be a 1.x pool, which we assume nobody cares. */
-		D_DEBUG(DB_MD, DF_UUID": assuming 2.0\n", DP_UUID(svc->ps_uuid));
->>>>>>> ecc937ca
 
 	D_ASSERTF(rc == 0, DF_RC"\n", DP_RC(rc));
 	*map_buf_out = map_buf;
