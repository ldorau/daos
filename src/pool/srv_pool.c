/*
 * (C) Copyright 2016-2022 Intel Corporation.
 *
 * SPDX-License-Identifier: BSD-2-Clause-Patent
 */
/**
 * \file
 *
 * ds_pool: Pool Service
 *
 * This file contains the server API methods and the RPC handlers that are both
 * related pool metadata.
 */

#define D_LOGFAC DD_FAC(pool)

#include <daos_srv/pool.h>

#include <fcntl.h>
#include <sys/stat.h>
#include <gurt/telemetry_common.h>
#include <gurt/telemetry_producer.h>
#include <daos_api.h> /* for daos_prop_alloc/_free() */
#include <daos/pool_map.h>
#include <daos/rpc.h>
#include <daos/pool.h>
#include <daos/rsvc.h>
#include <daos_srv/container.h>
#include <daos_srv/daos_mgmt_srv.h>
#include <daos_srv/daos_engine.h>
#include <daos_srv/rdb.h>
#include <daos_srv/rebuild.h>
#include <daos_srv/security.h>
#include <cart/api.h>
#include <cart/iv.h>
#include "rpc.h"
#include "srv_internal.h"
#include "srv_layout.h"
#include "srv_pool_map.h"

/* Pool service crt event */
struct pool_svc_event {
	d_list_t		psv_link;
	d_rank_t		psv_rank;
	uint64_t		psv_incarnation;
	enum crt_event_source	psv_src;
	enum crt_event_type	psv_type;
};

#define DF_PS_EVENT	"rank=%u inc="DF_U64" src=%d type=%d"
#define DP_PS_EVENT(e)	e->psv_rank, e->psv_incarnation, e->psv_src, e->psv_type

#define RECHOOSE_SLEEP_MS 250

/* Pool service crt-event-handling state */
struct pool_svc_events {
	ABT_mutex		pse_mutex;
	ABT_cond		pse_cv;
	d_list_t		pse_queue;
	ABT_thread		pse_handler;
	bool			pse_stop;
};

/* Pool service */
struct pool_svc {
	struct ds_rsvc		ps_rsvc;
	uuid_t			ps_uuid;	/* pool UUID */
	struct cont_svc	       *ps_cont_svc;	/* one combined svc for now */
	ABT_rwlock		ps_lock;	/* for DB data */
	rdb_path_t		ps_root;	/* root KVS */
	rdb_path_t		ps_handles;	/* pool handle KVS */
	rdb_path_t		ps_user;	/* pool user attributes KVS */
	struct ds_pool	       *ps_pool;
	struct pool_svc_events	ps_events;
	uint32_t		ps_global_version;
};

/* Pool service failed to start */
struct pool_svc_failed {
	uuid_t			psf_uuid;	/* pool UUID */
	int			psf_error;	/* error number */
	d_list_t		psf_link;	/* link to global list */
};

/** serialize operations on pool_svc_failed_list */
static pthread_rwlock_t		psfl_rwlock = PTHREAD_RWLOCK_INITIALIZER;
/* tracking failed pool service */
D_LIST_HEAD(pool_svc_failed_list);

static bool pool_disable_exclude;
static int pool_prop_read(struct rdb_tx *tx, const struct pool_svc *svc,
			  uint64_t bits, daos_prop_t **prop_out);
static int pool_space_query_bcast(crt_context_t ctx, struct pool_svc *svc,
				  uuid_t pool_hdl, struct daos_pool_space *ps);
static int ds_pool_upgrade_if_needed(uuid_t pool_uuid, struct rsvc_hint *po_hint,
				     struct pool_svc *svc, crt_rpc_t *rpc);
static int
find_hdls_to_evict(struct rdb_tx *tx, struct pool_svc *svc, uuid_t **hdl_uuids,
		   size_t *hdl_uuids_size, int *n_hdl_uuids, char *machine);

static size_t
pool_hdl_size(struct pool_svc *svc)
{
	/* return old size if pool is from version <= 2.0 */
	if (svc->ps_global_version != 0)
		return sizeof(struct pool_hdl);
	else
		return sizeof(((struct pool_hdl *)0)->ph_flags) +
		       sizeof(((struct pool_hdl *)0)->ph_sec_capas);
}

static struct pool_svc *
pool_svc_obj(struct ds_rsvc *rsvc)
{
	return container_of(rsvc, struct pool_svc, ps_rsvc);
}

static int
write_map_buf(struct rdb_tx *tx, const rdb_path_t *kvs, struct pool_buf *buf,
	      uint32_t version)
{
	d_iov_t	value;
	int		rc;

	D_DEBUG(DB_MD, "version=%u ntargets=%u ndomains=%u\n", version,
		buf->pb_target_nr, buf->pb_domain_nr);

	/* Write the version. */
	d_iov_set(&value, &version, sizeof(version));
	rc = rdb_tx_update(tx, kvs, &ds_pool_prop_map_version, &value);
	if (rc != 0)
		return rc;

	/* Write the buffer. */
	d_iov_set(&value, buf, pool_buf_size(buf->pb_nr));
	return rdb_tx_update(tx, kvs, &ds_pool_prop_map_buffer, &value);
}

/*
 * Retrieve the pool map buffer address in persistent memory and the pool map
 * version into "map_buf" and "map_version", respectively.
 */
static int
locate_map_buf(struct rdb_tx *tx, const rdb_path_t *kvs, struct pool_buf **buf,
	       uint32_t *version)
{
	uint32_t	ver;
	d_iov_t	value;
	int		rc;

	/* Read the version. */
	d_iov_set(&value, &ver, sizeof(ver));
	rc = rdb_tx_lookup(tx, kvs, &ds_pool_prop_map_version, &value);
	if (rc != 0)
		return rc;

	/* Look up the buffer address. */
	d_iov_set(&value, NULL /* buf */, 0 /* size */);
	rc = rdb_tx_lookup(tx, kvs, &ds_pool_prop_map_buffer, &value);
	if (rc != 0)
		return rc;

	*buf = value.iov_buf;
	*version = ver;
	D_DEBUG(DB_MD, "version=%u ntargets=%u ndomains=%u\n", *version,
		(*buf)->pb_target_nr, (*buf)->pb_domain_nr);
	return 0;
}

/* Callers are responsible for freeing buf with D_FREE. */
static int
read_map_buf(struct rdb_tx *tx, const rdb_path_t *kvs, struct pool_buf **buf,
	     uint32_t *version)
{
	struct pool_buf	       *b;
	size_t			size;
	int			rc;

	rc = locate_map_buf(tx, kvs, &b, version);
	if (rc != 0)
		return rc;
	size = pool_buf_size(b->pb_nr);
	D_ALLOC(*buf, size);
	if (*buf == NULL)
		return -DER_NOMEM;
	memcpy(*buf, b, size);
	return 0;
}

/* Callers are responsible for destroying the object via pool_map_decref(). */
static int
read_map(struct rdb_tx *tx, const rdb_path_t *kvs, struct pool_map **map)
{
	struct pool_buf	       *buf;
	uint32_t		version;
	int			rc;

	rc = locate_map_buf(tx, kvs, &buf, &version);
	if (rc != 0)
		return rc;

	return pool_map_create(buf, version, map);
}

static char *
pool_svc_rdb_path_common(const uuid_t pool_uuid, const char *suffix)
{
	char   *name;
	char   *path;
	int	rc;

	D_ASPRINTF(name, RDB_FILE"pool%s", suffix);
	if (name == NULL)
		return NULL;
	rc = ds_mgmt_tgt_file(pool_uuid, name, NULL /* idx */, &path);
	D_FREE(name);
	if (rc != 0)
		return NULL;
	return path;
}

/* Return a pool service RDB path. */
char *
ds_pool_svc_rdb_path(const uuid_t pool_uuid)
{
	return pool_svc_rdb_path_common(pool_uuid, "");
}

/* copy \a prop to \a prop_def (duplicated default prop) */
static int
pool_prop_default_copy(daos_prop_t *prop_def, daos_prop_t *prop)
{
	struct daos_prop_entry	*entry;
	struct daos_prop_entry	*entry_def;
	int			 i;
	int			 rc;

	if (prop == NULL || prop->dpp_nr == 0 || prop->dpp_entries == NULL)
		return 0;

	for (i = 0; i < prop->dpp_nr; i++) {
		entry = &prop->dpp_entries[i];
		entry_def = daos_prop_entry_get(prop_def, entry->dpe_type);
		D_ASSERTF(entry_def != NULL, "type %d not found in "
			  "default prop.\n", entry->dpe_type);
		switch (entry->dpe_type) {
		case DAOS_PROP_PO_LABEL:
			D_FREE(entry_def->dpe_str);
			D_STRNDUP(entry_def->dpe_str, entry->dpe_str,
				  DAOS_PROP_LABEL_MAX_LEN);
			if (entry_def->dpe_str == NULL)
				return -DER_NOMEM;
			break;
		case DAOS_PROP_PO_OWNER:
		case DAOS_PROP_PO_OWNER_GROUP:
			D_FREE(entry_def->dpe_str);
			D_STRNDUP(entry_def->dpe_str, entry->dpe_str,
				  DAOS_ACL_MAX_PRINCIPAL_LEN);
			if (entry_def->dpe_str == NULL)
				return -DER_NOMEM;
			break;
		case DAOS_PROP_PO_SPACE_RB:
		case DAOS_PROP_PO_SELF_HEAL:
		case DAOS_PROP_PO_RECLAIM:
		case DAOS_PROP_PO_EC_CELL_SZ:
		case DAOS_PROP_PO_REDUN_FAC:
		case DAOS_PROP_PO_EC_PDA:
		case DAOS_PROP_PO_RP_PDA:
		case DAOS_PROP_PO_SVC_REDUN_FAC:
			entry_def->dpe_val = entry->dpe_val;
			break;
		case DAOS_PROP_PO_POLICY:
			D_FREE(entry_def->dpe_str);
			D_STRNDUP(entry_def->dpe_str, entry->dpe_str,
				  DAOS_PROP_POLICYSTR_MAX_LEN);
			if (entry_def->dpe_str == NULL)
				return -DER_NOMEM;
			break;
		case DAOS_PROP_PO_ACL:
			if (entry->dpe_val_ptr != NULL) {
				struct daos_acl *acl = entry->dpe_val_ptr;

				D_FREE(entry_def->dpe_val_ptr);
				rc = daos_prop_entry_dup_ptr(entry_def, entry,
							     daos_acl_get_size(acl));
				if (rc)
					return rc;
			}
			break;
		case DAOS_PROP_PO_SCRUB_MODE:
			entry_def->dpe_val = entry->dpe_val;
			break;
		case DAOS_PROP_PO_SCRUB_FREQ:
			entry_def->dpe_val = entry->dpe_val;
			break;
		case DAOS_PROP_PO_SCRUB_THRESH:
			entry_def->dpe_val = entry->dpe_val;
			break;
		case DAOS_PROP_PO_GLOBAL_VERSION:
			D_ERROR("pool global version property could be not set\n");
			return -DER_INVAL;
		case DAOS_PROP_PO_UPGRADE_STATUS:
			D_ERROR("pool upgrade status property could be not set\n");
			return -DER_INVAL;
		default:
			D_ERROR("ignore bad dpt_type %d.\n", entry->dpe_type);
			break;
		}
	}

	/* Validate the result */
	if (!daos_prop_valid(prop_def, true /* pool */, true /* input */)) {
		D_ERROR("properties validation check failed\n");
		return -DER_INVAL;
	}

	return 0;
}

static int
pool_prop_write(struct rdb_tx *tx, const rdb_path_t *kvs, daos_prop_t *prop)
{
	struct daos_prop_entry	*entry;
	d_iov_t			 value;
	int			 i;
	int			 rc = 0;
	uint32_t		 val32;
	uint32_t		 global_ver;

	if (prop == NULL || prop->dpp_nr == 0 || prop->dpp_entries == NULL)
		return 0;

	/*
	 * Determine the global version. In some cases, such as
	 * init_pool_metadata, the global version shall be found in prop, not
	 * in the RDB.
	 */
	entry = daos_prop_entry_get(prop, DAOS_PROP_PO_GLOBAL_VERSION);
	if (entry == NULL || !daos_prop_is_set(entry)) {
		d_iov_set(&value, &val32, sizeof(val32));
		rc = rdb_tx_lookup(tx, kvs, &ds_pool_prop_global_version, &value);
		if (rc && rc != -DER_NONEXIST)
			return rc;
		else if (rc == -DER_NONEXIST)
			global_ver = 0;
		else
			global_ver = val32;
	} else {
		global_ver = entry->dpe_val;
	}
	D_DEBUG(DB_MD, "global version: %u\n", global_ver);

	for (i = 0; i < prop->dpp_nr; i++) {
		entry = &prop->dpp_entries[i];
		switch (entry->dpe_type) {
		case DAOS_PROP_PO_LABEL:
			if (entry->dpe_str == NULL ||
			    strlen(entry->dpe_str) == 0) {
				entry = daos_prop_entry_get(&pool_prop_default,
							    entry->dpe_type);
				D_ASSERT(entry != NULL);
			}
			d_iov_set(&value, entry->dpe_str,
				     strlen(entry->dpe_str));
			rc = rdb_tx_update(tx, kvs, &ds_pool_prop_label,
					   &value);
			break;
		case DAOS_PROP_PO_OWNER:
			d_iov_set(&value, entry->dpe_str,
				     strlen(entry->dpe_str));
			rc = rdb_tx_update(tx, kvs, &ds_pool_prop_owner,
					   &value);
			break;
		case DAOS_PROP_PO_OWNER_GROUP:
			d_iov_set(&value, entry->dpe_str,
				     strlen(entry->dpe_str));
			rc = rdb_tx_update(tx, kvs, &ds_pool_prop_owner_group,
					   &value);
			break;
		case DAOS_PROP_PO_ACL:
			if (entry->dpe_val_ptr != NULL) {
				struct daos_acl *acl;

				acl = entry->dpe_val_ptr;
				d_iov_set(&value, acl, daos_acl_get_size(acl));
				rc = rdb_tx_update(tx, kvs, &ds_pool_prop_acl,
						   &value);
			}
			break;
		case DAOS_PROP_PO_SPACE_RB:
			d_iov_set(&value, &entry->dpe_val,
				     sizeof(entry->dpe_val));
			rc = rdb_tx_update(tx, kvs, &ds_pool_prop_space_rb,
					   &value);
			break;
		case DAOS_PROP_PO_SELF_HEAL:
			d_iov_set(&value, &entry->dpe_val,
				     sizeof(entry->dpe_val));
			rc = rdb_tx_update(tx, kvs, &ds_pool_prop_self_heal,
					   &value);
			break;
		case DAOS_PROP_PO_RECLAIM:
			d_iov_set(&value, &entry->dpe_val,
				     sizeof(entry->dpe_val));
			rc = rdb_tx_update(tx, kvs, &ds_pool_prop_reclaim,
					   &value);
			break;
		case DAOS_PROP_PO_EC_CELL_SZ:
			if (!daos_ec_cs_valid(entry->dpe_val)) {
				D_ERROR("DAOS_PROP_PO_EC_CELL_SZ property value"
					" "DF_U64" should within rage of "
					"["DF_U64", "DF_U64"] and multiplier of "DF_U64"\n",
					entry->dpe_val,
					DAOS_PROP_PO_EC_CELL_SZ_MIN,
					DAOS_PROP_PO_EC_CELL_SZ_MAX,
					DAOS_PROP_PO_EC_CELL_SZ_MIN);
				rc = -DER_INVAL;
				break;
			}
			d_iov_set(&value, &entry->dpe_val,
				     sizeof(entry->dpe_val));
			rc = rdb_tx_update(tx, kvs, &ds_pool_prop_ec_cell_sz,
					   &value);
			break;
		case DAOS_PROP_PO_REDUN_FAC:
			d_iov_set(&value, &entry->dpe_val,
				  sizeof(entry->dpe_val));
			rc = rdb_tx_update(tx, kvs, &ds_pool_prop_redun_fac,
					   &value);
			break;
		case DAOS_PROP_PO_POLICY:
			if (entry->dpe_str == NULL ||
			    strlen(entry->dpe_str) == 0) {
				entry = daos_prop_entry_get(&pool_prop_default,
							    entry->dpe_type);
				D_ASSERT(entry != NULL);
			}
			d_iov_set(&value, entry->dpe_str,
				     strlen(entry->dpe_str));
			rc = rdb_tx_update(tx, kvs, &ds_pool_prop_policy,
					   &value);
			break;
		case DAOS_PROP_PO_SVC_LIST:
			break;
		case DAOS_PROP_PO_EC_PDA:
			if (!daos_ec_pda_valid(entry->dpe_val)) {
				rc = -DER_INVAL;
				break;
			}
			d_iov_set(&value, &entry->dpe_val,
				  sizeof(entry->dpe_val));
			rc = rdb_tx_update(tx, kvs, &ds_pool_prop_ec_pda,
					   &value);
			break;
		case DAOS_PROP_PO_RP_PDA:
			if (!daos_rp_pda_valid(entry->dpe_val)) {
				rc = -DER_INVAL;
				break;
			}
			d_iov_set(&value, &entry->dpe_val,
				   sizeof(entry->dpe_val));
			rc = rdb_tx_update(tx, kvs, &ds_pool_prop_rp_pda,
					   &value);
			break;
		case DAOS_PROP_PO_SCRUB_MODE:
			d_iov_set(&value, &entry->dpe_val,
				  sizeof(entry->dpe_val));
			rc = rdb_tx_update(tx, kvs, &ds_pool_prop_scrub_sched,
					   &value);
			if (rc)
				return rc;
			break;
		case DAOS_PROP_PO_SCRUB_FREQ:
			d_iov_set(&value, &entry->dpe_val,
				  sizeof(entry->dpe_val));
			rc = rdb_tx_update(tx, kvs, &ds_pool_prop_scrub_freq,
					   &value);
			if (rc)
				return rc;
			break;
		case DAOS_PROP_PO_SCRUB_THRESH:
			d_iov_set(&value, &entry->dpe_val,
				  sizeof(entry->dpe_val));
			rc = rdb_tx_update(tx, kvs, &ds_pool_prop_scrub_thresh,
					   &value);
			if (rc)
				return rc;
			break;
		case DAOS_PROP_PO_GLOBAL_VERSION:
			if (entry->dpe_val > DAOS_POOL_GLOBAL_VERSION) {
				rc = -DER_INVAL;
				break;
			}
			val32 = entry->dpe_val;
			d_iov_set(&value, &val32, sizeof(val32));
			rc = rdb_tx_update(tx, kvs, &ds_pool_prop_global_version,
					   &value);
			break;
		case DAOS_PROP_PO_UPGRADE_STATUS:
			if (entry->dpe_val > DAOS_UPGRADE_STATUS_COMPLETED) {
				rc = -DER_INVAL;
				break;
			}
			val32 = entry->dpe_val;
			d_iov_set(&value, &val32, sizeof(val32));
			rc = rdb_tx_update(tx, kvs, &ds_pool_prop_upgrade_status,
					   &value);
			break;
		case DAOS_PROP_PO_SVC_REDUN_FAC:
			if (global_ver < 2) {
				D_DEBUG(DB_MD, "skip writing svc_redun_fac for global version %u\n",
					global_ver);
				rc = 0;
				break;
			}
			d_iov_set(&value, &entry->dpe_val, sizeof(entry->dpe_val));
			rc = rdb_tx_update(tx, kvs, &ds_pool_prop_svc_redun_fac, &value);
			break;
		default:
			D_ERROR("bad dpe_type %d.\n", entry->dpe_type);
			return -DER_INVAL;
		}
		if (rc) {
			D_ERROR("Failed to update entry type=%d, rc="DF_RC"\n",
				entry->dpe_type, DP_RC(rc));
			break;
		}
	}
	return rc;
}

static int
init_pool_metadata(struct rdb_tx *tx, const rdb_path_t *kvs, uint32_t nnodes, const char *group,
		   const d_rank_list_t *ranks, daos_prop_t *prop, uint32_t ndomains,
		   const uint32_t *domains)
{
	struct pool_buf	       *map_buf;
	uint32_t		map_version = 1;
	uint32_t		connectable;
	uint32_t		nhandles = 0;
	d_iov_t			value;
	struct rdb_kvs_attr	attr;
	int			ntargets = nnodes * dss_tgt_nr;
	uint32_t		upgrade_global_version = DAOS_POOL_GLOBAL_VERSION;
	int			rc;

	rc = gen_pool_buf(NULL /* map */, &map_buf, map_version, ndomains, nnodes, ntargets,
			  domains, ranks, dss_tgt_nr);
	if (rc != 0) {
		D_ERROR("failed to generate pool buf, "DF_RC"\n", DP_RC(rc));
		goto out;
	}

	rc = write_map_buf(tx, kvs, map_buf, map_version);
	if (rc != 0) {
		D_ERROR("failed to write map properties, "DF_RC"\n", DP_RC(rc));
		goto out_map_buf;
	}

	rc = pool_prop_write(tx, kvs, prop);
	if (rc != 0) {
		D_ERROR("failed to write props, "DF_RC"\n", DP_RC(rc));
		goto out_map_buf;
	}

	/* Write connectable property */
	connectable = 1;
	d_iov_set(&value, &connectable, sizeof(connectable));
	rc = rdb_tx_update(tx, kvs, &ds_pool_prop_connectable, &value);
	if (rc != 0) {
		D_ERROR("failed to write connectable prop, "DF_RC"\n",
			DP_RC(rc));
		goto out_map_buf;
	}

	/**
	 * Firstly write upgrading global version, so resuming could figure
	 * out what is target global version of upgrading, use this to reject
	 * resuming pool uprading if DAOS software upgraded again.
	 */
	d_iov_set(&value, &upgrade_global_version, sizeof(upgrade_global_version));
	rc = rdb_tx_update(tx, kvs, &ds_pool_prop_upgrade_global_version, &value);
	if (rc != 0) {
		D_ERROR("failed to write upgrade global version prop, "DF_RC"\n",
			DP_RC(rc));
		goto out_map_buf;
	}

	/* Write the handle properties. */
	d_iov_set(&value, &nhandles, sizeof(nhandles));
	rc = rdb_tx_update(tx, kvs, &ds_pool_prop_nhandles, &value);
	if (rc != 0) {
		D_ERROR("failed to update handle props, "DF_RC"\n", DP_RC(rc));
		goto out_map_buf;
	}
	attr.dsa_class = RDB_KVS_GENERIC;
	attr.dsa_order = 16;
	rc = rdb_tx_create_kvs(tx, kvs, &ds_pool_prop_handles, &attr);
	if (rc != 0) {
		D_ERROR("failed to create handle prop KVS, "DF_RC"\n",
			DP_RC(rc));
		goto out_map_buf;
	}

	/* Create pool user attributes KVS */
	rc = rdb_tx_create_kvs(tx, kvs, &ds_pool_attr_user, &attr);
	if (rc != 0)
		D_ERROR("failed to create user attr KVS, "DF_RC"\n", DP_RC(rc));

out_map_buf:
	pool_buf_free(map_buf);
out:
	return rc;
}

/*
 * The svc_rf parameter inputs the pool service redundancy factor, while
 * ranks->rl_nr outputs how many replicas are actually selected, which may be
 * less than the number of replicas required to achieve the pool service
 * redundancy factor. If the return value is 0, callers are responsible for
 * calling d_rank_list_free(*ranksp).
 */
static int
select_svc_ranks(int svc_rf, const d_rank_list_t *target_addrs, int ndomains,
		 const uint32_t *domains, d_rank_list_t **ranksp)
{
	int			nreplicas = ds_pool_svc_rf_to_nreplicas(svc_rf);
	int			i_rank_zero = -1;
	int			selectable;
	d_rank_list_t		*rnd_tgts;
	d_rank_list_t		*ranks;
	int			i;
	int			j;
	int			rc;

	rc = d_rank_list_dup(&rnd_tgts, target_addrs);
	if (rc != 0)
		return rc;

	/* Shuffle the target ranks to avoid overloading any particular ranks. */
	/*
	 * DAOS-9177: Temporarily disable shuffle to give us more time to stabilize tests.
	 */
	/*daos_rank_list_shuffle(rnd_tgts);*/

	/* Determine the number of selectable targets. */
	selectable = rnd_tgts->rl_nr;
	if (daos_rank_list_find((d_rank_list_t *)rnd_tgts, 0 /* rank */,
				&i_rank_zero)) {
		/*
		 * Unless it is the only target available, we don't select rank
		 * 0 for now to avoid losing orterun stdout.
		 */
		if (selectable > 1)
			selectable -= 1 /* rank 0 */;
	}

	if (nreplicas > selectable)
		nreplicas = selectable;
	ranks = daos_rank_list_alloc(nreplicas);
	if (ranks == NULL)
		D_GOTO(out, rc = -DER_NOMEM);

	/* TODO: Choose ranks according to failure domains. */
	j = 0;
	for (i = 0; i < rnd_tgts->rl_nr; i++) {
		if (j == ranks->rl_nr)
			break;
		if (i == i_rank_zero && selectable > 1)
			/* This is rank 0 and it's not the only rank. */
			continue;
		D_DEBUG(DB_MD, "ranks[%d]: %u\n", j, rnd_tgts->rl_ranks[i]);
		ranks->rl_ranks[j] = rnd_tgts->rl_ranks[i];
		j++;
	}
	D_ASSERTF(j == ranks->rl_nr, "%d == %u\n", j, ranks->rl_nr);

	*ranksp = ranks;
	rc = 0;

out:
	d_rank_list_free(rnd_tgts);
	return rc;
}

/* TODO: replace all rsvc_complete_rpc() calls in this file with pool_rsvc_complete_rpc() */

/*
 * Returns:
 *
 *   RSVC_CLIENT_RECHOOSE	Instructs caller to retry RPC starting from rsvc_client_choose()
 *   RSVC_CLIENT_PROCEED	OK; proceed to process the reply
 */
static int
pool_rsvc_client_complete_rpc(struct rsvc_client *client, const crt_endpoint_t *ep,
			      int rc_crt, struct pool_op_out *out)
{
	int rc;

	rc = rsvc_client_complete_rpc(client, ep, rc_crt, out->po_rc, &out->po_hint);
	if (rc == RSVC_CLIENT_RECHOOSE ||
	    (rc == RSVC_CLIENT_PROCEED && daos_rpc_retryable_rc(out->po_rc))) {
		return RSVC_CLIENT_RECHOOSE;
	}
	return RSVC_CLIENT_PROCEED;
}

/**
 * Create a (combined) pool(/container) service. This method shall be called on
 * a single storage node in the pool. If the return value is 0, the caller is
 * responsible for freeing \a svc_addrs with d_rank_list_free.
 *
 * \param[in]		pool_uuid	pool UUID
 * \param[in]		ntargets	number of targets in the pool
 * \param[in]		group		crt group ID (unused now)
 * \param[in]		target_addrs	list of \a ntargets target ranks
 * \param[in]		ndomains	number of domains the pool spans over
 * \param[in]		domains		serialized domain tree
 * \param[in]		prop		pool properties (must include a valid
 *					pool service redundancy factor)
 * \param[out]		svc_addrs	returns the list of pool service
 *					replica ranks
 */
int
ds_pool_svc_create(const uuid_t pool_uuid, int ntargets, const char *group,
		   const d_rank_list_t *target_addrs, int ndomains, const uint32_t *domains,
		   daos_prop_t *prop, d_rank_list_t **svc_addrs)
{
	struct daos_prop_entry *svc_rf_entry;
	d_rank_list_t	       *ranks;
	d_iov_t			psid;
	struct rsvc_client	client;
	struct dss_module_info *info = dss_get_module_info();
	crt_endpoint_t		ep;
	crt_rpc_t	       *rpc;
	struct pool_create_in  *in;
	struct pool_create_out *out;
	struct d_backoff_seq	backoff_seq;
	int			rc;

	D_ASSERTF(ntargets == target_addrs->rl_nr, "ntargets=%d num=%u\n",
		  ntargets, target_addrs->rl_nr);

	svc_rf_entry = daos_prop_entry_get(prop, DAOS_PROP_PO_SVC_REDUN_FAC);
	D_ASSERT(svc_rf_entry != NULL && !(svc_rf_entry->dpe_flags & DAOS_PROP_ENTRY_NOT_SET));
	D_ASSERTF(daos_svc_rf_is_valid(svc_rf_entry->dpe_val), DF_U64"\n", svc_rf_entry->dpe_val);

	D_DEBUG(DB_MD, DF_UUID": creating PS: ntargets=%d ndomains=%d svc_rf="DF_U64"\n",
		DP_UUID(pool_uuid), ntargets, ndomains, svc_rf_entry->dpe_val);

	rc = select_svc_ranks(svc_rf_entry->dpe_val, target_addrs, ndomains, domains, &ranks);
	if (rc != 0)
		D_GOTO(out, rc);

	d_iov_set(&psid, (void *)pool_uuid, sizeof(uuid_t));
	rc = ds_rsvc_dist_start(DS_RSVC_CLASS_POOL, &psid, pool_uuid, ranks, DS_RSVC_CREATE,
				true /* bootstrap */, ds_rsvc_get_md_cap());
	if (rc != 0)
		D_GOTO(out_ranks, rc);

	rc = rsvc_client_init(&client, ranks);
	if (rc != 0)
		D_GOTO(out_creation, rc);

	rc = d_backoff_seq_init(&backoff_seq, 0 /* nzeros */, 16 /* factor */,
				8 /* next (ms) */, 1 << 10 /* max (ms) */);
	D_ASSERTF(rc == 0, "d_backoff_seq_init: "DF_RC"\n", DP_RC(rc));

rechoose:
	/* Create a POOL_CREATE request. */
	ep.ep_grp = NULL;
	rc = rsvc_client_choose(&client, &ep);
	if (rc != 0) {
		D_ERROR(DF_UUID": cannot find pool service: "DF_RC"\n",
			DP_UUID(pool_uuid), DP_RC(rc));
		goto out_backoff_seq;
	}
	rc = pool_req_create(info->dmi_ctx, &ep, POOL_CREATE, &rpc);
	if (rc != 0) {
		D_ERROR(DF_UUID": failed to create POOL_CREATE RPC: "DF_RC"\n",
			DP_UUID(pool_uuid), DP_RC(rc));
		goto out_backoff_seq;
	}
	in = crt_req_get(rpc);
	uuid_copy(in->pri_op.pi_uuid, pool_uuid);
	uuid_clear(in->pri_op.pi_hdl);
	in->pri_ntgts = ntargets;
	in->pri_tgt_ranks = (d_rank_list_t *)target_addrs;
	in->pri_prop = prop;
	in->pri_ndomains = ndomains;
	in->pri_domains.ca_count = ndomains;
	in->pri_domains.ca_arrays = (uint32_t *)domains;

	/* Send the POOL_CREATE request. */
	rc = dss_rpc_send(rpc);
	out = crt_reply_get(rpc);
	D_ASSERT(out != NULL);
	rc = rsvc_client_complete_rpc(&client, &ep, rc,
				      rc == 0 ? out->pro_op.po_rc : -DER_IO,
				      rc == 0 ? &out->pro_op.po_hint : NULL);
	if (rc == RSVC_CLIENT_RECHOOSE ||
	    (rc == RSVC_CLIENT_PROCEED && daos_rpc_retryable_rc(out->pro_op.po_rc))) {
		crt_req_decref(rpc);
		dss_sleep(d_backoff_seq_next(&backoff_seq));
		D_GOTO(rechoose, rc);
	}
	rc = out->pro_op.po_rc;
	if (rc != 0) {
		D_ERROR(DF_UUID": failed to create pool: "DF_RC"\n",
			DP_UUID(pool_uuid), DP_RC(rc));
		D_GOTO(out_rpc, rc);
	}

	rc = d_rank_list_dup(svc_addrs, ranks);

out_rpc:
	crt_req_decref(rpc);
out_backoff_seq:
	d_backoff_seq_fini(&backoff_seq);
	rsvc_client_fini(&client);
out_creation:
	if (rc != 0)
		ds_rsvc_dist_stop(DS_RSVC_CLASS_POOL, &psid, ranks,
				  NULL, true /* destroy */);
out_ranks:
	d_rank_list_free(ranks);
out:
	return rc;
}

int
ds_pool_svc_destroy(const uuid_t pool_uuid, d_rank_list_t *svc_ranks)
{
	d_iov_t		psid;
	int		rc;

	d_iov_set(&psid, (void *)pool_uuid, sizeof(uuid_t));
	rc = ds_rsvc_dist_stop(DS_RSVC_CLASS_POOL, &psid, svc_ranks,
			       NULL /* excluded */, true /* destroy */);
	if (rc != 0)
		D_ERROR(DF_UUID": failed to destroy pool service: "DF_RC"\n",
			DP_UUID(pool_uuid), DP_RC(rc));

	return rc;
}

static int
pool_svc_name_cb(d_iov_t *id, char **name)
{
	char *s;

	if (id->iov_len != sizeof(uuid_t))
		return -DER_INVAL;
	D_ALLOC(s, DAOS_UUID_STR_SIZE);
	if (s == NULL)
		return -DER_NOMEM;
	uuid_unparse_lower(id->iov_buf, s);
	s[8] = '\0'; /* strlen(DF_UUID) */
	*name = s;
	return 0;
}

static int
pool_svc_locate_cb(d_iov_t *id, char **path)
{
	char *s;

	if (id->iov_len != sizeof(uuid_t))
		return -DER_INVAL;
	s = ds_pool_svc_rdb_path(id->iov_buf);
	if (s == NULL)
		return -DER_NOMEM;
	*path = s;
	return 0;
}

static int
pool_svc_alloc_cb(d_iov_t *id, struct ds_rsvc **rsvc)
{
	struct pool_svc	       *svc;
	int			rc;

	if (id->iov_len != sizeof(uuid_t)) {
		rc = -DER_INVAL;
		goto err;
	}

	D_ALLOC_PTR(svc);
	if (svc == NULL) {
		rc = -DER_NOMEM;
		goto err;
	}

	d_iov_set(&svc->ps_rsvc.s_id, svc->ps_uuid, sizeof(uuid_t));

	uuid_copy(svc->ps_uuid, id->iov_buf);
	D_INIT_LIST_HEAD(&svc->ps_events.pse_queue);
	svc->ps_events.pse_handler = ABT_THREAD_NULL;

	rc = ABT_rwlock_create(&svc->ps_lock);
	if (rc != ABT_SUCCESS) {
		D_ERROR("failed to create ps_lock: %d\n", rc);
		rc = dss_abterr2der(rc);
		goto err_svc;
	}

	rc = rdb_path_init(&svc->ps_root);
	if (rc != 0)
		goto err_lock;
	rc = rdb_path_push(&svc->ps_root, &rdb_path_root_key);
	if (rc != 0)
		goto err_root;

	rc = rdb_path_clone(&svc->ps_root, &svc->ps_handles);
	if (rc != 0)
		goto err_root;
	rc = rdb_path_push(&svc->ps_handles, &ds_pool_prop_handles);
	if (rc != 0)
		goto err_handles;

	rc = rdb_path_clone(&svc->ps_root, &svc->ps_user);
	if (rc != 0)
		goto err_handles;
	rc = rdb_path_push(&svc->ps_user, &ds_pool_attr_user);
	if (rc != 0)
		goto err_user;

	rc = ABT_mutex_create(&svc->ps_events.pse_mutex);
	if (rc != ABT_SUCCESS) {
		rc = dss_abterr2der(rc);
		goto err_user;
	}

	rc = ABT_cond_create(&svc->ps_events.pse_cv);
	if (rc != ABT_SUCCESS) {
		rc = dss_abterr2der(rc);
		goto err_events_mutex;
	}

	rc = ds_cont_svc_init(&svc->ps_cont_svc, svc->ps_uuid, 0 /* id */,
			      &svc->ps_rsvc);
	if (rc != 0)
		goto err_events_cv;

	*rsvc = &svc->ps_rsvc;
	return 0;

err_events_cv:
	ABT_cond_free(&svc->ps_events.pse_cv);
err_events_mutex:
	ABT_mutex_free(&svc->ps_events.pse_mutex);
err_user:
	rdb_path_fini(&svc->ps_user);
err_handles:
	rdb_path_fini(&svc->ps_handles);
err_root:
	rdb_path_fini(&svc->ps_root);
err_lock:
	ABT_rwlock_free(&svc->ps_lock);
err_svc:
	D_FREE(svc);
err:
	return rc;
}

static void
pool_svc_put(struct pool_svc *svc)
{
	ds_rsvc_put(&svc->ps_rsvc);
}

/* Disable all pools exclusion */
void
ds_pool_disable_exclude(void)
{
	pool_disable_exclude = true;
}

void
ds_pool_enable_exclude(void)
{
	pool_disable_exclude = false;
}

static int
queue_event(struct pool_svc *svc, d_rank_t rank, uint64_t incarnation, enum crt_event_source src,
	    enum crt_event_type type)
{
	struct pool_svc_events *events = &svc->ps_events;
	struct pool_svc_event  *event;

	D_ALLOC_PTR(event);
	if (event == NULL)
		return -DER_NOMEM;

	event->psv_rank = rank;
	event->psv_incarnation = incarnation;
	event->psv_src = src;
	event->psv_type = type;

	D_DEBUG(DB_MD, DF_UUID": queuing event: "DF_PS_EVENT"\n", DP_UUID(svc->ps_uuid),
		DP_PS_EVENT(event));

	ABT_mutex_lock(events->pse_mutex);
	d_list_add_tail(&event->psv_link, &events->pse_queue);
	ABT_cond_broadcast(events->pse_cv);
	ABT_mutex_unlock(events->pse_mutex);
	return 0;
}

static void
discard_events(d_list_t *queue)
{
	struct pool_svc_event  *event;
	struct pool_svc_event  *tmp;

	d_list_for_each_entry_safe(event, tmp, queue, psv_link) {
		D_DEBUG(DB_MD, "discard event: "DF_PS_EVENT"\n", DP_PS_EVENT(event));
		d_list_del_init(&event->psv_link);
		D_FREE(event);
	}
}

static int pool_svc_exclude_rank(struct pool_svc *svc, d_rank_t rank);

static void
handle_event(struct pool_svc *svc, struct pool_svc_event *event)
{
	daos_prop_t		prop = {0};
	struct daos_prop_entry *entry;
	int			rc;

	/* Only used for exclude the rank for the moment */
	if ((event->psv_src != CRT_EVS_GRPMOD && event->psv_src != CRT_EVS_SWIM) ||
	    event->psv_type != CRT_EVT_DEAD || pool_disable_exclude) {
		D_DEBUG(DB_MD, "ignore event: "DF_PS_EVENT" exclude=%d\n", DP_PS_EVENT(event),
			pool_disable_exclude);
		goto out;
	}

	D_DEBUG(DB_MD, DF_UUID": handling event: "DF_PS_EVENT"\n", DP_UUID(svc->ps_uuid),
		DP_PS_EVENT(event));

	rc = ds_pool_iv_prop_fetch(svc->ps_pool, &prop);
	if (rc != 0) {
		D_ERROR(DF_UUID": failed to fetch properties: "DF_RC"\n", DP_UUID(svc->ps_uuid),
			DP_RC(rc));
		goto out;
	}

	entry = daos_prop_entry_get(&prop, DAOS_PROP_PO_SELF_HEAL);
	D_ASSERT(entry != NULL);
	if (!(entry->dpe_val & DAOS_SELF_HEAL_AUTO_EXCLUDE)) {
		D_DEBUG(DB_MD, DF_UUID": self healing is disabled\n", DP_UUID(svc->ps_uuid));
		goto out_prop;
	}

	rc = pool_svc_exclude_rank(svc, event->psv_rank);
	if (rc != 0) {
		D_ERROR(DF_UUID": failed to exclude rank %u: "DF_RC"\n", DP_UUID(svc->ps_uuid),
			event->psv_rank, DP_RC(rc));
		goto out_prop;
	}

	D_DEBUG(DB_MD, DF_UUID": excluded rank %u\n", DP_UUID(svc->ps_uuid), event->psv_rank);
out_prop:
	daos_prop_fini(&prop);
out:
	return;
}

static void
events_handler(void *arg)
{
	struct pool_svc	       *svc = arg;
	struct pool_svc_events *events = &svc->ps_events;

	D_DEBUG(DB_MD, DF_UUID": starting\n", DP_UUID(svc->ps_uuid));

	for (;;) {
		struct pool_svc_event  *event;
		bool			stop;

		ABT_mutex_lock(events->pse_mutex);
		for (;;) {
			stop = events->pse_stop;
			if (stop) {
				discard_events(&events->pse_queue);
				break;
			}
			if (!d_list_empty(&events->pse_queue)) {
				event = d_list_entry(events->pse_queue.next, struct pool_svc_event,
						     psv_link);
				d_list_del_init(&event->psv_link);
				break;
			}
			sched_cond_wait(events->pse_cv, events->pse_mutex);
		}
		ABT_mutex_unlock(events->pse_mutex);
		if (stop)
			break;

		handle_event(svc, event);

		D_FREE(event);
		ABT_thread_yield();
	}

	D_DEBUG(DB_MD, DF_UUID": stopping\n", DP_UUID(svc->ps_uuid));
}

static void
ds_pool_crt_event_cb(d_rank_t rank, uint64_t incarnation, enum crt_event_source src,
		     enum crt_event_type type, void *arg)
{
	struct pool_svc	       *svc = arg;
	int			rc;

	rc = queue_event(svc, rank, incarnation, src, type);
	if (rc != 0)
		D_ERROR(DF_UUID": failed to queue event: "DF_PS_EVENT": "DF_RC"\n",
			DP_UUID(svc->ps_uuid), rank, incarnation, src, type, DP_RC(rc));
}

static int pool_svc_check_node_status(struct pool_svc *svc);

static int
init_events(struct pool_svc *svc)
{
	struct pool_svc_events *events = &svc->ps_events;
	int			rc;

	D_ASSERT(d_list_empty(&events->pse_queue));
	D_ASSERT(events->pse_handler == ABT_THREAD_NULL);

	if (!engine_in_check()) {
		rc = crt_register_event_cb(ds_pool_crt_event_cb, svc);
		if (rc != 0) {
			D_ERROR(DF_UUID": failed to register event callback: "DF_RC"\n",
				DP_UUID(svc->ps_uuid), DP_RC(rc));
			goto err;
		}
	}

	/*
	 * Note that events happened during the status-based recovery may
	 * appear twice in the event queue: one queued by the event callback,
	 * and one queued by the recovery.
	 */
	rc = pool_svc_check_node_status(svc);
	if (rc != 0) {
		D_ERROR(DF_UUID": failed to create event handler: "DF_RC"\n",
			DP_UUID(svc->ps_uuid), DP_RC(rc));
		goto err_cb;
	}

	rc = dss_ult_create(events_handler, svc, DSS_XS_SELF, 0, 0, &events->pse_handler);
	if (rc != 0) {
		D_ERROR(DF_UUID": failed to create event handler: "DF_RC"\n",
			DP_UUID(svc->ps_uuid), DP_RC(rc));
		goto err_cb;
	}

	return 0;

err_cb:
	if (!engine_in_check())
		crt_unregister_event_cb(ds_pool_crt_event_cb, svc);
	discard_events(&events->pse_queue);
err:
	return rc;
}

static void
fini_events(struct pool_svc *svc)
{
	struct pool_svc_events *events = &svc->ps_events;
	int			rc;

	D_ASSERT(events->pse_handler != ABT_THREAD_NULL);

	if (!engine_in_check())
		crt_unregister_event_cb(ds_pool_crt_event_cb, svc);

	ABT_mutex_lock(events->pse_mutex);
	events->pse_stop = true;
	ABT_cond_broadcast(events->pse_cv);
	ABT_mutex_unlock(events->pse_mutex);

	rc = ABT_thread_join(events->pse_handler);
	D_ASSERTF(rc == 0, DF_RC"\n", DP_RC(rc));
	ABT_thread_free(&events->pse_handler);
	events->pse_handler = ABT_THREAD_NULL;
}

static void
pool_svc_free_cb(struct ds_rsvc *rsvc)
{
	struct pool_svc *svc = pool_svc_obj(rsvc);

	ds_cont_svc_fini(&svc->ps_cont_svc);
	ABT_cond_free(&svc->ps_events.pse_cv);
	ABT_mutex_free(&svc->ps_events.pse_mutex);
	rdb_path_fini(&svc->ps_user);
	rdb_path_fini(&svc->ps_handles);
	rdb_path_fini(&svc->ps_root);
	ABT_rwlock_free(&svc->ps_lock);
	D_FREE(svc);
}

/*
 * Initialize and update svc->ps_pool with map_buf and map_version. This
 * ensures that svc->ps_pool matches the latest pool map.
 */
static int
init_svc_pool(struct pool_svc *svc, struct pool_buf *map_buf,
	      uint32_t map_version)
{
	struct ds_pool *pool;
	int		rc;

	pool = ds_pool_lookup(svc->ps_uuid);
	if (pool == NULL) {
		D_ERROR(DF_UUID": failed to get ds_pool\n",
			DP_UUID(svc->ps_uuid));
		return -DER_NONEXIST;
	}
	rc = ds_pool_tgt_map_update(pool, map_buf, map_version);
	if (rc != 0) {
		ds_pool_put(pool);
		return rc;
	}
	ds_pool_iv_ns_update(pool, dss_self_rank());

	D_ASSERT(svc->ps_pool == NULL);
	svc->ps_pool = pool;
	return 0;
}

/* Finalize svc->ps_pool. */
static void
fini_svc_pool(struct pool_svc *svc)
{
	D_ASSERT(svc->ps_pool != NULL);
	ds_pool_put(svc->ps_pool);
	svc->ps_pool = NULL;
}

/* Is the primary group initialized (i.e., version > 0)? */
static bool
primary_group_initialized(void)
{
	uint32_t	version;
	int		rc;

	rc = crt_group_version(NULL /* grp */, &version);
	D_ASSERTF(rc == 0, "crt_group_version: "DF_RC"\n", DP_RC(rc));
	return (version > 0);
}

/*
 * Check the layout versions and read the pool map. If the DB is empty, return
 * positive error number DER_UNINIT. If the return value is 0, the caller is
 * responsible for freeing *map_buf_out with D_FREE eventually.
 */
int
ds_pool_svc_load(struct rdb_tx *tx, uuid_t uuid, rdb_path_t *root, uint32_t *global_version_out,
		 struct pool_buf **map_buf_out, uint32_t *map_version_out)
{
	uuid_t			uuid_tmp;
	d_iov_t			value;
	bool			version_exists = false;
	uint32_t		global_version;
	struct pool_buf	       *map_buf;
	uint32_t		map_version;
	int			rc;

	/*
	 * For the ds_notify_ras_eventf calls below, use a copy to avoid
	 * casting the uuid pointer.
	 */
	uuid_copy(uuid_tmp, uuid);

	/* Check the layout version. */
	d_iov_set(&value, &global_version, sizeof(global_version));
	rc = rdb_tx_lookup(tx, root, &ds_pool_prop_global_version, &value);
	if (rc == -DER_NONEXIST) {
		/*
		 * This DB may be new or incompatible. Check the existence of
		 * the pool map to find out which is the case. (See the
		 * references to version_exists below.)
		 */
		D_DEBUG(DB_MD, DF_UUID": no layout version\n", DP_UUID(uuid));
		goto check_map;
	} else if (rc != 0) {
		D_ERROR(DF_UUID": failed to look up layout version: "DF_RC"\n",
			DP_UUID(uuid), DP_RC(rc));
		goto out;
	}
	version_exists = true;

	/**
	 * downgrading the DAOS software of an upgraded pool report
	 * a proper RAS error.
	 */
	if (global_version > DAOS_POOL_GLOBAL_VERSION) {
		ds_notify_ras_eventf(RAS_POOL_DF_INCOMPAT, RAS_TYPE_INFO,
				     RAS_SEV_ERROR, NULL /* hwid */,
				     NULL /* rank */, NULL /* inc */,
				     NULL /* jobid */,
				     &uuid_tmp, NULL /* cont */,
				     NULL /* objid */, NULL /* ctlop */,
				     NULL /* data */,
				     "incompatible layout version: %u larger than "
				     "%u", global_version,
				     DAOS_POOL_GLOBAL_VERSION);
		rc = -DER_DF_INCOMPT;
		goto out;
	}

check_map:
	rc = read_map_buf(tx, root, &map_buf, &map_version);
	if (rc != 0) {
		if (rc == -DER_NONEXIST && !version_exists) {
			/*
			 * This DB is new. Note that if the layout version
			 * exists, then the pool map must also exist;
			 * otherwise, it is an error.
			 */
			D_DEBUG(DB_MD, DF_UUID": new db\n", DP_UUID(uuid));
			rc = DER_UNINIT; /* positive error number */
		} else {
			D_ERROR(DF_UUID": failed to read pool map buffer: "DF_RC"\n",
				DP_UUID(uuid), DP_RC(rc));
		}
		goto out;
	}

	if (!version_exists)
		/* This could also be a 1.x pool, which we assume nobody cares. */
		D_DEBUG(DB_MD, DF_UUID": assuming 2.0\n", DP_UUID(uuid));

	D_ASSERTF(rc == 0, DF_RC"\n", DP_RC(rc));
	*global_version_out = global_version;
	*map_buf_out = map_buf;
	*map_version_out = map_version;
	if (rc != 0)
<<<<<<< HEAD
		D_FREE(map_buf);
out:
	return rc;
}

/*
 * Read the DB for map_buf, map_version, and prop. If the return value is 0,
 * the caller is responsible for freeing *map_buf_out and *prop_out eventually.
 */
static int
read_db_for_stepping_up(struct pool_svc *svc, struct pool_buf **map_buf_out,
			uint32_t *map_version_out, daos_prop_t **prop_out)
{
	struct rdb_tx		tx;
	struct pool_buf	       *map_buf;
	uint32_t		map_version;
	daos_prop_t	       *prop = NULL;
	int			rc;

	rc = rdb_tx_begin(svc->ps_rsvc.s_db, svc->ps_rsvc.s_term, &tx);
	if (rc != 0)
		goto out;
	ABT_rwlock_rdlock(svc->ps_lock);

	rc = ds_pool_svc_load(&tx, svc->ps_uuid, &svc->ps_root, &svc->ps_global_version, &map_buf,
			      &map_version);
	if (rc != 0)
		goto out_lock;

	rc = pool_prop_read(&tx, svc, DAOS_PO_QUERY_PROP_ALL, &prop);
	if (rc != 0) {
		D_ERROR(DF_UUID": failed to read pool properties: "DF_RC"\n",
			DP_UUID(svc->ps_uuid), DP_RC(rc));
		daos_prop_free(prop);
		goto out_map_buf;
	}
=======
		D_ERROR(DF_UUID": cannot get properties: "DF_RC"\n", DP_UUID(svc->ps_uuid),
			DP_RC(rc));
>>>>>>> 74171465

	D_ASSERTF(rc == 0, DF_RC"\n", DP_RC(rc));
	*map_buf_out = map_buf;
	*map_version_out = map_version;
	*prop_out = prop;
out_map_buf:
	if (rc != 0)
		D_FREE(map_buf);
out_lock:
	ABT_rwlock_unlock(svc->ps_lock);
	rdb_tx_end(&tx);
out:
	return rc;
}

int
ds_pool_svc_rf_to_nreplicas(int svc_rf)
{
	D_ASSERTF(daos_svc_rf_is_valid(svc_rf), "%d out of range\n", svc_rf);
	return svc_rf * 2 + 1;
}

int
ds_pool_svc_rf_from_nreplicas(int nreplicas)
{
	int svc_rf;

	D_ASSERTF(nreplicas > 0, "%d out of range\n", nreplicas);
	if (nreplicas % 2 == 0)
		svc_rf = (nreplicas - 1) / 2;
	else
		svc_rf = nreplicas / 2;
	if (svc_rf > DAOS_PROP_PO_SVC_REDUN_FAC_MAX)
		svc_rf = DAOS_PROP_PO_SVC_REDUN_FAC_MAX;
	return svc_rf;
}

/*
 * There might be some rank status inconsistency, let's check and
 * fix it.
 */
static int
pool_svc_check_node_status(struct pool_svc *svc)
{
	struct pool_domain     *doms;
	int			doms_cnt;
	int			i;
	int			rc = 0;

	if (pool_disable_exclude) {
		D_DEBUG(DB_REBUILD, DF_UUID" disable swim exclude.\n",
			DP_UUID(svc->ps_uuid));
		return 0;
	}

	ABT_rwlock_rdlock(svc->ps_pool->sp_lock);
	doms_cnt = pool_map_find_nodes(svc->ps_pool->sp_map, PO_COMP_ID_ALL,
				       &doms);
	D_ASSERT(doms_cnt >= 0);
	for (i = 0; i < doms_cnt; i++) {
		struct swim_member_state state;

		/* Only check if UPIN server is excluded or dead for now */
		if (!(doms[i].do_comp.co_status & PO_COMP_ST_UPIN))
			continue;

		rc = crt_rank_state_get(crt_group_lookup(NULL),
					doms[i].do_comp.co_rank, &state);
		if (rc != 0 && rc != -DER_NONEXIST) {
			D_ERROR("failed to get status of rank %u: %d\n",
				doms[i].do_comp.co_rank, rc);
			break;
		}

		/* Since there is a big chance the INACTIVE node will become
		 * ACTIVE soon, let's only evict the DEAD node rank for the
		 * moment.
		 */
		D_DEBUG(DB_REBUILD, "rank/state %d/%d\n",
			doms[i].do_comp.co_rank,
			rc == -DER_NONEXIST ? -1 : state.sms_status);
		if (rc == -DER_NONEXIST || state.sms_status == SWIM_MEMBER_DEAD) {
			rc = queue_event(svc, doms[i].do_comp.co_rank, 0 /* incarnation */,
					 rc == -DER_NONEXIST ? CRT_EVS_GRPMOD : CRT_EVS_SWIM,
					 CRT_EVT_DEAD);
			if (rc) {
				D_ERROR("failed to exclude rank %u: %d\n",
					doms[i].do_comp.co_rank, rc);
				break;
			}
		}
	}
	ABT_rwlock_unlock(svc->ps_pool->sp_lock);
	return rc;
}

static int
pool_svc_step_up_cb(struct ds_rsvc *rsvc)
{
	struct pool_svc	       *svc = pool_svc_obj(rsvc);
	struct pool_buf	       *map_buf = NULL;
	uint32_t		map_version;
	uuid_t			pool_hdl_uuid;
	uuid_t			cont_hdl_uuid;
	daos_prop_t	       *prop = NULL;
	bool			cont_svc_up = false;
	bool			events_initialized = false;
	d_rank_t		rank;
	int			rc;

	/*
	 * If this is the only voting replica, it may have become the leader
	 * without doing any RPC. The primary group may have yet to be
	 * initialized by the MS. Proceeding with such a primary group may
	 * result in unnecessary rank exclusions (see the
	 * pool_svc_check_node_status call below). Wait for the primary group
	 * initialization by retrying the leader election (rate-limited by
	 * rdb_timerd). (If there's at least one other voting replica, at least
	 * one RPC must have been done, so the primary group must have been
	 * initialized at this point.)
	 */
	if (!primary_group_initialized())
		return -DER_GRPVER;

	rc = read_db_for_stepping_up(svc, &map_buf, &map_version, &prop);
	if (rc != 0)
		goto out;

	rc = init_svc_pool(svc, map_buf, map_version);
	if (rc != 0)
		goto out;

	/*
	 * Just in case the previous leader didn't complete distributing the
	 * latest pool map. This doesn't need to be undone if we encounter an
	 * error below.
	 */
	ds_rsvc_request_map_dist(&svc->ps_rsvc);

	rc = ds_cont_svc_step_up(svc->ps_cont_svc);
	if (rc != 0)
		goto out;
	cont_svc_up = true;

	rc = init_events(svc);
	if (rc != 0)
		goto out;
	events_initialized = true;

	rc = ds_pool_iv_prop_update(svc->ps_pool, prop);
	if (rc) {
		D_ERROR("ds_pool_iv_prop_update failed %d.\n", rc);
		D_GOTO(out, rc);
	}

	if (!uuid_is_null(svc->ps_pool->sp_srv_cont_hdl)) {
		uuid_copy(pool_hdl_uuid, svc->ps_pool->sp_srv_pool_hdl);
		uuid_copy(cont_hdl_uuid, svc->ps_pool->sp_srv_cont_hdl);
	} else {
		uuid_generate(pool_hdl_uuid);
		uuid_generate(cont_hdl_uuid);
	}

	rc = ds_pool_iv_srv_hdl_update(svc->ps_pool, pool_hdl_uuid,
				       cont_hdl_uuid);
	if (rc) {
		D_ERROR("ds_pool_iv_srv_hdl_update failed %d.\n", rc);
		D_GOTO(out, rc);
	}

	D_PRINT(DF_UUID": pool/cont hdl uuid "DF_UUID"/"DF_UUID"\n",
		DP_UUID(svc->ps_uuid), DP_UUID(pool_hdl_uuid),
		DP_UUID(cont_hdl_uuid));

	/* resume pool upgrade if needed */
	rc = ds_pool_upgrade_if_needed(svc->ps_uuid, NULL, svc, NULL);
	if (rc != 0)
		goto out;

	rc = ds_rebuild_regenerate_task(svc->ps_pool, prop);
	if (rc != 0)
		goto out;

	rc = crt_group_rank(NULL, &rank);
	D_ASSERTF(rc == 0, ""DF_RC"\n", DP_RC(rc));
	D_PRINT(DF_UUID": rank %u became pool service leader "DF_U64"\n",
		DP_UUID(svc->ps_uuid), rank, svc->ps_rsvc.s_term);
out:
	if (rc != 0) {
		if (events_initialized)
			fini_events(svc);
		if (cont_svc_up)
			ds_cont_svc_step_down(svc->ps_cont_svc);
		if (svc->ps_pool != NULL)
			fini_svc_pool(svc);
	}
	if (map_buf != NULL)
		D_FREE(map_buf);
	if (prop != NULL)
		daos_prop_free(prop);
	if (rc < 0)
		ds_pool_failed_add(svc->ps_uuid, rc);
	else if (rc == 0)
		ds_pool_failed_remove(svc->ps_uuid);
	return rc;
}

static void
pool_svc_step_down_cb(struct ds_rsvc *rsvc)
{
	struct pool_svc	       *svc = pool_svc_obj(rsvc);
	d_rank_t		rank;
	int			rc;

	ds_pool_iv_srv_hdl_invalidate(svc->ps_pool);

	fini_events(svc);
	ds_cont_svc_step_down(svc->ps_cont_svc);
	fini_svc_pool(svc);

	rc = crt_group_rank(NULL, &rank);
	D_ASSERTF(rc == 0, ""DF_RC"\n", DP_RC(rc));
	D_PRINT(DF_UUID": rank %u no longer pool service leader "DF_U64"\n",
		DP_UUID(svc->ps_uuid), rank, svc->ps_rsvc.s_term);
}

static void
pool_svc_drain_cb(struct ds_rsvc *rsvc)
{
}

static int
pool_svc_map_dist_cb(struct ds_rsvc *rsvc)
{
	struct pool_svc	       *svc = pool_svc_obj(rsvc);
	struct rdb_tx		tx;
	struct pool_buf	       *map_buf = NULL;
	uint32_t		map_version;
	int			rc;

	/* Read the pool map into map_buf and map_version. */
	rc = rdb_tx_begin(rsvc->s_db, rsvc->s_term, &tx);
	if (rc != 0)
		goto out;
	ABT_rwlock_rdlock(svc->ps_lock);
	rc = read_map_buf(&tx, &svc->ps_root, &map_buf, &map_version);
	ABT_rwlock_unlock(svc->ps_lock);
	rdb_tx_end(&tx);
	if (rc != 0) {
		D_ERROR(DF_UUID": failed to read pool map buffer: %d\n",
			DP_UUID(svc->ps_uuid), rc);
		goto out;
	}

	rc = ds_pool_iv_map_update(svc->ps_pool, map_buf, map_version);
	if (rc != 0)
		D_ERROR(DF_UUID": failed to distribute pool map %u: %d\n",
			DP_UUID(svc->ps_uuid), map_version, rc);

out:
	if (map_buf != NULL)
		D_FREE(map_buf);
	return rc;
}

static struct ds_rsvc_class pool_svc_rsvc_class = {
	.sc_name	= pool_svc_name_cb,
	.sc_locate	= pool_svc_locate_cb,
	.sc_alloc	= pool_svc_alloc_cb,
	.sc_free	= pool_svc_free_cb,
	.sc_step_up	= pool_svc_step_up_cb,
	.sc_step_down	= pool_svc_step_down_cb,
	.sc_drain	= pool_svc_drain_cb,
	.sc_map_dist	= pool_svc_map_dist_cb
};

void
ds_pool_rsvc_class_register(void)
{
	ds_rsvc_class_register(DS_RSVC_CLASS_POOL, &pool_svc_rsvc_class);
}

void
ds_pool_rsvc_class_unregister(void)
{
	ds_rsvc_class_unregister(DS_RSVC_CLASS_POOL);
}

static int
pool_svc_lookup(uuid_t uuid, struct pool_svc **svcp)
{
	struct ds_rsvc *rsvc;
	d_iov_t	id;
	int		rc;

	d_iov_set(&id, uuid, sizeof(uuid_t));
	rc = ds_rsvc_lookup(DS_RSVC_CLASS_POOL, &id, &rsvc);
	if (rc != 0)
		return rc;
	*svcp = pool_svc_obj(rsvc);
	return 0;
}

static int
pool_svc_lookup_leader(uuid_t uuid, struct pool_svc **svcp,
		       struct rsvc_hint *hint)
{
	struct ds_rsvc *rsvc;
	d_iov_t	id;
	int		rc;

	rc = ds_pool_failed_lookup(uuid);
	if (rc) {
		D_ERROR(DF_UUID": failed to start: "DF_RC"\n",
			DP_UUID(uuid), DP_RC(rc));
		return -DER_NO_SERVICE;
	}

	d_iov_set(&id, uuid, sizeof(uuid_t));
	rc = ds_rsvc_lookup_leader(DS_RSVC_CLASS_POOL, &id, &rsvc, hint);
	if (rc != 0)
		return rc;
	*svcp = pool_svc_obj(rsvc);
	return 0;
}

static void
pool_svc_put_leader(struct pool_svc *svc)
{
	ds_rsvc_put_leader(&svc->ps_rsvc);
}

/** Look up container service \a pool_uuid. */
int
ds_pool_cont_svc_lookup_leader(uuid_t pool_uuid, struct cont_svc **svcp,
			       struct rsvc_hint *hint)
{
	struct pool_svc	       *pool_svc;
	int			rc;

	rc = pool_svc_lookup_leader(pool_uuid, &pool_svc, hint);
	if (rc != 0)
		return rc;
	*svcp = pool_svc->ps_cont_svc;
	return 0;
}

int ds_pool_failed_add(uuid_t uuid, int rc)
{
	struct pool_svc_failed	*psf;
	int ret = 0;

	if (rc == 0)
		return 0;

	D_RWLOCK_WRLOCK(&psfl_rwlock);
	d_list_for_each_entry(psf, &pool_svc_failed_list, psf_link) {
		if (uuid_compare(psf->psf_uuid, uuid) == 0) {
			ret = 0;
			goto out;
		}
	}

	D_ALLOC_PTR(psf);
	if (psf == NULL) {
		ret = -DER_NOMEM;
		goto out;
	}

	uuid_copy(psf->psf_uuid, uuid);
	psf->psf_error = rc;
	d_list_add_tail(&psf->psf_link, &pool_svc_failed_list);
out:
	D_RWLOCK_UNLOCK(&psfl_rwlock);
	return ret;
}

void ds_pool_failed_remove(uuid_t uuid)
{
	struct pool_svc_failed	*psf;
	struct pool_svc_failed	*tmp;

	D_RWLOCK_WRLOCK(&psfl_rwlock);
	d_list_for_each_entry_safe(psf, tmp, &pool_svc_failed_list, psf_link) {
		if (uuid_compare(psf->psf_uuid, uuid) == 0) {
			d_list_del_init(&psf->psf_link);
			D_FREE(psf);
			break;
		}
	}
	D_RWLOCK_UNLOCK(&psfl_rwlock);
}

/* return error if failed pool found, otherwise 0 is returned */
int ds_pool_failed_lookup(uuid_t uuid)
{
	struct pool_svc_failed	*psf;

	D_RWLOCK_RDLOCK(&psfl_rwlock);
	d_list_for_each_entry(psf, &pool_svc_failed_list, psf_link) {
		if (uuid_compare(psf->psf_uuid, uuid) == 0) {
			D_RWLOCK_UNLOCK(&psfl_rwlock);
			return psf->psf_error;
		}
	}
	D_RWLOCK_UNLOCK(&psfl_rwlock);

	return 0;
}

/*
 * Try to start the pool. If a pool service RDB exists, start it. Continue the
 * iteration upon errors as other pools may still be able to work.
 */
static int
start_one(uuid_t uuid, void *varg)
{
	char	       *path;
	d_iov_t		id;
	struct stat	st;
	int		rc;

	D_DEBUG(DB_MD, DF_UUID": starting pool\n", DP_UUID(uuid));

	rc = ds_pool_start(uuid);
	if (rc != 0) {
		D_ERROR(DF_UUID": failed to start pool: %d\n", DP_UUID(uuid),
			rc);
		ds_pool_failed_add(uuid, rc);
		return 0;
	}

	/*
	 * Check if an RDB file exists, to avoid unnecessary error messages
	 * from the ds_rsvc_start() call.
	 */
	path = ds_pool_svc_rdb_path(uuid);
	if (path == NULL) {
		D_ERROR(DF_UUID": failed to allocate rdb path\n",
			DP_UUID(uuid));
		return 0;
	}
	rc = stat(path, &st);
	D_FREE(path);
	if (rc != 0) {
		if (errno != ENOENT)
			D_ERROR(DF_UUID": failed to check rdb existence: %d\n",
				DP_UUID(uuid), errno);
		return 0;
	}

	d_iov_set(&id, uuid, sizeof(uuid_t));
	ds_rsvc_start(DS_RSVC_CLASS_POOL, &id, uuid, DS_RSVC_START /* mode */, 0 /* size */,
		      NULL /* replicas */, NULL /* arg */);
	return 0;
}

static void
pool_start_all(void *arg)
{
	int rc;

	/* Scan the storage and start all pool services. */
	rc = ds_mgmt_tgt_pool_iterate(start_one, NULL /* arg */);
	if (rc != 0)
		D_ERROR("failed to scan all pool services: "DF_RC"\n",
			DP_RC(rc));
}

/* Note that this function is currently called from the main xstream. */
int
ds_pool_start_all(void)
{
	ABT_thread	thread;
	int		rc;

	/* Create a ULT to call ds_rsvc_start() in xstream 0. */
	rc = dss_ult_create(pool_start_all, NULL /* arg */, DSS_XS_SYS,
			    0 /* tgt_idx */, 0 /* stack_size */, &thread);
	if (rc != 0) {
		D_ERROR("failed to create pool start ULT: "DF_RC"\n",
			DP_RC(rc));
		return rc;
	}
	ABT_thread_join(thread);
	ABT_thread_free(&thread);
	return 0;
}

static int
stop_one(uuid_t uuid, void *varg)
{
	D_DEBUG(DB_MD, DF_UUID": stopping pool\n", DP_UUID(uuid));
	ds_pool_stop(uuid);
	return 0;
}

static void
pool_stop_all(void *arg)
{
	int	rc;

	rc = ds_rsvc_stop_all(DS_RSVC_CLASS_POOL);
	if (rc != 0)
		D_ERROR("failed to stop all pool svcs: "DF_RC"\n", DP_RC(rc));

	ds_pool_hdl_delete_all();

	rc = ds_mgmt_tgt_pool_iterate(stop_one, NULL /* arg */);
	if (rc != 0)
		D_ERROR("failed to stop all pools: "DF_RC"\n", DP_RC(rc));
}

/*
 * Note that this function is currently called from the main xstream to save
 * one ULT creation.
 */
int
ds_pool_stop_all(void)
{
	ABT_thread	thread;
	int		rc;

	/* Create a ULT to stop pools, since it requires TLS */
	rc = dss_ult_create(pool_stop_all, NULL /* arg */, DSS_XS_SYS,
			    0 /* tgt_idx */, 0 /* stack_size */, &thread);
	if (rc != 0) {
		D_ERROR("failed to create pool stop ULT: "DF_RC"\n",
			DP_RC(rc));
		return rc;
	}
	ABT_thread_free(&thread);

	return 0;
}

static int
bcast_create(crt_context_t ctx, struct pool_svc *svc, crt_opcode_t opcode,
	     crt_bulk_t bulk_hdl, crt_rpc_t **rpc)
{
	return ds_pool_bcast_create(ctx, svc->ps_pool, DAOS_POOL_MODULE, opcode,
				    DAOS_POOL_VERSION, rpc, bulk_hdl, NULL);
}

/**
 * Retrieve the latest leader hint from \a db and fill it into \a hint.
 *
 * \param[in]	db	database
 * \param[out]	hint	rsvc hint
 */
void
ds_pool_set_hint(struct rdb *db, struct rsvc_hint *hint)
{
	int rc;

	rc = rdb_get_leader(db, &hint->sh_term, &hint->sh_rank);
	if (rc != 0)
		return;
	hint->sh_flags |= RSVC_HINT_VALID;
}

static int
pool_prop_read(struct rdb_tx *tx, const struct pool_svc *svc, uint64_t bits,
	       daos_prop_t **prop_out)
{
	daos_prop_t	*prop;
	d_iov_t		 value;
	uint64_t	 val;
	uint64_t	 bit;
	uint32_t	 idx = 0, nr = 0, val32 = 0, global_ver;
	int		 rc;

	for (bit = DAOS_PO_QUERY_PROP_BIT_START;
	     bit <= DAOS_PO_QUERY_PROP_BIT_END; bit++) {
		if (bits & (1L << bit))
			nr++;
	}
	if (nr == 0)
		return 0;

	/* get pool global version */
	d_iov_set(&value, &val32, sizeof(val32));
	rc = rdb_tx_lookup(tx, &svc->ps_root, &ds_pool_prop_global_version,
			   &value);
	if (rc && rc != -DER_NONEXIST)
		return rc;
	else if (rc == -DER_NONEXIST)
		global_ver = 0;
	else
		global_ver = val32;

	prop = daos_prop_alloc(nr);
	if (prop == NULL)
		return -DER_NOMEM;
	*prop_out = prop;
	if (bits & DAOS_PO_QUERY_PROP_LABEL) {
		d_iov_set(&value, NULL, 0);
		rc = rdb_tx_lookup(tx, &svc->ps_root, &ds_pool_prop_label,
				   &value);
		if (rc != 0)
			return rc;
		if (value.iov_len > DAOS_PROP_LABEL_MAX_LEN) {
			D_ERROR("bad label length %zu (> %d).\n", value.iov_len,
				DAOS_PROP_LABEL_MAX_LEN);
			return -DER_IO;
		}
		D_ASSERT(idx < nr);
		prop->dpp_entries[idx].dpe_type = DAOS_PROP_PO_LABEL;
		D_STRNDUP(prop->dpp_entries[idx].dpe_str, value.iov_buf,
			  value.iov_len);
		if (prop->dpp_entries[idx].dpe_str == NULL)
			return -DER_NOMEM;
		idx++;
	}
	if (bits & DAOS_PO_QUERY_PROP_SPACE_RB) {
		d_iov_set(&value, &val, sizeof(val));
		rc = rdb_tx_lookup(tx, &svc->ps_root, &ds_pool_prop_space_rb,
				   &value);
		if (rc != 0)
			return rc;
		D_ASSERT(idx < nr);
		prop->dpp_entries[idx].dpe_type = DAOS_PROP_PO_SPACE_RB;
		prop->dpp_entries[idx].dpe_val = val;
		idx++;
	}
	if (bits & DAOS_PO_QUERY_PROP_SELF_HEAL) {
		d_iov_set(&value, &val, sizeof(val));
		rc = rdb_tx_lookup(tx, &svc->ps_root, &ds_pool_prop_self_heal,
				   &value);
		if (rc != 0)
			return rc;
		D_ASSERT(idx < nr);
		prop->dpp_entries[idx].dpe_type = DAOS_PROP_PO_SELF_HEAL;
		prop->dpp_entries[idx].dpe_val = val;
		idx++;
	}
	if (bits & DAOS_PO_QUERY_PROP_RECLAIM) {
		d_iov_set(&value, &val, sizeof(val));
		rc = rdb_tx_lookup(tx, &svc->ps_root, &ds_pool_prop_reclaim,
				   &value);
		if (rc != 0)
			return rc;
		D_ASSERT(idx < nr);
		prop->dpp_entries[idx].dpe_type = DAOS_PROP_PO_RECLAIM;
		prop->dpp_entries[idx].dpe_val = val;
		idx++;
	}
	if (bits & DAOS_PO_QUERY_PROP_EC_CELL_SZ) {
		d_iov_set(&value, &val, sizeof(val));
		rc = rdb_tx_lookup(tx, &svc->ps_root, &ds_pool_prop_ec_cell_sz,
				   &value);
		if (rc != 0)
			return rc;
		D_ASSERT(idx < nr);
		prop->dpp_entries[idx].dpe_type = DAOS_PROP_PO_EC_CELL_SZ;
		prop->dpp_entries[idx].dpe_val = val;
		idx++;
	}
	if (bits & DAOS_PO_QUERY_PROP_REDUN_FAC) {
		d_iov_set(&value, &val, sizeof(val));
		rc = rdb_tx_lookup(tx, &svc->ps_root, &ds_pool_prop_redun_fac,
				   &value);
		/**
		 * For upgrading, redunc fac might not exist, use
		 * default(0) for this case.
		 */
		if (rc == -DER_NONEXIST && global_ver < 1) {
			rc = 0;
			val = DAOS_PROP_PO_REDUN_FAC_DEFAULT;
		} else if (rc != 0) {
			return rc;
		}
		D_ASSERT(idx < nr);
		prop->dpp_entries[idx].dpe_type = DAOS_PROP_PO_REDUN_FAC;
		prop->dpp_entries[idx].dpe_val = val;
		idx++;
	}
	if (bits & DAOS_PO_QUERY_PROP_ACL) {
		d_iov_set(&value, NULL, 0);
		rc = rdb_tx_lookup(tx, &svc->ps_root, &ds_pool_prop_acl,
				   &value);
		if (rc != 0)
			return rc;
		D_ASSERT(idx < nr);
		prop->dpp_entries[idx].dpe_type = DAOS_PROP_PO_ACL;
		D_ALLOC(prop->dpp_entries[idx].dpe_val_ptr, value.iov_buf_len);
		if (prop->dpp_entries[idx].dpe_val_ptr == NULL)
			return -DER_NOMEM;
		memcpy(prop->dpp_entries[idx].dpe_val_ptr, value.iov_buf,
		       value.iov_buf_len);
		idx++;
	}
	if (bits & DAOS_PO_QUERY_PROP_OWNER) {
		d_iov_set(&value, NULL, 0);
		rc = rdb_tx_lookup(tx, &svc->ps_root, &ds_pool_prop_owner,
				   &value);
		if (rc != 0)
			return rc;
		if (value.iov_len > DAOS_ACL_MAX_PRINCIPAL_LEN) {
			D_ERROR("bad owner length %zu (> %d).\n", value.iov_len,
				DAOS_ACL_MAX_PRINCIPAL_LEN);
			return -DER_IO;
		}
		D_ASSERT(idx < nr);
		prop->dpp_entries[idx].dpe_type = DAOS_PROP_PO_OWNER;
		D_STRNDUP(prop->dpp_entries[idx].dpe_str, value.iov_buf,
			  value.iov_len);
		if (prop->dpp_entries[idx].dpe_str == NULL)
			return -DER_NOMEM;
		idx++;
	}
	if (bits & DAOS_PO_QUERY_PROP_OWNER_GROUP) {
		d_iov_set(&value, NULL, 0);
		rc = rdb_tx_lookup(tx, &svc->ps_root, &ds_pool_prop_owner_group,
				   &value);
		if (rc != 0)
			return rc;
		if (value.iov_len > DAOS_ACL_MAX_PRINCIPAL_LEN) {
			D_ERROR("bad owner group length %zu (> %d).\n",
				value.iov_len,
				DAOS_ACL_MAX_PRINCIPAL_LEN);
			return -DER_IO;
		}
		D_ASSERT(idx < nr);
		prop->dpp_entries[idx].dpe_type = DAOS_PROP_PO_OWNER_GROUP;
		D_STRNDUP(prop->dpp_entries[idx].dpe_str, value.iov_buf,
			  value.iov_len);
		if (prop->dpp_entries[idx].dpe_str == NULL)
			return -DER_NOMEM;
		idx++;
	}
	if (bits & DAOS_PO_QUERY_PROP_SVC_LIST) {
		d_rank_list_t	*svc_list = NULL;

		d_iov_set(&value, NULL, 0);
		rc = rdb_get_ranks(svc->ps_rsvc.s_db, &svc_list);
		if (rc) {
			D_ERROR("get svc list failed: rc %d\n", rc);
			return rc;
		}
		prop->dpp_entries[idx].dpe_type = DAOS_PROP_PO_SVC_LIST;
		prop->dpp_entries[idx].dpe_val_ptr = svc_list;
		idx++;
	}

	if (bits & DAOS_PO_QUERY_PROP_EC_PDA) {
		d_iov_set(&value, &val, sizeof(val));
		rc = rdb_tx_lookup(tx, &svc->ps_root, &ds_pool_prop_ec_pda,
				   &value);
		D_ASSERT(idx < nr);
		if (rc == -DER_NONEXIST && global_ver < 1)
			val = DAOS_PROP_PO_EC_PDA_DEFAULT;
		else  if (rc != 0)
			return rc;
		prop->dpp_entries[idx].dpe_type = DAOS_PROP_PO_EC_PDA;
		prop->dpp_entries[idx].dpe_val = val;
		if (rc == -DER_NONEXIST) {
			rc = 0;
			prop->dpp_entries[idx].dpe_flags |= DAOS_PROP_ENTRY_NOT_SET;
		}
		idx++;
	}
	if (bits & DAOS_PO_QUERY_PROP_RP_PDA) {
		d_iov_set(&value, &val, sizeof(val));
		rc = rdb_tx_lookup(tx, &svc->ps_root, &ds_pool_prop_rp_pda,
				   &value);
		if (rc == -DER_NONEXIST && global_ver < 1)
			val = DAOS_PROP_PO_RP_PDA_DEFAULT;
		else  if (rc != 0)
			return rc;
		D_ASSERT(idx < nr);
		prop->dpp_entries[idx].dpe_type = DAOS_PROP_PO_RP_PDA;
		prop->dpp_entries[idx].dpe_val = val;
		if (rc == -DER_NONEXIST) {
			rc = 0;
			prop->dpp_entries[idx].dpe_flags |= DAOS_PROP_ENTRY_NOT_SET;
		}
		idx++;
	}

	if (bits & DAOS_PO_QUERY_PROP_POLICY) {
		d_iov_set(&value, NULL, 0);
		rc = rdb_tx_lookup(tx, &svc->ps_root, &ds_pool_prop_policy,
				   &value);
		if (rc == -DER_NONEXIST && global_ver < 1) {
			value.iov_buf = DAOS_PROP_POLICYSTR_DEFAULT;
			value.iov_len = strlen(DAOS_PROP_POLICYSTR_DEFAULT);
		} else  if (rc != 0) {
			return rc;
		}
		if (value.iov_len > DAOS_PROP_POLICYSTR_MAX_LEN) {
			D_ERROR("bad policy string length %zu (> %d).\n",
				value.iov_len, DAOS_PROP_POLICYSTR_MAX_LEN);
			return -DER_IO;
		}
		D_ASSERT(idx < nr);
		prop->dpp_entries[idx].dpe_type = DAOS_PROP_PO_POLICY;
		D_STRNDUP(prop->dpp_entries[idx].dpe_str, value.iov_buf,
			  value.iov_len);
		if (prop->dpp_entries[idx].dpe_str == NULL)
			return -DER_NOMEM;
		if (rc == -DER_NONEXIST) {
			rc = 0;
			prop->dpp_entries[idx].dpe_flags |= DAOS_PROP_ENTRY_NOT_SET;
		}
		idx++;
	}

	if (bits & DAOS_PO_QUERY_PROP_GLOBAL_VERSION) {
		D_ASSERT(idx < nr);
		if (global_ver < 1)
			prop->dpp_entries[idx].dpe_flags |= DAOS_PROP_ENTRY_NOT_SET;
		prop->dpp_entries[idx].dpe_type = DAOS_PROP_PO_GLOBAL_VERSION;
		prop->dpp_entries[idx].dpe_val = global_ver;
		idx++;
	}

	if (bits & DAOS_PO_QUERY_PROP_UPGRADE_STATUS) {
		d_iov_set(&value, &val32, sizeof(val32));
		rc = rdb_tx_lookup(tx, &svc->ps_root, &ds_pool_prop_upgrade_status,
				   &value);
		if (rc == -DER_NONEXIST && global_ver < 1)
			val32 = DAOS_UPGRADE_STATUS_NOT_STARTED;
		else  if (rc != 0)
			return rc;

		D_ASSERT(idx < nr);
		prop->dpp_entries[idx].dpe_type = DAOS_PROP_PO_UPGRADE_STATUS;
		prop->dpp_entries[idx].dpe_val = val32;
		if (rc == -DER_NONEXIST) {
			rc = 0;
			prop->dpp_entries[idx].dpe_flags |= DAOS_PROP_ENTRY_NOT_SET;
		}
		idx++;
	}
	if (bits & DAOS_PO_QUERY_PROP_SCRUB_MODE) {
		d_iov_set(&value, &val, sizeof(val));
		rc = rdb_tx_lookup(tx, &svc->ps_root, &ds_pool_prop_scrub_sched,
				   &value);
		if (rc != 0)
			return rc;
		D_ASSERT(idx < nr);
		prop->dpp_entries[idx].dpe_type = DAOS_PROP_PO_SCRUB_MODE;
		prop->dpp_entries[idx].dpe_val = val;
		idx++;
	}
	if (bits & DAOS_PO_QUERY_PROP_SCRUB_FREQ) {
		d_iov_set(&value, &val, sizeof(val));
		rc = rdb_tx_lookup(tx, &svc->ps_root, &ds_pool_prop_scrub_freq,
				   &value);
		if (rc != 0)
			return rc;
		D_ASSERT(idx < nr);
		prop->dpp_entries[idx].dpe_type = DAOS_PROP_PO_SCRUB_FREQ;
		prop->dpp_entries[idx].dpe_val = val;
		idx++;
	}
	if (bits & DAOS_PO_QUERY_PROP_SCRUB_THRESH) {
		d_iov_set(&value, &val, sizeof(val));
		rc = rdb_tx_lookup(tx, &svc->ps_root, &ds_pool_prop_scrub_thresh,
				   &value);
		if (rc != 0)
			return rc;
		D_ASSERT(idx < nr);
		prop->dpp_entries[idx].dpe_type = DAOS_PROP_PO_SCRUB_THRESH;
		prop->dpp_entries[idx].dpe_val = val;
		idx++;
	}

	if (bits & DAOS_PO_QUERY_PROP_SVC_REDUN_FAC) {
		d_iov_set(&value, &val, sizeof(val));
		rc = rdb_tx_lookup(tx, &svc->ps_root, &ds_pool_prop_svc_redun_fac, &value);
		if (rc == -DER_NONEXIST && global_ver < 2) {
			rc = 0;
			val = DAOS_PROP_PO_SVC_REDUN_FAC_DEFAULT;
		} else if (rc != 0) {
			return rc;
		}
		D_ASSERT(idx < nr);
		prop->dpp_entries[idx].dpe_type = DAOS_PROP_PO_SVC_REDUN_FAC;
		prop->dpp_entries[idx].dpe_val = val;
		idx++;
	}

	return 0;
}

/*
 * We use this RPC to not only create the pool metadata but also initialize the
 * pool/container service DB.
 */
void
ds_pool_create_handler(crt_rpc_t *rpc)
{
	struct pool_create_in  *in = crt_req_get(rpc);
	struct pool_create_out *out = crt_reply_get(rpc);
	struct pool_svc	       *svc;
	struct rdb_tx		tx;
	d_iov_t			value;
	struct rdb_kvs_attr	attr;
	daos_prop_t	       *prop_dup = NULL;
	int			rc;

	D_DEBUG(DB_MD, DF_UUID": processing rpc %p\n",
		DP_UUID(in->pri_op.pi_uuid), rpc);

	if (in->pri_ntgts != in->pri_tgt_ranks->rl_nr)
		D_GOTO(out, rc = -DER_PROTO);
	if (in->pri_ndomains != in->pri_domains.ca_count)
		D_GOTO(out, rc = -DER_PROTO);

	/* This RPC doesn't care about whether the service is up. */
	rc = pool_svc_lookup(in->pri_op.pi_uuid, &svc);
	if (rc != 0)
		D_GOTO(out, rc);

	/*
	 * Simply serialize this whole RPC with rsvc_step_{up,down}_cb() and
	 * ds_rsvc_stop().
	 */
	ABT_mutex_lock(svc->ps_rsvc.s_mutex);

	if (svc->ps_rsvc.s_stop) {
		D_DEBUG(DB_MD, DF_UUID": pool service already stopping\n",
			DP_UUID(svc->ps_uuid));
		D_GOTO(out_mutex, rc = -DER_CANCELED);
	}

	rc = rdb_tx_begin(svc->ps_rsvc.s_db, RDB_NIL_TERM, &tx);
	if (rc != 0)
		D_GOTO(out_mutex, rc);
	ABT_rwlock_wrlock(svc->ps_lock);
	ds_cont_wrlock_metadata(svc->ps_cont_svc);

	/* See if the DB has already been initialized. */
	d_iov_set(&value, NULL /* buf */, 0 /* size */);
	rc = rdb_tx_lookup(&tx, &svc->ps_root, &ds_pool_prop_map_buffer,
			   &value);
	if (rc != -DER_NONEXIST) {
		if (rc == 0)
			D_DEBUG(DB_MD, DF_UUID": db already initialized\n",
				DP_UUID(svc->ps_uuid));
		else
			D_ERROR(DF_UUID": failed to look up pool map: "
				DF_RC"\n", DP_UUID(svc->ps_uuid), DP_RC(rc));
		D_GOTO(out_tx, rc);
	}

	/* duplicate the default properties, overwrite it with pool create
	 * parameter and then write to pool meta data.
	 */
	prop_dup = daos_prop_dup(&pool_prop_default, true /* pool */,
				 false /* input */);
	if (prop_dup == NULL) {
		D_ERROR("daos_prop_dup failed.\n");
		D_GOTO(out_tx, rc = -DER_NOMEM);
	}
	rc = pool_prop_default_copy(prop_dup, in->pri_prop);
	if (rc) {
		D_ERROR("daos_prop_default_copy failed.\n");
		D_GOTO(out_tx, rc);
	}

	/* Initialize the DB and the metadata for this pool. */
	attr.dsa_class = RDB_KVS_GENERIC;
	attr.dsa_order = 8;
	rc = rdb_tx_create_root(&tx, &attr);
	if (rc != 0)
		D_GOTO(out_tx, rc);
	rc = init_pool_metadata(&tx, &svc->ps_root, in->pri_ntgts, NULL /* group */,
				in->pri_tgt_ranks, prop_dup, in->pri_ndomains,
				in->pri_domains.ca_arrays);
	if (rc != 0)
		D_GOTO(out_tx, rc);
	rc = ds_cont_init_metadata(&tx, &svc->ps_root, in->pri_op.pi_uuid);
	if (rc != 0)
		D_GOTO(out_tx, rc);

	rc = rdb_tx_commit(&tx);
	if (rc != 0)
		D_GOTO(out_tx, rc);

out_tx:
	daos_prop_free(prop_dup);
	ds_cont_unlock_metadata(svc->ps_cont_svc);
	ABT_rwlock_unlock(svc->ps_lock);
	rdb_tx_end(&tx);
	if (rc != 0)
		D_GOTO(out_mutex, rc);

	if (svc->ps_rsvc.s_state == DS_RSVC_UP_EMPTY) {
		/*
		 * The DB is no longer empty. Since the previous
		 * pool_svc_step_up_cb() call didn't finish stepping up due to
		 * an empty DB, and there hasn't been a pool_svc_step_down_cb()
		 * call yet, we should call pool_svc_step_up() to finish
		 * stepping up.
		 */
		D_DEBUG(DB_MD, DF_UUID": trying to finish stepping up\n",
			DP_UUID(in->pri_op.pi_uuid));
		rc = pool_svc_step_up_cb(&svc->ps_rsvc);
		if (rc != 0) {
			D_ASSERT(rc != DER_UNINIT);
			rdb_resign(svc->ps_rsvc.s_db, svc->ps_rsvc.s_term);
			D_GOTO(out_mutex, rc);
		}
		svc->ps_rsvc.s_state = DS_RSVC_UP;
		ABT_cond_broadcast(svc->ps_rsvc.s_state_cv);
	}

out_mutex:
	ABT_mutex_unlock(svc->ps_rsvc.s_mutex);
	ds_rsvc_set_hint(&svc->ps_rsvc, &out->pro_op.po_hint);
	pool_svc_put(svc);
out:
	out->pro_op.po_rc = rc;
	D_DEBUG(DB_MD, DF_UUID ": replying rpc: %p " DF_RC "\n", DP_UUID(in->pri_op.pi_uuid), rpc,
		DP_RC(rc));
	crt_reply_send(rpc);
}

static int
pool_connect_iv_dist(struct pool_svc *svc, uuid_t pool_hdl,
		     uint64_t flags, uint64_t sec_capas, d_iov_t *cred,
		     uint32_t global_ver)
{
	d_rank_t rank;
	int	 rc;

	D_DEBUG(DB_MD, DF_UUID": bcasting\n", DP_UUID(svc->ps_uuid));

	rc = crt_group_rank(svc->ps_pool->sp_group, &rank);
	if (rc != 0)
		D_GOTO(out, rc);

	rc = ds_pool_iv_conn_hdl_update(svc->ps_pool, pool_hdl, flags,
					sec_capas, cred, global_ver);
	if (rc) {
		if (rc == -DER_SHUTDOWN) {
			D_DEBUG(DB_MD, DF_UUID":"DF_UUID" some ranks stop.\n",
				DP_UUID(svc->ps_uuid), DP_UUID(pool_hdl));
			rc = 0;
		}
		D_GOTO(out, rc);
	}
out:
	D_DEBUG(DB_MD, DF_UUID": bcasted: "DF_RC"\n", DP_UUID(svc->ps_uuid),
		DP_RC(rc));
	return rc;
}

static int
bulk_cb(const struct crt_bulk_cb_info *cb_info)
{
	ABT_eventual *eventual = cb_info->bci_arg;

	ABT_eventual_set(*eventual, (void *)&cb_info->bci_rc,
			 sizeof(cb_info->bci_rc));
	return 0;
}

/* Currently we only maintain compatibility between 2 versions */
#define NUM_POOL_VERSIONS	2

static void
ds_pool_connect_handler(crt_rpc_t *rpc, int handler_version)
{
	struct pool_connect_v4_in       *in = crt_req_get(rpc);
	struct pool_connect_v5_out      *out = crt_reply_get(rpc);
	struct pool_svc		       *svc;
	struct pool_buf		       *map_buf = NULL;
	uint32_t			map_version;
	uint32_t			connectable;
	uint32_t			global_ver;
	struct rdb_tx			tx;
	d_iov_t				key;
	d_iov_t				value;
	struct pool_hdl			hdl = {0};
	uint32_t			nhandles;
	int				skip_update = 0;
	int				rc;
	daos_prop_t		       *prop = NULL;
	uint64_t			prop_bits;
	struct daos_prop_entry	       *acl_entry;
	struct ownership		owner;
	struct daos_prop_entry	       *owner_entry, *global_ver_entry;
	struct daos_prop_entry	       *owner_grp_entry;
	uint64_t			sec_capas = 0;
	struct pool_metrics	       *metrics;
	char			       *machine = NULL;

	D_DEBUG(DB_MD, DF_UUID ": processing rpc: %p hdl=" DF_UUID "\n",
		DP_UUID(in->pci_op.pi_uuid), rpc, DP_UUID(in->pci_op.pi_hdl));

	rc = pool_svc_lookup_leader(in->pci_op.pi_uuid, &svc,
				    &out->pco_op.po_hint);
	if (rc != 0)
		D_GOTO(out, rc);

	if (in->pci_query_bits & DAOS_PO_QUERY_REBUILD_STATUS) {
		rc = ds_rebuild_query(in->pci_op.pi_uuid, &out->pco_rebuild_st);
		if (rc != 0)
			D_GOTO(out_svc, rc);
	}

	rc = rdb_tx_begin(svc->ps_rsvc.s_db, svc->ps_rsvc.s_term, &tx);
	if (rc != 0)
		D_GOTO(out_svc, rc);

	ABT_rwlock_wrlock(svc->ps_lock);

	/* Check if pool is being destroyed and not accepting connections */
	d_iov_set(&value, &connectable, sizeof(connectable));
	rc = rdb_tx_lookup(&tx, &svc->ps_root,
			   &ds_pool_prop_connectable, &value);
	if (rc != 0)
		D_GOTO(out_lock, rc);
	D_DEBUG(DB_MD, DF_UUID": connectable=%u\n",
		DP_UUID(in->pci_op.pi_uuid), connectable);
	if (!connectable) {
		D_ERROR(DF_UUID": being destroyed, not accepting connections\n",
			DP_UUID(in->pci_op.pi_uuid));
		D_GOTO(out_lock, rc = -DER_BUSY);
	}

	/* Check existing pool handles. */
	d_iov_set(&key, in->pci_op.pi_hdl, sizeof(uuid_t));
	d_iov_set(&value, &hdl, sizeof(hdl));
	rc = rdb_tx_lookup(&tx, &svc->ps_handles, &key, &value);
	if (rc == 0) {
		if (hdl.ph_flags == in->pci_flags) {
			/*
			 * The handle already exists; only do the pool map
			 * transfer.
			 */
			skip_update = 1;
		} else {
			/* The existing one does not match the new one. */
			D_ERROR(DF_UUID": found conflicting pool handle\n",
				DP_UUID(in->pci_op.pi_uuid));
			D_GOTO(out_lock, rc = -DER_EXIST);
		}
	} else if (rc != -DER_NONEXIST) {
		D_GOTO(out_lock, rc);
	}

	/* Fetch properties, the  ACL and ownership info for access check,
	 * all properties will update to IV.
	 */
	prop_bits = DAOS_PO_QUERY_PROP_ALL;
	rc = pool_prop_read(&tx, svc, prop_bits, &prop);
	if (rc != 0) {
		D_ERROR(DF_UUID": cannot get access data for pool, "
			"rc="DF_RC"\n", DP_UUID(in->pci_op.pi_uuid), DP_RC(rc));
		D_GOTO(out_map_version, rc);
	}
	D_ASSERT(prop != NULL);

	global_ver_entry = daos_prop_entry_get(prop, DAOS_PROP_PO_GLOBAL_VERSION);
	D_ASSERT(global_ver_entry != NULL);
	global_ver = global_ver_entry->dpe_val;
	/*
	 * Reject pool connection if old clients try to connect new format pool.
	 */
	if (handler_version >= 5) {
		struct pool_connect_v5_in *in1 = (struct pool_connect_v5_in *)in;
		int diff = DAOS_POOL_GLOBAL_VERSION - in1->pci_pool_version;

		if (in1->pci_pool_version <= DAOS_POOL_GLOBAL_VERSION) {
			if (diff >= NUM_POOL_VERSIONS) {
				D_ERROR(DF_UUID": cannot connect, client supported pool "
					"layout version (%u) is more than %u versions smaller "
					"than server supported pool layout version(%u), "
					"try to upgrade client firstly.\n",
					DP_UUID(in->pci_op.pi_uuid), in1->pci_pool_version,
					NUM_POOL_VERSIONS - 1, DAOS_POOL_GLOBAL_VERSION);
				D_GOTO(out_map_version, rc = -DER_NOTSUPPORTED);
			}

			if (global_ver > in1->pci_pool_version) {
				D_ERROR(DF_UUID": cannot connect, pool layout version(%u) > "
					"max client supported pool layout version(%u), "
					"try to upgrade client firstly.\n",
					DP_UUID(in->pci_op.pi_uuid), global_ver,
					in1->pci_pool_version);
				D_GOTO(out_map_version, rc = -DER_NOTSUPPORTED);
			}
		} else {
			diff = -diff;
			if (diff >= NUM_POOL_VERSIONS) {
				D_ERROR(DF_UUID": cannot connect, client supported pool "
					"layout version (%u) is more than %u versions "
					"larger than server supported pool layout version(%u), "
					"try to upgrade server firstly.\n",
					DP_UUID(in->pci_op.pi_uuid), in1->pci_pool_version,
					NUM_POOL_VERSIONS - 1, DAOS_POOL_GLOBAL_VERSION);
				D_GOTO(out_map_version, rc = -DER_NOTSUPPORTED);
			}
			/* New clients should be able to access old pools without problem */
		}
	} else {
		/* Assuming 2.0 client */
		if (global_ver > 1) {
			D_ERROR(DF_UUID": cannot connect, 2.0 clients unable to access pool format "
				"version > 1, try to upgrade client firstly.\n",
				DP_UUID(in->pci_op.pi_uuid));
			D_GOTO(out_map_version, rc = -DER_NOTSUPPORTED);
		}
	}

	acl_entry = daos_prop_entry_get(prop, DAOS_PROP_PO_ACL);
	D_ASSERT(acl_entry != NULL);
	D_ASSERT(acl_entry->dpe_val_ptr != NULL);

	owner_entry = daos_prop_entry_get(prop, DAOS_PROP_PO_OWNER);
	D_ASSERT(owner_entry != NULL);
	D_ASSERT(owner_entry->dpe_str != NULL);

	owner_grp_entry = daos_prop_entry_get(prop, DAOS_PROP_PO_OWNER_GROUP);
	D_ASSERT(owner_grp_entry != NULL);
	D_ASSERT(owner_grp_entry->dpe_str != NULL);

	owner.user = owner_entry->dpe_str;
	owner.group = owner_grp_entry->dpe_str;

	/*
	 * Security capabilities determine the access control policy on this
	 * pool handle.
	 */
	rc = ds_sec_pool_get_capabilities(in->pci_flags, &in->pci_cred, &owner,
					  acl_entry->dpe_val_ptr,
					  &sec_capas);
	if (rc != 0) {
		D_ERROR(DF_UUID": refusing connect attempt for "
			DF_X64" error: "DF_RC"\n", DP_UUID(in->pci_op.pi_uuid),
			in->pci_flags, DP_RC(rc));
		D_GOTO(out_map_version, rc);
	}

	rc = ds_sec_cred_get_origin(&in->pci_cred, &machine);

	if (rc != 0) {
		D_ERROR(DF_UUID": unable to retrieve origin error: "DF_RC"\n",
			DP_UUID(in->pci_op.pi_uuid), DP_RC(rc));
		D_GOTO(out_map_version, rc);
	}

	if (!ds_sec_pool_can_connect(sec_capas)) {
		D_ERROR(DF_UUID": permission denied for connect attempt for "
			DF_X64"\n", DP_UUID(in->pci_op.pi_uuid),
			in->pci_flags);
		D_GOTO(out_map_version, rc = -DER_NO_PERM);
	}

	/*
	 * Transfer the pool map to the client before adding the pool handle,
	 * so that we don't need to worry about rolling back the transaction
	 * when the transfer fails. The client has already been authenticated
	 * and authorized at this point. If an error occurs after the transfer
	 * completes, then we simply return the error and the client will throw
	 * its pool_buf away.
	 */
	rc = read_map_buf(&tx, &svc->ps_root, &map_buf, &map_version);
	if (rc != 0) {
		D_ERROR(DF_UUID": failed to read pool map: "DF_RC"\n",
			DP_UUID(svc->ps_uuid), DP_RC(rc));
		D_GOTO(out_map_version, rc);
	}
	rc = ds_pool_transfer_map_buf(map_buf, map_version, rpc,
				      in->pci_map_bulk, &out->pco_map_buf_size);
	if (rc != 0)
		D_GOTO(out_map_version, rc);

	if (skip_update)
		D_GOTO(out_map_version, rc = 0);

	d_iov_set(&value, &nhandles, sizeof(nhandles));
	rc = rdb_tx_lookup(&tx, &svc->ps_root, &ds_pool_prop_nhandles, &value);
	if (rc != 0)
		D_GOTO(out_map_version, rc);

	/* Take care of exclusive handles. */
	if (nhandles != 0) {
		if (in->pci_flags & DAOS_PC_EX) {
			D_DEBUG(DB_MD, DF_UUID": others already connected\n",
				DP_UUID(in->pci_op.pi_uuid));
			D_GOTO(out_map_version, rc = -DER_BUSY);
		} else {
			/*
			 * If there is a non-exclusive handle, then all handles
			 * are non-exclusive.
			 */
			d_iov_set(&value, &hdl, sizeof(hdl));
			rc = rdb_tx_fetch(&tx, &svc->ps_handles,
					  RDB_PROBE_FIRST, NULL /* key_in */,
					  NULL /* key_out */, &value);
			if (rc != 0)
				D_GOTO(out_map_version, rc);
			if (hdl.ph_flags & DAOS_PC_EX)
				D_GOTO(out_map_version, rc = -DER_BUSY);
		}
	}

	rc = pool_connect_iv_dist(svc, in->pci_op.pi_hdl, in->pci_flags,
				  sec_capas, &in->pci_cred, global_ver);
	if (rc == 0 && DAOS_FAIL_CHECK(DAOS_POOL_CONNECT_FAIL_CORPC)) {
		D_DEBUG(DB_MD, DF_UUID": fault injected: DAOS_POOL_CONNECT_FAIL_CORPC\n",
			DP_UUID(in->pci_op.pi_uuid));
		rc = -DER_TIMEDOUT;
	}
	if (rc != 0) {
		D_ERROR(DF_UUID": failed to connect to targets: "DF_RC"\n",
			DP_UUID(in->pci_op.pi_uuid), DP_RC(rc));
		D_GOTO(out_map_version, rc);
	}

	hdl.ph_flags = in->pci_flags;
	hdl.ph_sec_capas = sec_capas;
	strncpy(hdl.ph_machine, machine, MAXHOSTNAMELEN);

	nhandles++;
	d_iov_set(&key, in->pci_op.pi_hdl, sizeof(uuid_t));
	d_iov_set(&value, &hdl, pool_hdl_size(svc));
	rc = rdb_tx_update(&tx, &svc->ps_handles, &key, &value);
	if (rc != 0)
		D_GOTO(out_map_version, rc);

	d_iov_set(&value, &nhandles, sizeof(nhandles));
	rc = rdb_tx_update(&tx, &svc->ps_root, &ds_pool_prop_nhandles, &value);
	if (rc != 0)
		D_GOTO(out_map_version, rc);

	rc = rdb_tx_commit(&tx);
	if (rc)
		D_GOTO(out_map_version, rc);

	/** update metric */
	metrics = svc->ps_pool->sp_metrics[DAOS_POOL_MODULE];
	d_tm_inc_counter(metrics->connect_total, 1);

	if (in->pci_query_bits & DAOS_PO_QUERY_SPACE)
		rc = pool_space_query_bcast(rpc->cr_ctx, svc, in->pci_op.pi_hdl,
					    &out->pco_space);
out_map_version:
	out->pco_op.po_map_version = ds_pool_get_version(svc->ps_pool);
	if (map_buf)
		D_FREE(map_buf);
	D_FREE(machine);
out_lock:
	ABT_rwlock_unlock(svc->ps_lock);
	rdb_tx_end(&tx);
	if (prop)
		daos_prop_free(prop);
out_svc:
	ds_rsvc_set_hint(&svc->ps_rsvc, &out->pco_op.po_hint);
	pool_svc_put_leader(svc);
out:
	out->pco_op.po_rc = rc;
	D_DEBUG(DB_MD, DF_UUID ": replying rpc: %p " DF_RC "\n", DP_UUID(in->pci_op.pi_uuid), rpc,
		DP_RC(rc));
	crt_reply_send(rpc);
}

void
ds_pool_connect_handler_v4(crt_rpc_t *rpc)
{
	ds_pool_connect_handler(rpc, 4);
}

void
ds_pool_connect_handler_v5(crt_rpc_t *rpc)
{
	ds_pool_connect_handler(rpc, 5);
}

static int
pool_disconnect_bcast(crt_context_t ctx, struct pool_svc *svc,
		      uuid_t *pool_hdls, int n_pool_hdls)
{
	struct pool_tgt_disconnect_in  *in;
	struct pool_tgt_disconnect_out *out;
	crt_rpc_t		       *rpc;
	int				rc;

	D_DEBUG(DB_MD, DF_UUID": bcasting\n", DP_UUID(svc->ps_uuid));

	rc = bcast_create(ctx, svc, POOL_TGT_DISCONNECT, NULL, &rpc);
	if (rc != 0)
		D_GOTO(out, rc);

	in = crt_req_get(rpc);
	uuid_copy(in->tdi_uuid, svc->ps_uuid);
	in->tdi_hdls.ca_arrays = pool_hdls;
	in->tdi_hdls.ca_count = n_pool_hdls;
	rc = dss_rpc_send(rpc);
	if (rc == 0 && DAOS_FAIL_CHECK(DAOS_POOL_DISCONNECT_FAIL_CORPC)) {
		D_DEBUG(DB_MD, DF_UUID": fault injected: DAOS_POOL_DISCONNECT_FAIL_CORPC\n",
			DP_UUID(svc->ps_uuid));
		rc = -DER_TIMEDOUT;
	}
	if (rc != 0)
		D_GOTO(out_rpc, rc);

	out = crt_reply_get(rpc);
	rc = out->tdo_rc;
	if (rc != 0) {
		D_ERROR(DF_UUID": failed to disconnect from "DF_RC" targets\n",
			DP_UUID(svc->ps_uuid), DP_RC(rc));
		rc = -DER_IO;
	}

out_rpc:
	crt_req_decref(rpc);
out:
	D_DEBUG(DB_MD, DF_UUID": bcasted: "DF_RC"\n", DP_UUID(svc->ps_uuid),
		DP_RC(rc));
	return rc;
}

static int
pool_disconnect_hdls(struct rdb_tx *tx, struct pool_svc *svc, uuid_t *hdl_uuids,
		     int n_hdl_uuids, crt_context_t ctx)
{
	d_iov_t			 value;
	uint32_t		 nhandles;
	int			 i;
	int			 rc;

	D_ASSERTF(n_hdl_uuids > 0, "%d\n", n_hdl_uuids);

	D_DEBUG(DB_MD, DF_UUID": disconnecting %d hdls: hdl_uuids[0]="DF_UUID
		"\n", DP_UUID(svc->ps_uuid), n_hdl_uuids,
		DP_UUID(hdl_uuids[0]));

	/*
	 * TODO: Send POOL_TGT_CLOSE_CONTS and somehow retry until every
	 * container service has responded (through ds_pool).
	 */
	rc = ds_cont_close_by_pool_hdls(svc->ps_uuid, hdl_uuids, n_hdl_uuids,
					ctx);
	if (rc != 0)
		D_GOTO(out, rc);

	rc = pool_disconnect_bcast(ctx, svc, hdl_uuids, n_hdl_uuids);
	if (rc != 0)
		D_GOTO(out, rc);

	d_iov_set(&value, &nhandles, sizeof(nhandles));
	rc = rdb_tx_lookup(tx, &svc->ps_root, &ds_pool_prop_nhandles, &value);
	if (rc != 0)
		D_GOTO(out, rc);

	nhandles -= n_hdl_uuids;

	for (i = 0; i < n_hdl_uuids; i++) {
		d_iov_t key;

		d_iov_set(&key, hdl_uuids[i], sizeof(uuid_t));
		rc = rdb_tx_delete(tx, &svc->ps_handles, &key);
		if (rc != 0)
			D_GOTO(out, rc);
	}

	d_iov_set(&value, &nhandles, sizeof(nhandles));
	rc = rdb_tx_update(tx, &svc->ps_root, &ds_pool_prop_nhandles, &value);
	if (rc != 0)
		D_GOTO(out, rc);

out:
	D_DEBUG(DB_MD, DF_UUID": leaving: "DF_RC"\n", DP_UUID(svc->ps_uuid),
		DP_RC(rc));
	return rc;
}

void
ds_pool_disconnect_handler(crt_rpc_t *rpc)
{
	struct pool_disconnect_in      *pdi = crt_req_get(rpc);
	struct pool_disconnect_out     *pdo = crt_reply_get(rpc);
	struct pool_svc		       *svc;
	struct rdb_tx			tx;
	d_iov_t			key;
	d_iov_t			value;
	struct pool_hdl			hdl = {0};
	int				rc;

	D_DEBUG(DB_MD, DF_UUID ": processing rpc: %p hdl=" DF_UUID "\n",
		DP_UUID(pdi->pdi_op.pi_uuid), rpc, DP_UUID(pdi->pdi_op.pi_hdl));

	rc = pool_svc_lookup_leader(pdi->pdi_op.pi_uuid, &svc,
				    &pdo->pdo_op.po_hint);
	if (rc != 0)
		D_GOTO(out, rc);

	rc = rdb_tx_begin(svc->ps_rsvc.s_db, svc->ps_rsvc.s_term, &tx);
	if (rc != 0)
		D_GOTO(out_svc, rc);

	ABT_rwlock_wrlock(svc->ps_lock);

	d_iov_set(&key, pdi->pdi_op.pi_hdl, sizeof(uuid_t));
	d_iov_set(&value, &hdl, pool_hdl_size(svc));
	rc = rdb_tx_lookup(&tx, &svc->ps_handles, &key, &value);
	if (rc != 0) {
		if (rc == -DER_NONEXIST)
			rc = 0;
		D_GOTO(out_lock, rc);
	}

	rc = pool_disconnect_hdls(&tx, svc, &pdi->pdi_op.pi_hdl,
				  1 /* n_hdl_uuids */, rpc->cr_ctx);
	if (rc != 0)
		D_GOTO(out_lock, rc);

	rc = rdb_tx_commit(&tx);
	/* No need to set pdo->pdo_op.po_map_version. */

	if (rc == 0) {
		struct pool_metrics *metrics;

		/** update metric */
		metrics = svc->ps_pool->sp_metrics[DAOS_POOL_MODULE];
		d_tm_inc_counter(metrics->disconnect_total, 1);
	}

out_lock:
	ABT_rwlock_unlock(svc->ps_lock);
	rdb_tx_end(&tx);
out_svc:
	ds_rsvc_set_hint(&svc->ps_rsvc, &pdo->pdo_op.po_hint);
	pool_svc_put_leader(svc);
out:
	pdo->pdo_op.po_rc = rc;
	D_DEBUG(DB_MD, DF_UUID ": replying rpc: %p " DF_RC "\n", DP_UUID(pdi->pdi_op.pi_uuid), rpc,
		DP_RC(rc));
	crt_reply_send(rpc);
}

static int
pool_space_query_bcast(crt_context_t ctx, struct pool_svc *svc, uuid_t pool_hdl,
		       struct daos_pool_space *ps)
{
	struct pool_tgt_query_in	*in;
	struct pool_tgt_query_out	*out;
	crt_rpc_t			*rpc;
	int				 rc;

	D_DEBUG(DB_MD, DF_UUID": bcasting\n", DP_UUID(svc->ps_uuid));

	rc = bcast_create(ctx, svc, POOL_TGT_QUERY, NULL, &rpc);
	if (rc != 0)
		goto out;

	in = crt_req_get(rpc);
	uuid_copy(in->tqi_op.pi_uuid, svc->ps_uuid);
	uuid_copy(in->tqi_op.pi_hdl, pool_hdl);
	rc = dss_rpc_send(rpc);
	if (rc == 0 && DAOS_FAIL_CHECK(DAOS_POOL_QUERY_FAIL_CORPC)) {
		D_DEBUG(DB_MD, DF_UUID": fault injected: DAOS_POOL_QUERY_FAIL_CORPC\n",
			DP_UUID(svc->ps_uuid));
		rc = -DER_TIMEDOUT;
	}
	if (rc != 0)
		goto out_rpc;

	out = crt_reply_get(rpc);
	rc = out->tqo_rc;
	if (rc != 0) {
		D_ERROR(DF_UUID": failed to query from "DF_RC" targets\n",
			DP_UUID(svc->ps_uuid), DP_RC(rc));
		rc = -DER_IO;
	} else {
		D_ASSERT(ps != NULL);
		*ps = out->tqo_space;
	}

out_rpc:
	crt_req_decref(rpc);
out:
	D_DEBUG(DB_MD, DF_UUID": bcasted: "DF_RC"\n", DP_UUID(svc->ps_uuid),
		DP_RC(rc));
	return rc;
}

/*
 * Transfer list of containers to "remote_bulk". If the remote bulk buffer
 * is too small, then return -DER_TRUNC. RPC response will contain the number
 * of containers in the pool that the client can use to resize its buffer
 * for another RPC request.
 */
static int
transfer_cont_buf(struct daos_pool_cont_info *cont_buf, size_t ncont,
		  struct pool_svc *svc, crt_rpc_t *rpc, crt_bulk_t remote_bulk)
{
	size_t				 cont_buf_size;
	daos_size_t			 remote_bulk_size;
	d_iov_t				 cont_iov;
	d_sg_list_t			 cont_sgl;
	crt_bulk_t			 bulk = CRT_BULK_NULL;
	struct crt_bulk_desc		 bulk_desc;
	crt_bulk_opid_t			 bulk_opid;
	ABT_eventual			 eventual;
	int				*status;
	int				 rc;

	D_ASSERT(ncont > 0);
	cont_buf_size = ncont * sizeof(struct daos_pool_cont_info);

	/* Check if the client bulk buffer is large enough. */
	rc = crt_bulk_get_len(remote_bulk, &remote_bulk_size);
	if (rc != 0)
		D_GOTO(out, rc);
	if (remote_bulk_size < cont_buf_size) {
		D_ERROR(DF_UUID": remote container buffer("DF_U64")"
			" < required (%lu)\n", DP_UUID(svc->ps_uuid),
			remote_bulk_size, cont_buf_size);
		D_GOTO(out, rc = -DER_TRUNC);
	}

	d_iov_set(&cont_iov, cont_buf, cont_buf_size);
	cont_sgl.sg_nr = 1;
	cont_sgl.sg_nr_out = 0;
	cont_sgl.sg_iovs = &cont_iov;

	rc = crt_bulk_create(rpc->cr_ctx, &cont_sgl, CRT_BULK_RO, &bulk);
	if (rc != 0)
		D_GOTO(out, rc);

	/* Prepare for crt_bulk_transfer(). */
	bulk_desc.bd_rpc = rpc;
	bulk_desc.bd_bulk_op = CRT_BULK_PUT;
	bulk_desc.bd_remote_hdl = remote_bulk;
	bulk_desc.bd_remote_off = 0;
	bulk_desc.bd_local_hdl = bulk;
	bulk_desc.bd_local_off = 0;
	bulk_desc.bd_len = cont_iov.iov_len;

	rc = ABT_eventual_create(sizeof(*status), &eventual);
	if (rc != ABT_SUCCESS)
		D_GOTO(out_bulk, rc = dss_abterr2der(rc));

	rc = crt_bulk_transfer(&bulk_desc, bulk_cb, &eventual, &bulk_opid);
	if (rc != 0)
		D_GOTO(out_eventual, rc);

	rc = ABT_eventual_wait(eventual, (void **)&status);
	if (rc != ABT_SUCCESS)
		D_GOTO(out_eventual, rc = dss_abterr2der(rc));

	if (*status != 0)
		D_GOTO(out_eventual, rc = *status);

out_eventual:
	ABT_eventual_free(&eventual);
out_bulk:
	if (bulk != CRT_BULK_NULL)
		crt_bulk_free(bulk);
out:
	return rc;
}

/**
 * Send CaRT RPC to pool svc to get container list.
 *
 * \param[in]	uuid		UUID of the pool
 * \param[in]	ranks		Pool service replicas
 * \param[out]	containers	Array of container information (allocated)
 * \param[out]	ncontainers	Number of items in containers
 *
 * return	0		Success
 *
 */
int
ds_pool_svc_list_cont(uuid_t uuid, d_rank_list_t *ranks,
		      struct daos_pool_cont_info **containers,
		      uint64_t *ncontainers)
{
	int				rc;
	struct rsvc_client		client;
	crt_endpoint_t			ep;
	struct dss_module_info		*info = dss_get_module_info();
	crt_rpc_t			*rpc;
	struct pool_list_cont_in	*in;
	struct pool_list_cont_out	*out;
	uint64_t			resp_ncont = 1024;
	struct daos_pool_cont_info	*resp_cont = NULL;

	D_DEBUG(DB_MGMT, DF_UUID": Getting container list\n", DP_UUID(uuid));

	*containers = NULL;

	rc = rsvc_client_init(&client, ranks);
	if (rc != 0)
		D_GOTO(out, rc);

rechoose:
	ep.ep_grp = NULL; /* primary group */
	rc = rsvc_client_choose(&client, &ep);
	if (rc != 0) {
		D_ERROR(DF_UUID": cannot find pool service: "DF_RC"\n",
			DP_UUID(uuid), DP_RC(rc));
		goto out_client;
	}

realloc_resp:
	rc = pool_req_create(info->dmi_ctx, &ep, POOL_LIST_CONT, &rpc);
	if (rc != 0) {
		D_ERROR(DF_UUID": failed to create pool list cont rpc: %d\n",
			DP_UUID(uuid), rc);
		D_GOTO(out_client, rc);
	}

	/* Allocate response buffer */
	D_ALLOC_ARRAY(resp_cont, resp_ncont);
	if (resp_cont == NULL)
		D_GOTO(out_rpc, rc = -DER_NOMEM);

	in = crt_req_get(rpc);
	uuid_copy(in->plci_op.pi_uuid, uuid);
	uuid_clear(in->plci_op.pi_hdl);
	in->plci_ncont = resp_ncont;
	rc = list_cont_bulk_create(info->dmi_ctx, &in->plci_cont_bulk,
				   resp_cont, in->plci_ncont);
	if (rc != 0)
		D_GOTO(out_resp_buf, rc);

	rc = dss_rpc_send(rpc);
	out = crt_reply_get(rpc);
	D_ASSERT(out != NULL);

	rc = pool_rsvc_client_complete_rpc(&client, &ep, rc, &out->plco_op);
	if (rc == RSVC_CLIENT_RECHOOSE) {
		/* To simplify logic, destroy bulk hdl and buffer each time */
		list_cont_bulk_destroy(in->plci_cont_bulk);
		D_FREE(resp_cont);
		crt_req_decref(rpc);
		dss_sleep(RECHOOSE_SLEEP_MS);
		D_GOTO(rechoose, rc);
	}

	rc = out->plco_op.po_rc;
	if (rc == -DER_TRUNC) {
		/* resp_ncont too small - realloc with server-provided ncont */
		resp_ncont = out->plco_ncont;
		list_cont_bulk_destroy(in->plci_cont_bulk);
		D_FREE(resp_cont);
		crt_req_decref(rpc);
		D_GOTO(realloc_resp, rc);
	} else if (rc != 0) {
		D_ERROR(DF_UUID": failed to get container list for pool: %d\n",
			DP_UUID(uuid), rc);
	} else {
		*containers = resp_cont;
	}

	list_cont_bulk_destroy(in->plci_cont_bulk);
out_resp_buf:
	if (rc != 0)
		D_FREE(resp_cont);
out_rpc:
	crt_req_decref(rpc);
out_client:
	rsvc_client_fini(&client);
out:
	return rc;
}

static bool is_pool_from_srv(uuid_t pool_uuid, uuid_t poh_uuid);

/* CaRT RPC handler for pool container listing
 * Requires a pool handle (except for rebuild).
 */
void
ds_pool_list_cont_handler(crt_rpc_t *rpc)
{
	struct pool_list_cont_in	*in = crt_req_get(rpc);
	struct pool_list_cont_out	*out = crt_reply_get(rpc);
	struct daos_pool_cont_info	*cont_buf = NULL;
	uint64_t			 ncont = 0;
	struct pool_svc			*svc;
	struct rdb_tx			 tx;
	d_iov_t				 key;
	d_iov_t				 value;
	struct pool_hdl			 hdl = {0};
	int				 rc;

	D_DEBUG(DB_MD, DF_UUID ": processing rpc: %p hdl=" DF_UUID "\n",
		DP_UUID(in->plci_op.pi_uuid), rpc, DP_UUID(in->plci_op.pi_hdl));

	rc = pool_svc_lookup_leader(in->plci_op.pi_uuid, &svc,
				    &out->plco_op.po_hint);
	if (rc != 0)
		D_GOTO(out, rc);

	/* Verify pool handle only if RPC initiated by a client
	 * (not for mgmt svc to pool svc RPCs that do not have a handle).
	 */
	if (daos_rpc_from_client(rpc)) {
		rc = rdb_tx_begin(svc->ps_rsvc.s_db, svc->ps_rsvc.s_term, &tx);
		if (rc != 0)
			D_GOTO(out_svc, rc);

		ABT_rwlock_rdlock(svc->ps_lock);

		/* Verify the pool handle. Note: since rebuild will not
		 * connect the pool, so we only verify the non-rebuild
		 * pool.
		 */
		if (!is_pool_from_srv(in->plci_op.pi_uuid,
				      in->plci_op.pi_hdl)) {
			d_iov_set(&key, in->plci_op.pi_hdl, sizeof(uuid_t));
			d_iov_set(&value, &hdl, pool_hdl_size(svc));
			rc = rdb_tx_lookup(&tx, &svc->ps_handles, &key, &value);
			if (rc == -DER_NONEXIST)
				rc = -DER_NO_HDL;
				/* defer goto out_svc until unlock/tx_end */
		}

		ABT_rwlock_unlock(svc->ps_lock);
		rdb_tx_end(&tx);
		if (rc != 0)
			D_GOTO(out_svc, rc);
	}

	/* Call container service to get the list */
	rc = ds_cont_list(in->plci_op.pi_uuid, &cont_buf, &ncont);
	if (rc != 0) {
		D_GOTO(out_svc, rc);
	} else if ((in->plci_ncont > 0) && (ncont > in->plci_ncont)) {
		/* Got a list, but client buffer not supplied or too small */
		D_DEBUG(DB_MD, DF_UUID": hdl="DF_UUID": has %"PRIu64
				 " containers (more than client: %"PRIu64")\n",
				 DP_UUID(in->plci_op.pi_uuid),
				 DP_UUID(in->plci_op.pi_hdl),
				 ncont, in->plci_ncont);
		D_GOTO(out_free_cont_buf, rc = -DER_TRUNC);
	} else {
		D_DEBUG(DB_MD, DF_UUID": hdl="DF_UUID": has %"PRIu64
				 " containers\n", DP_UUID(in->plci_op.pi_uuid),
				 DP_UUID(in->plci_op.pi_hdl), ncont);

		/* Send any results only if client provided a handle */
		if (cont_buf && (in->plci_ncont > 0) &&
		    (in->plci_cont_bulk != CRT_BULK_NULL)) {
			rc = transfer_cont_buf(cont_buf, ncont, svc, rpc,
					       in->plci_cont_bulk);
		}
	}

out_free_cont_buf:
	if (cont_buf) {
		D_FREE(cont_buf);
		cont_buf = NULL;
	}
out_svc:
	ds_rsvc_set_hint(&svc->ps_rsvc, &out->plco_op.po_hint);
	pool_svc_put_leader(svc);
out:
	out->plco_op.po_rc = rc;
	out->plco_ncont = ncont;
	D_DEBUG(DB_MD, DF_UUID ": replying rpc: %p %d\n", DP_UUID(in->plci_op.pi_uuid), rpc, rc);
	crt_reply_send(rpc);
}

static void
ds_pool_query_handler(crt_rpc_t *rpc, bool return_pool_ver)
{
	struct pool_query_v5_in	 *in = crt_req_get(rpc);
	struct pool_query_v5_out *out = crt_reply_get(rpc);
	daos_prop_t		 *prop = NULL;
	struct pool_buf		 *map_buf;
	uint32_t		  map_version = 0;
	struct pool_svc		 *svc;
	struct pool_metrics	 *metrics;
	struct rdb_tx		  tx;
	d_iov_t			  key;
	d_iov_t			  value;
	struct pool_hdl		  hdl = {0};
	int			  rc;
	struct daos_prop_entry	 *entry;

	D_DEBUG(DB_MD, DF_UUID ": processing rpc: %p hdl=" DF_UUID "\n",
		DP_UUID(in->pqi_op.pi_uuid), rpc, DP_UUID(in->pqi_op.pi_hdl));

	rc = pool_svc_lookup_leader(in->pqi_op.pi_uuid, &svc,
				    &out->pqo_op.po_hint);
	if (rc != 0)
		D_GOTO(out, rc);

	if (in->pqi_query_bits & DAOS_PO_QUERY_REBUILD_STATUS) {
		rc = ds_rebuild_query(in->pqi_op.pi_uuid, &out->pqo_rebuild_st);
		if (rc != 0)
			D_GOTO(out_svc, rc);
	}

	rc = rdb_tx_begin(svc->ps_rsvc.s_db, svc->ps_rsvc.s_term, &tx);
	if (rc != 0)
		D_GOTO(out_svc, rc);

	ABT_rwlock_rdlock(svc->ps_lock);

	/* Verify the pool handle for client calls.
	 * Note: since rebuild will not connect the pool, so we only verify
	 * the non-rebuild pool. Server-to-server calls also don't have a
	 * handle.
	 */
	if (daos_rpc_from_client(rpc) &&
	    !is_pool_from_srv(in->pqi_op.pi_uuid, in->pqi_op.pi_hdl)) {
		d_iov_set(&key, in->pqi_op.pi_hdl, sizeof(uuid_t));
		d_iov_set(&value, &hdl, pool_hdl_size(svc));
		rc = rdb_tx_lookup(&tx, &svc->ps_handles, &key, &value);
		if (rc != 0) {
			if (rc == -DER_NONEXIST)
				rc = -DER_NO_HDL;
			D_GOTO(out_lock, rc);
		}
	}

	if (return_pool_ver) {
		rc = pool_prop_read(&tx, svc, DAOS_PO_QUERY_PROP_GLOBAL_VERSION, &prop);
		if (rc != 0)
			D_GOTO(out_lock, rc);

		entry = daos_prop_entry_get(prop, DAOS_PROP_PO_GLOBAL_VERSION);
		D_ASSERT(entry != NULL);
		out->pqo_pool_layout_ver = entry->dpe_val;
		out->pqo_upgrade_layout_ver = DAOS_POOL_GLOBAL_VERSION;
		daos_prop_free(prop);
		prop = NULL;
	}

	/* read optional properties */
	rc = pool_prop_read(&tx, svc, in->pqi_query_bits, &prop);
	if (rc != 0)
		D_GOTO(out_lock, rc);
	out->pqo_prop = prop;

	if (unlikely(DAOS_FAIL_CHECK(DAOS_FORCE_PROP_VERIFY) && prop != NULL)) {
		daos_prop_t		*iv_prop = NULL;
		struct daos_prop_entry	*iv_entry;
		int			i;

		D_ALLOC_PTR(iv_prop);
		if (iv_prop == NULL)
			D_GOTO(out_lock, rc = -DER_NOMEM);

		rc = ds_pool_iv_prop_fetch(svc->ps_pool, iv_prop);
		if (rc) {
			D_ERROR("ds_pool_iv_prop_fetch failed "DF_RC"\n",
				DP_RC(rc));
			daos_prop_free(iv_prop);
			D_GOTO(out_lock, rc);
		}

		for (i = 0; i < prop->dpp_nr; i++) {
			entry = &prop->dpp_entries[i];
			iv_entry = daos_prop_entry_get(iv_prop,
						       entry->dpe_type);
			D_ASSERT(iv_entry != NULL);
			switch (entry->dpe_type) {
			case DAOS_PROP_PO_LABEL:
				D_ASSERT(strlen(entry->dpe_str) <=
					 DAOS_PROP_LABEL_MAX_LEN);
				if (strncmp(entry->dpe_str, iv_entry->dpe_str,
					    DAOS_PROP_LABEL_MAX_LEN) != 0) {
					D_ERROR("mismatch %s - %s.\n",
						entry->dpe_str,
						iv_entry->dpe_str);
					rc = -DER_IO;
				}
				break;
			case DAOS_PROP_PO_OWNER:
			case DAOS_PROP_PO_OWNER_GROUP:
				D_ASSERT(strlen(entry->dpe_str) <=
					 DAOS_ACL_MAX_PRINCIPAL_LEN);
				if (strncmp(entry->dpe_str, iv_entry->dpe_str,
					    DAOS_ACL_MAX_PRINCIPAL_BUF_LEN)
				    != 0) {
					D_ERROR("mismatch %s - %s.\n",
						entry->dpe_str,
						iv_entry->dpe_str);
					rc = -DER_IO;
				}
				break;
			case DAOS_PROP_PO_SPACE_RB:
			case DAOS_PROP_PO_SELF_HEAL:
			case DAOS_PROP_PO_RECLAIM:
			case DAOS_PROP_PO_EC_CELL_SZ:
			case DAOS_PROP_PO_REDUN_FAC:
			case DAOS_PROP_PO_EC_PDA:
			case DAOS_PROP_PO_RP_PDA:
			case DAOS_PROP_PO_GLOBAL_VERSION:
			case DAOS_PROP_PO_UPGRADE_STATUS:
			case DAOS_PROP_PO_SCRUB_MODE:
			case DAOS_PROP_PO_SCRUB_FREQ:
			case DAOS_PROP_PO_SCRUB_THRESH:
			case DAOS_PROP_PO_SVC_REDUN_FAC:
				if (entry->dpe_val != iv_entry->dpe_val) {
					D_ERROR("type %d mismatch "DF_U64" - "
						DF_U64".\n", entry->dpe_type,
						entry->dpe_val,
						iv_entry->dpe_val);
					rc = -DER_IO;
					}
				break;
			case DAOS_PROP_PO_POLICY:
				D_ASSERT(strnlen(entry->dpe_str,
						 DAOS_PROP_POLICYSTR_MAX_LEN) <=
					 DAOS_PROP_POLICYSTR_MAX_LEN);
				if (strncmp(entry->dpe_str, iv_entry->dpe_str,
					    DAOS_PROP_POLICYSTR_MAX_LEN) != 0) {
					D_ERROR("mismatch %s - %s.\n",
						entry->dpe_str,
						iv_entry->dpe_str);
					rc = -DER_IO;
				}
				break;
			case DAOS_PROP_PO_ACL:
				if (daos_prop_entry_cmp_acl(entry,
							    iv_entry) != 0)
					rc = -DER_IO;
				break;
			case DAOS_PROP_PO_SVC_LIST:
				break;
			default:
				D_ASSERTF(0, "bad dpe_type %d\n",
					  entry->dpe_type);
				break;
			};
		}
		daos_prop_free(iv_prop);
		if (rc) {
			D_ERROR("iv_prop verify failed "DF_RC"\n", DP_RC(rc));
			D_GOTO(out_lock, rc);
		}
	}

	rc = read_map_buf(&tx, &svc->ps_root, &map_buf, &map_version);
	if (rc != 0)
		D_ERROR(DF_UUID": failed to read pool map: "DF_RC"\n",
			DP_UUID(svc->ps_uuid), DP_RC(rc));

out_lock:
	ABT_rwlock_unlock(svc->ps_lock);
	rdb_tx_end(&tx);
	if (rc != 0)
		goto out_svc;

	rc = ds_pool_transfer_map_buf(map_buf, map_version, rpc,
				      in->pqi_map_bulk, &out->pqo_map_buf_size);
	D_FREE(map_buf);
	if (rc != 0)
		goto out_svc;

	metrics = svc->ps_pool->sp_metrics[DAOS_POOL_MODULE];

	/* See comment above, rebuild doesn't connect the pool */
	if ((in->pqi_query_bits & DAOS_PO_QUERY_SPACE) &&
	    !is_pool_from_srv(in->pqi_op.pi_uuid, in->pqi_op.pi_hdl)) {
		rc = pool_space_query_bcast(rpc->cr_ctx, svc, in->pqi_op.pi_hdl,
					    &out->pqo_space);
		if (unlikely(rc))
			goto out_svc;

		d_tm_inc_counter(metrics->query_space_total, 1);
	}
	d_tm_inc_counter(metrics->query_total, 1);

out_svc:
	if (map_version == 0)
		out->pqo_op.po_map_version = ds_pool_get_version(svc->ps_pool);
	else
		out->pqo_op.po_map_version = map_version;
	ds_rsvc_set_hint(&svc->ps_rsvc, &out->pqo_op.po_hint);
	pool_svc_put_leader(svc);
out:
	out->pqo_op.po_rc = rc;
	D_DEBUG(DB_MD, DF_UUID ": replying rpc: %p " DF_RC "\n", DP_UUID(in->pqi_op.pi_uuid), rpc,
		DP_RC(rc));
	crt_reply_send(rpc);
	daos_prop_free(prop);
}

void
ds_pool_query_handler_v4(crt_rpc_t *rpc)
{
	ds_pool_query_handler(rpc, false);
}

void
ds_pool_query_handler_v5(crt_rpc_t *rpc)
{
	ds_pool_query_handler(rpc, true);
}

/* Convert pool_comp_state_t to daos_target_state_t */
static daos_target_state_t
enum_pool_comp_state_to_tgt_state(int tgt_state)
{
	switch (tgt_state) {
	case PO_COMP_ST_UNKNOWN: return DAOS_TS_UNKNOWN;
	case PO_COMP_ST_NEW: return DAOS_TS_NEW;
	case PO_COMP_ST_UP: return DAOS_TS_UP;
	case PO_COMP_ST_UPIN: return DAOS_TS_UP_IN;
	case PO_COMP_ST_DOWN: return  DAOS_TS_DOWN;
	case PO_COMP_ST_DOWNOUT: return DAOS_TS_DOWN_OUT;
	case PO_COMP_ST_DRAIN: return DAOS_TS_DRAIN;
	}

	return DAOS_TS_UNKNOWN;
}

static int
pool_query_tgt_space(crt_context_t ctx, struct pool_svc *svc, uuid_t pool_hdl,
		     d_rank_t rank, uint32_t tgt_idx, struct daos_space *ds)
{
	struct pool_tgt_query_in	*in;
	struct pool_tgt_query_out	*out;
	crt_rpc_t			*rpc;
	crt_endpoint_t			 tgt_ep = { 0 };
	crt_opcode_t			 opcode;
	int				 rc;

	D_DEBUG(DB_MD, DF_UUID": query target for rank:%u tgt:%u\n",
		DP_UUID(svc->ps_uuid), rank, tgt_idx);

	tgt_ep.ep_rank = rank;
	tgt_ep.ep_tag = daos_rpc_tag(DAOS_REQ_TGT, tgt_idx);
	opcode = DAOS_RPC_OPCODE(POOL_TGT_QUERY, DAOS_POOL_MODULE,
				 DAOS_POOL_VERSION);
	rc = crt_req_create(ctx, &tgt_ep, opcode, &rpc);
	if (rc) {
		D_ERROR("crt_req_create failed: "DF_RC"\n", DP_RC(rc));
		return rc;
	}

	in = crt_req_get(rpc);
	uuid_copy(in->tqi_op.pi_uuid, svc->ps_uuid);
	uuid_copy(in->tqi_op.pi_hdl, pool_hdl);

	rc = dss_rpc_send(rpc);
	if (rc != 0)
		goto out_rpc;

	out = crt_reply_get(rpc);
	rc = out->tqo_rc;
	if (rc != 0) {
		D_ERROR(DF_UUID": failed to query rank:%u, tgt:%u, "DF_RC"\n",
			DP_UUID(svc->ps_uuid), rank, tgt_idx, DP_RC(rc));
	} else {
		D_ASSERT(ds != NULL);
		*ds = out->tqo_space.ps_space;
	}

out_rpc:
	crt_req_decref(rpc);
	return rc;
}

void
ds_pool_query_info_handler(crt_rpc_t *rpc)
{
	struct pool_query_info_in	*in = crt_req_get(rpc);
	struct pool_query_info_out	*out = crt_reply_get(rpc);
	struct pool_svc			*svc;
	struct pool_target		*target = NULL;
	int				 tgt_state;
	int				 rc;

	D_DEBUG(DB_MD, DF_UUID ": processing rpc: %p hdl=" DF_UUID "\n",
		DP_UUID(in->pqii_op.pi_uuid), rpc, DP_UUID(in->pqii_op.pi_hdl));

	rc = pool_svc_lookup_leader(in->pqii_op.pi_uuid, &svc,
				    &out->pqio_op.po_hint);
	if (rc != 0)
		D_GOTO(out, rc);

	/* get the target state from pool map */
	ABT_rwlock_rdlock(svc->ps_pool->sp_lock);
	rc = pool_map_find_target_by_rank_idx(svc->ps_pool->sp_map,
					      in->pqii_rank,
					      in->pqii_tgt,
					      &target);
	if (rc != 1) {
		D_ERROR(DF_UUID": Failed to get rank:%u, idx:%d\n, rc:%d",
			DP_UUID(in->pqii_op.pi_uuid), in->pqii_rank,
			in->pqii_tgt, rc);
		ABT_rwlock_unlock(svc->ps_pool->sp_lock);
		D_GOTO(out_svc, rc = -DER_NONEXIST);
	} else {
		rc = 0;
	}

	D_ASSERT(target != NULL);

	tgt_state = target->ta_comp.co_status;
	out->pqio_state = enum_pool_comp_state_to_tgt_state(tgt_state);
	out->pqio_op.po_map_version =
			pool_map_get_version(svc->ps_pool->sp_map);

	ABT_rwlock_unlock(svc->ps_pool->sp_lock);

	if (tgt_state == PO_COMP_ST_UPIN) {
		rc = pool_query_tgt_space(rpc->cr_ctx, svc, in->pqii_op.pi_hdl,
					  in->pqii_rank, in->pqii_tgt,
					  &out->pqio_space);
		if (rc)
			D_ERROR(DF_UUID": Failed to query rank:%u, tgt:%d, "
				""DF_RC"\n", DP_UUID(in->pqii_op.pi_uuid),
				in->pqii_rank, in->pqii_tgt, DP_RC(rc));
	} else {
		memset(&out->pqio_space, 0, sizeof(out->pqio_space));
	}
out_svc:
	ds_rsvc_set_hint(&svc->ps_rsvc, &out->pqio_op.po_hint);
	pool_svc_put_leader(svc);
out:
	out->pqio_op.po_rc = rc;
	out->pqio_rank = in->pqii_rank;
	out->pqio_tgt = in->pqii_tgt;

	D_DEBUG(DB_MD, DF_UUID ": replying rpc: %p " DF_RC "\n", DP_UUID(in->pqii_op.pi_uuid), rpc,
		DP_RC(rc));
	crt_reply_send(rpc);
}

static int
process_query_result(d_rank_list_t **ranks, daos_pool_info_t *info, uuid_t pool_uuid,
		     uint32_t map_version, uint32_t leader_rank, struct daos_pool_space *ps,
		     struct daos_rebuild_status *rs, struct pool_buf *map_buf)
{
	struct pool_map	       *map;
	int			rc;
	unsigned int		num_disabled = 0;

	rc = pool_map_create(map_buf, map_version, &map);
	if (rc != 0) {
		D_ERROR(DF_UUID": failed to create local pool map, "DF_RC"\n",
			DP_UUID(pool_uuid), DP_RC(rc));
		return rc;
	}

	rc = pool_map_find_failed_tgts(map, NULL, &num_disabled);
	if (rc != 0) {
		D_ERROR(DF_UUID": failed to get num disabled tgts, "DF_RC"\n",
			DP_UUID(pool_uuid), DP_RC(rc));
		goto out;
	}
	info->pi_ndisabled = num_disabled;

	if (ranks != NULL) {
		bool	get_enabled = (info ? ((info->pi_bits & DPI_ENGINES_ENABLED) != 0) : false);

		rc = pool_map_get_ranks(pool_uuid, map, get_enabled, ranks);
		if (rc != 0) {
			D_ERROR(DF_UUID": pool_map_get_ranks() failed, "DF_RC"\n",
				DP_UUID(pool_uuid), DP_RC(rc));
			goto out;
		}
		D_DEBUG(DB_MD, DF_UUID": found %u %s ranks in pool map\n",
			DP_UUID(pool_uuid), (*ranks)->rl_nr, get_enabled ? "ENABLED" : "DISABLED");
	}

	pool_query_reply_to_info(pool_uuid, map_buf, map_version, leader_rank, ps, rs, info);

out:
	pool_map_decref(map);
	return rc;
}

/**
 * Query the pool without holding a pool handle.
 *
 * \param[in]	pool_uuid		UUID of the pool
 * \param[in]	ps_ranks		Ranks of pool svc replicas
 * \param[out]	ranks			Optional, returned storage ranks in this pool.
 *					If #pool_info is NULL, engines with disabled targets.
 *					If #pool_info is passed, engines with enabled or disabled
 *					targets according to #pi_bits (DPI_ENGINES_ENABLED bit).
 *					Note: ranks may be empty (i.e., *ranks->rl_nr may be 0).
 *					The caller must free the list with d_rank_list_free().
 * \param[out]	pool_info		Results of the pool query
 * \param[out]	pool_layout_ver		Results of the current pool global version
 * \param[out]	pool_upgrade_layout_ver	Results of the target latest pool global version
 *
 * \return	0		Success
 *		-DER_INVAL	Invalid input
 *		Negative value	Error
 */
int
ds_pool_svc_query(uuid_t pool_uuid, d_rank_list_t *ps_ranks, d_rank_list_t **ranks,
		  daos_pool_info_t *pool_info, uint32_t *pool_layout_ver,
		  uint32_t *upgrade_layout_ver)
{
	int			  rc;
	struct rsvc_client	  client;
	crt_endpoint_t		  ep;
	struct dss_module_info	 *info = dss_get_module_info();
	crt_rpc_t		 *rpc;
	struct pool_query_v5_in	 *in;
	struct pool_query_v5_out *out;
	struct pool_buf		 *map_buf;
	uint32_t		  map_size = 0;

	if (ranks == NULL || pool_info == NULL)
		D_GOTO(out, rc = -DER_INVAL);

	D_DEBUG(DB_MGMT, DF_UUID": Querying pool\n", DP_UUID(pool_uuid));

	rc = rsvc_client_init(&client, ps_ranks);
	if (rc != 0)
		goto out;

rechoose:
	ep.ep_grp = NULL; /* primary group */
	rc = rsvc_client_choose(&client, &ep);
	if (rc != 0) {
		D_ERROR(DF_UUID": cannot find pool service: "DF_RC"\n",
			DP_UUID(pool_uuid), DP_RC(rc));
		goto out_client;
	}

realloc:
	rc = pool_req_create(info->dmi_ctx, &ep, POOL_QUERY, &rpc);
	if (rc != 0) {
		D_ERROR(DF_UUID": failed to create pool query rpc, "DF_RC"\n",
			DP_UUID(pool_uuid), DP_RC(rc));
		goto out_client;
	}

	in = crt_req_get(rpc);
	uuid_copy(in->pqi_op.pi_uuid, pool_uuid);
	uuid_clear(in->pqi_op.pi_hdl);
	in->pqi_query_bits = pool_query_bits(pool_info, NULL);

	rc = map_bulk_create(info->dmi_ctx, &in->pqi_map_bulk, &map_buf,
			     map_size);
	if (rc != 0)
		goto out_rpc;

	rc = dss_rpc_send(rpc);
	out = crt_reply_get(rpc);
	D_ASSERT(out != NULL);

	rc = pool_rsvc_client_complete_rpc(&client, &ep, rc, &out->pqo_op);
	if (rc == RSVC_CLIENT_RECHOOSE) {
		map_bulk_destroy(in->pqi_map_bulk, map_buf);
		crt_req_decref(rpc);
		dss_sleep(RECHOOSE_SLEEP_MS);
		goto rechoose;
	}

	rc = out->pqo_op.po_rc;
	if (rc == -DER_TRUNC) {
		map_size = out->pqo_map_buf_size;
		map_bulk_destroy(in->pqi_map_bulk, map_buf);
		crt_req_decref(rpc);
		goto realloc;
	} else if (rc != 0) {
		D_ERROR(DF_UUID": failed to query pool, "DF_RC"\n", DP_UUID(pool_uuid), DP_RC(rc));
		goto out_bulk;
	}

	D_DEBUG(DB_MGMT, DF_UUID": Successfully queried pool\n", DP_UUID(pool_uuid));

	rc = process_query_result(ranks, pool_info, pool_uuid,
				  out->pqo_op.po_map_version, out->pqo_op.po_hint.sh_rank,
				  &out->pqo_space, &out->pqo_rebuild_st, map_buf);
	if (pool_layout_ver)
		*pool_layout_ver = out->pqo_pool_layout_ver;
	if (upgrade_layout_ver)
		*upgrade_layout_ver = out->pqo_upgrade_layout_ver;
	if (rc != 0)
		D_ERROR(DF_UUID": failed to process pool query results, "DF_RC"\n",
			DP_UUID(pool_uuid), DP_RC(rc));

out_bulk:
	map_bulk_destroy(in->pqi_map_bulk, map_buf);
out_rpc:
	crt_req_decref(rpc);
out_client:
	rsvc_client_fini(&client);
out:
	return rc;
}

/**
 * Query pool target information without holding a pool handle.
 *
 * \param[in]	pool_uuid	UUID of the pool
 * \param[in]	ps_ranks	Ranks of pool svc replicas
 * \param[in]	rank		Pool storage engine rank
 * \param[in]	tgt_idx		Target index within the pool storage engine
 * \param[out]	ti		Target information (state, storage capacity and usage)
 *
 * \return	0		Success
 *		-DER_INVAL	Invalid input
 *		Negative value	Other error
 */
int
ds_pool_svc_query_target(uuid_t pool_uuid, d_rank_list_t *ps_ranks, d_rank_t rank,
			 uint32_t tgt_idx, daos_target_info_t *ti)
{
	int				rc;
	struct rsvc_client		client;
	crt_endpoint_t			ep;
	struct dss_module_info		*info = dss_get_module_info();
	crt_rpc_t			*rpc;
	int				i;
	struct pool_query_info_in	*in;
	struct pool_query_info_out	*out;

	if (ti == NULL)
		D_GOTO(out, rc = -DER_INVAL);

	D_DEBUG(DB_MGMT, DF_UUID": Querying pool target %u\n", DP_UUID(pool_uuid), tgt_idx);

	rc = rsvc_client_init(&client, ps_ranks);
	if (rc != 0)
		goto out;

rechoose:
	ep.ep_grp = NULL; /* primary group */
	rc = rsvc_client_choose(&client, &ep);
	if (rc != 0) {
		D_ERROR(DF_UUID": cannot find pool service: "DF_RC"\n",
			DP_UUID(pool_uuid), DP_RC(rc));
		goto out_client;
	}

	rc = pool_req_create(info->dmi_ctx, &ep, POOL_QUERY_INFO, &rpc);
	if (rc != 0) {
		D_ERROR(DF_UUID": failed to create pool query target rpc, "DF_RC"\n",
			DP_UUID(pool_uuid), DP_RC(rc));
		goto out_client;
	}

	in = crt_req_get(rpc);
	uuid_copy(in->pqii_op.pi_uuid, pool_uuid);
	uuid_clear(in->pqii_op.pi_hdl);
	in->pqii_rank = rank;
	in->pqii_tgt = tgt_idx;

	rc = dss_rpc_send(rpc);
	out = crt_reply_get(rpc);
	D_ASSERT(out != NULL);

	rc = pool_rsvc_client_complete_rpc(&client, &ep, rc, &out->pqio_op);
	if (rc == RSVC_CLIENT_RECHOOSE) {
		crt_req_decref(rpc);
		dss_sleep(RECHOOSE_SLEEP_MS);
		goto rechoose;
	}

	rc = out->pqio_op.po_rc;
	if (rc != 0) {
		D_ERROR(DF_UUID": failed to query pool rank %u target %u "DF_RC"\n",
			DP_UUID(pool_uuid), rank, tgt_idx, DP_RC(rc));
		goto out_rpc;
	}

	D_DEBUG(DB_MGMT, DF_UUID": Successfully queried pool rank %u target %u\n",
		DP_UUID(pool_uuid), rank, tgt_idx);

	ti->ta_type = DAOS_TP_UNKNOWN;
	ti->ta_state = out->pqio_state;
	for (i = 0; i < DAOS_MEDIA_MAX; i++) {
		ti->ta_space.s_total[i] = out->pqio_space.s_total[i];
		ti->ta_space.s_free[i] = out->pqio_space.s_free[i];
	}

out_rpc:
	crt_req_decref(rpc);
out_client:
	rsvc_client_fini(&client);
out:
	return rc;
}

/**
 * Query a pool's properties without having a handle for the pool
 */
void
ds_pool_prop_get_handler(crt_rpc_t *rpc)
{
	struct pool_prop_get_in		*in = crt_req_get(rpc);
	struct pool_prop_get_out	*out = crt_reply_get(rpc);
	struct pool_svc			*svc;
	struct rdb_tx			tx;
	int				rc;
	daos_prop_t			*prop = NULL;

	D_DEBUG(DB_MD, DF_UUID": processing rpc %p\n",
		DP_UUID(in->pgi_op.pi_uuid), rpc);

	rc = pool_svc_lookup_leader(in->pgi_op.pi_uuid, &svc,
				    &out->pgo_op.po_hint);
	if (rc != 0)
		D_GOTO(out, rc);

	rc = rdb_tx_begin(svc->ps_rsvc.s_db, svc->ps_rsvc.s_term, &tx);
	if (rc != 0)
		D_GOTO(out_svc, rc);

	ABT_rwlock_rdlock(svc->ps_lock);

	rc = pool_prop_read(&tx, svc, in->pgi_query_bits, &prop);
	if (rc != 0)
		D_GOTO(out_lock, rc);
	out->pgo_prop = prop;

out_lock:
	ABT_rwlock_unlock(svc->ps_lock);
	rdb_tx_end(&tx);
out_svc:
	ds_rsvc_set_hint(&svc->ps_rsvc, &out->pgo_op.po_hint);
	pool_svc_put_leader(svc);
out:
	out->pgo_op.po_rc = rc;
	D_DEBUG(DB_MD, DF_UUID ": replying rpc: %p " DF_RC "\n", DP_UUID(in->pgi_op.pi_uuid), rpc,
		DP_RC(rc));
	crt_reply_send(rpc);
	daos_prop_free(prop);
}

/**
 * Send a CaRT message to the pool svc to get the ACL pool property.
 *
 * \param[in]		pool_uuid	UUID of the pool
 * \param[in]		ranks		Pool service replicas
 * \param[in][out]	prop		Prop with requested properties, to be
 *					filled out and returned.
 *
 * \return	0		Success
 *
 */
int
ds_pool_svc_get_prop(uuid_t pool_uuid, d_rank_list_t *ranks,
		     daos_prop_t *prop)
{
	int				rc;
	struct rsvc_client		client;
	crt_endpoint_t			ep;
	struct dss_module_info		*info = dss_get_module_info();
	crt_rpc_t			*rpc;
	struct pool_prop_get_in		*in;
	struct pool_prop_get_out	*out;

	D_DEBUG(DB_MGMT, DF_UUID": Getting prop\n", DP_UUID(pool_uuid));

	rc = rsvc_client_init(&client, ranks);
	if (rc != 0)
		D_GOTO(out, rc);

rechoose:
	ep.ep_grp = NULL; /* primary group */
	rc = rsvc_client_choose(&client, &ep);
	if (rc != 0) {
		D_ERROR(DF_UUID": cannot find pool service: "DF_RC"\n",
			DP_UUID(pool_uuid), DP_RC(rc));
		goto out_client;
	}

	rc = pool_req_create(info->dmi_ctx, &ep, POOL_PROP_GET, &rpc);
	if (rc != 0) {
		D_ERROR(DF_UUID": failed to create pool get prop rpc: "
			""DF_RC"\n", DP_UUID(pool_uuid), DP_RC(rc));
		D_GOTO(out_client, rc);
	}

	in = crt_req_get(rpc);
	uuid_copy(in->pgi_op.pi_uuid, pool_uuid);
	uuid_clear(in->pgi_op.pi_hdl);
	in->pgi_query_bits = pool_query_bits(NULL, prop);

	rc = dss_rpc_send(rpc);
	out = crt_reply_get(rpc);
	D_ASSERT(out != NULL);

	rc = pool_rsvc_client_complete_rpc(&client, &ep, rc, &out->pgo_op);
	if (rc == RSVC_CLIENT_RECHOOSE) {
		crt_req_decref(rpc);
		dss_sleep(RECHOOSE_SLEEP_MS);
		D_GOTO(rechoose, rc);
	}

	rc = out->pgo_op.po_rc;
	if (rc != 0) {
		D_ERROR(DF_UUID": failed to get prop for pool: "DF_RC"\n",
			DP_UUID(pool_uuid), DP_RC(rc));
		D_GOTO(out_rpc, rc);
	}

	rc = daos_prop_copy(prop, out->pgo_prop);

out_rpc:
	crt_req_decref(rpc);
out_client:
	rsvc_client_fini(&client);
out:
	return rc;
}

int
ds_pool_extend(uuid_t pool_uuid, int ntargets, const d_rank_list_t *rank_list, int ndomains,
	       const uint32_t *domains, d_rank_list_t *svc_ranks)
{
	int				rc;
	struct rsvc_client		client;
	crt_endpoint_t			ep;
	struct dss_module_info		*info = dss_get_module_info();
	crt_rpc_t			*rpc;
	struct pool_extend_in		*in;
	struct pool_extend_out		*out;

	rc = rsvc_client_init(&client, svc_ranks);
	if (rc != 0)
		return rc;

rechoose:

	ep.ep_grp = NULL; /* primary group */
	rc = rsvc_client_choose(&client, &ep);
	if (rc != 0) {
		D_ERROR(DF_UUID": cannot find pool service: "DF_RC"\n",
			DP_UUID(pool_uuid), DP_RC(rc));
		goto out_client;
	}

	rc = pool_req_create(info->dmi_ctx, &ep, POOL_EXTEND, &rpc);
	if (rc != 0) {
		D_ERROR(DF_UUID": failed to create pool extend rpc: "
			""DF_RC"\n", DP_UUID(pool_uuid), DP_RC(rc));
		D_GOTO(out_client, rc);
	}

	in = crt_req_get(rpc);
	uuid_copy(in->pei_op.pi_uuid, pool_uuid);
	in->pei_ntgts = ntargets;
	in->pei_ndomains = ndomains;
	in->pei_tgt_ranks = (d_rank_list_t *)rank_list;
	in->pei_domains.ca_count = ndomains;
	in->pei_domains.ca_arrays = (uint32_t *)domains;

	rc = dss_rpc_send(rpc);
	out = crt_reply_get(rpc);
	D_ASSERT(out != NULL);

	rc = pool_rsvc_client_complete_rpc(&client, &ep, rc, &out->peo_op);
	if (rc == RSVC_CLIENT_RECHOOSE) {
		crt_req_decref(rpc);
		dss_sleep(RECHOOSE_SLEEP_MS);
		D_GOTO(rechoose, rc);
	}

	rc = out->peo_op.po_rc;
	if (rc != 0) {
		D_ERROR(DF_UUID": Failed to set targets to UP state for "
				"reintegration: "DF_RC"\n", DP_UUID(pool_uuid),
				DP_RC(rc));
		D_GOTO(out_rpc, rc);
	}

out_rpc:
	crt_req_decref(rpc);
out_client:
	rsvc_client_fini(&client);
	return rc;
}

int
ds_pool_target_update_state(uuid_t pool_uuid, d_rank_list_t *ranks,
			    struct pool_target_addr_list *target_addrs,
			    pool_comp_state_t state)
{
	int				rc;
	struct rsvc_client		client;
	crt_endpoint_t			ep;
	struct dss_module_info		*info = dss_get_module_info();
	crt_rpc_t			*rpc;
	struct pool_add_in		*in;
	struct pool_add_out		*out;
	crt_opcode_t			opcode;

	rc = rsvc_client_init(&client, ranks);
	if (rc != 0)
		return rc;

rechoose:
	ep.ep_grp = NULL; /* primary group */
	rc = rsvc_client_choose(&client, &ep);
	if (rc != 0) {
		D_ERROR(DF_UUID": cannot find pool service: "DF_RC"\n",
			DP_UUID(pool_uuid), DP_RC(rc));
		goto out_client;
	}

	switch (state) {
	case PO_COMP_ST_DOWN:
		opcode = POOL_EXCLUDE;
		break;
	case PO_COMP_ST_UP:
		opcode = POOL_REINT;
		break;
	case PO_COMP_ST_DRAIN:
		opcode = POOL_DRAIN;
		break;
	default:
		D_GOTO(out_client, rc = -DER_INVAL);
	}

	rc = pool_req_create(info->dmi_ctx, &ep, opcode, &rpc);
	if (rc != 0) {
		D_ERROR(DF_UUID": failed to create pool req: "DF_RC"\n",
			DP_UUID(pool_uuid), DP_RC(rc));
		D_GOTO(out_client, rc);
	}

	in = crt_req_get(rpc);
	uuid_copy(in->pti_op.pi_uuid, pool_uuid);

	in->pti_addr_list.ca_arrays = target_addrs->pta_addrs;
	in->pti_addr_list.ca_count = (size_t)target_addrs->pta_number;

	rc = dss_rpc_send(rpc);
	out = crt_reply_get(rpc);
	D_ASSERT(out != NULL);

	rc = pool_rsvc_client_complete_rpc(&client, &ep, rc, &out->pto_op);
	if (rc == RSVC_CLIENT_RECHOOSE) {
		crt_req_decref(rpc);
		dss_sleep(RECHOOSE_SLEEP_MS);
		D_GOTO(rechoose, rc);
	}

	rc = out->pto_op.po_rc;
	if (rc != 0) {
		D_ERROR(DF_UUID": Failed to set targets to %s state: "DF_RC"\n",
			DP_UUID(pool_uuid),
			state == PO_COMP_ST_DOWN ? "DOWN" :
			state == PO_COMP_ST_UP ? "UP" : "UNKNOWN",
			DP_RC(rc));
		D_GOTO(out_rpc, rc);
	}

out_rpc:
	crt_req_decref(rpc);
out_client:
	rsvc_client_fini(&client);
	return rc;
}

/**
 * Set a pool's properties without having a handle for the pool
 */
void
ds_pool_prop_set_handler(crt_rpc_t *rpc)
{
	struct pool_prop_set_in		*in = crt_req_get(rpc);
	struct pool_prop_set_out	*out = crt_reply_get(rpc);
	struct pool_svc			*svc;
	struct rdb_tx			tx;
	daos_prop_t			*prop = NULL;
	int				rc;

	D_DEBUG(DB_MD, DF_UUID": processing rpc %p\n",
		DP_UUID(in->psi_op.pi_uuid), rpc);

	rc = pool_svc_lookup_leader(in->psi_op.pi_uuid, &svc,
				    &out->pso_op.po_hint);
	if (rc != 0)
		D_GOTO(out, rc);

	if (!daos_prop_valid(in->psi_prop, true /* pool */, true /* input */)) {
		D_ERROR(DF_UUID": invalid properties input\n",
			DP_UUID(in->psi_op.pi_uuid));
		D_GOTO(out_svc, rc = -DER_INVAL);
	}

	rc = rdb_tx_begin(svc->ps_rsvc.s_db, svc->ps_rsvc.s_term, &tx);
	if (rc != 0)
		D_GOTO(out_svc, rc);

	ABT_rwlock_wrlock(svc->ps_lock);

	rc = pool_prop_write(&tx, &svc->ps_root, in->psi_prop);
	if (rc != 0) {
		D_ERROR(DF_UUID": failed to write prop for pool: %d\n",
			DP_UUID(in->psi_op.pi_uuid), rc);
		D_GOTO(out_lock, rc);
	}

	rc = rdb_tx_commit(&tx);
	if (rc != 0)
		D_GOTO(out_lock, rc);

	/* Read all props & update prop IV */
	rc = pool_prop_read(&tx, svc, DAOS_PO_QUERY_PROP_ALL, &prop);
	if (rc != 0) {
		D_ERROR(DF_UUID": failed to read prop for pool, rc=%d\n",
			DP_UUID(in->psi_op.pi_uuid), rc);
		D_GOTO(out_lock, rc);
	}
	D_ASSERT(prop != NULL);

out_lock:
	ABT_rwlock_unlock(svc->ps_lock);
	rdb_tx_end(&tx);
	/*
	 * TODO: Introduce prop version to avoid inconsistent prop over targets
	 *	 caused by the out of order IV sync.
	 */
	if (!rc && prop != NULL) {
		rc = ds_pool_iv_prop_update(svc->ps_pool, prop);
		if (rc)
			D_ERROR(DF_UUID": failed to update prop IV for pool, "
				"%d.\n", DP_UUID(in->psi_op.pi_uuid), rc);
	}
	daos_prop_free(prop);
out_svc:
	ds_rsvc_set_hint(&svc->ps_rsvc, &out->pso_op.po_hint);
	pool_svc_put_leader(svc);
out:
	out->pso_op.po_rc = rc;
	D_DEBUG(DB_MD, DF_UUID ": replying rpc: %p %d\n", DP_UUID(in->psi_op.pi_uuid), rpc, rc);
	crt_reply_send(rpc);
}

static int pool_upgrade_props(struct rdb_tx *tx, struct pool_svc *svc,
			      uuid_t pool_uuid, crt_rpc_t *rpc)
{
	d_iov_t			value;
	uint64_t		val;
	uint32_t		val32;
	int			rc;
	bool			need_commit = false;
	uuid_t		       *hdl_uuids = NULL;
	size_t			hdl_uuids_size;
	int			n_hdl_uuids = 0;
	uint32_t		connectable;

	if (rpc) {
		rc = find_hdls_to_evict(tx, svc, &hdl_uuids, &hdl_uuids_size,
					&n_hdl_uuids, NULL);
		if (rc)
			return rc;
		D_DEBUG(DB_MD, "number of handles found was: %d\n", n_hdl_uuids);
	}

	if (n_hdl_uuids > 0) {
		rc = pool_disconnect_hdls(tx, svc, hdl_uuids, n_hdl_uuids,
					  rpc->cr_ctx);
		if (rc != 0)
			D_GOTO(out_free, rc);
		need_commit = true;
	}

	d_iov_set(&value, &connectable, sizeof(connectable));
	rc = rdb_tx_lookup(tx, &svc->ps_root, &ds_pool_prop_connectable,
			   &value);
	if (rc)
		D_GOTO(out_free, rc);

	/*
	 * Write connectable property to 0 to reject any new connections
	 * while upgrading in progress.
	 */
	if (connectable > 0) {
		connectable = 0;
		rc = rdb_tx_update(tx, &svc->ps_root, &ds_pool_prop_connectable,
				   &value);
		if (rc) {
			D_ERROR(DF_UUID": failed to set connectable of pool "
				"%d.\n", DP_UUID(pool_uuid), rc);
			D_GOTO(out_free, rc);
		}
		need_commit = true;
	}

	d_iov_set(&value, NULL, 0);
	rc = rdb_tx_lookup(tx, &svc->ps_root, &ds_pool_prop_policy,
			   &value);
	if (rc && rc != -DER_NONEXIST) {
		return rc;
	} else if (rc == -DER_NONEXIST) {
		value.iov_buf = DAOS_PROP_POLICYSTR_DEFAULT;
		value.iov_len = strlen(DAOS_PROP_POLICYSTR_DEFAULT);
		value.iov_buf_len = value.iov_len;
		rc = rdb_tx_update(tx, &svc->ps_root, &ds_pool_prop_policy,
				   &value);
		if (rc) {
			D_ERROR(DF_UUID": failed to upgrade pool policy of pool "
				"%d.\n", DP_UUID(pool_uuid), rc);
			D_GOTO(out_free, rc);
		}
		need_commit = true;
	}

	d_iov_set(&value, &val, sizeof(val));
	rc = rdb_tx_lookup(tx, &svc->ps_root, &ds_pool_prop_redun_fac,
			   &value);
	if (rc && rc != -DER_NONEXIST) {
		D_GOTO(out_free, rc);
	} else if (rc == -DER_NONEXIST) {
		val = DAOS_PROP_PO_REDUN_FAC_DEFAULT;
		rc = rdb_tx_update(tx, &svc->ps_root, &ds_pool_prop_redun_fac, &value);
		if (rc) {
			D_ERROR(DF_UUID": failed to upgrade redundancy factor of pool, "
				"%d.\n", DP_UUID(pool_uuid), rc);
			D_GOTO(out_free, rc);
		}
		need_commit = true;
	}

	rc = rdb_tx_lookup(tx, &svc->ps_root, &ds_pool_prop_ec_pda, &value);
	if (rc && rc != -DER_NONEXIST) {
		D_GOTO(out_free, rc);
	} else if (rc == -DER_NONEXIST) {
		val = DAOS_PROP_PO_EC_PDA_DEFAULT;
		rc = rdb_tx_update(tx, &svc->ps_root, &ds_pool_prop_ec_pda, &value);
		if (rc) {
			D_ERROR(DF_UUID": failed to upgrade EC performance domain "
				"affinity of pool, %d.\n", DP_UUID(pool_uuid), rc);
			D_GOTO(out_free, rc);
		}
		need_commit = true;
	}

	rc = rdb_tx_lookup(tx, &svc->ps_root, &ds_pool_prop_rp_pda, &value);
	if (rc && rc != -DER_NONEXIST) {
		D_GOTO(out_free, rc);
	} else if (rc == -DER_NONEXIST) {
		val = DAOS_PROP_PO_RP_PDA_DEFAULT;
		rc = rdb_tx_update(tx, &svc->ps_root, &ds_pool_prop_rp_pda, &value);
		if (rc) {
			D_ERROR(DF_UUID": failed to upgrade RP performance domain "
				"affinity of pool, %d.\n", DP_UUID(pool_uuid), rc);
			D_GOTO(out_free, rc);
		}
		need_commit = true;
	}

	rc = rdb_tx_lookup(tx, &svc->ps_root, &ds_pool_prop_svc_redun_fac, &value);
	if (rc && rc != -DER_NONEXIST) {
		D_GOTO(out_free, rc);
	} else if (rc == -DER_NONEXIST) {
		d_rank_list_t *replicas;

		rc = rdb_get_ranks(svc->ps_rsvc.s_db, &replicas);
		if (rc != 0) {
			D_ERROR(DF_UUID": failed to get service replica ranks: "DF_RC"\n",
				DP_UUID(svc->ps_uuid), DP_RC(rc));
			D_GOTO(out_free, rc);
		}
		val = ds_pool_svc_rf_from_nreplicas(replicas->rl_nr);
		if (val < DAOS_PROP_PO_SVC_REDUN_FAC_DEFAULT)
			val = DAOS_PROP_PO_SVC_REDUN_FAC_DEFAULT;
		d_rank_list_free(replicas);
		rc = rdb_tx_update(tx, &svc->ps_root, &ds_pool_prop_svc_redun_fac, &value);
		if (rc) {
			D_ERROR(DF_UUID": failed to upgrade service redundancy factor "
				"of pool, %d.\n", DP_UUID(pool_uuid), rc);
			D_GOTO(out_free, rc);
		}
		need_commit = true;
	}

	d_iov_set(&value, &val32, sizeof(val32));
	rc = rdb_tx_lookup(tx, &svc->ps_root, &ds_pool_prop_upgrade_status, &value);
	if (rc && rc != -DER_NONEXIST) {
		D_GOTO(out_free, rc);
	} else if (rc == -DER_NONEXIST || val32 != DAOS_UPGRADE_STATUS_IN_PROGRESS) {
		val32 = DAOS_UPGRADE_STATUS_IN_PROGRESS;
		rc = rdb_tx_update(tx, &svc->ps_root, &ds_pool_prop_upgrade_status, &value);
		if (rc) {
			D_ERROR(DF_UUID": failed to upgrade 'upgrade status' "
				"of pool, %d.\n", DP_UUID(pool_uuid), rc);
			D_GOTO(out_free, rc);
		}
		need_commit = true;
	}

	rc = rdb_tx_lookup(tx, &svc->ps_root, &ds_pool_prop_upgrade_global_version,
			   &value);
	if (rc && rc != -DER_NONEXIST) {
		D_GOTO(out_free, rc);
	} else if (rc == -DER_NONEXIST || val32 != DAOS_POOL_GLOBAL_VERSION) {
		val32 = DAOS_POOL_GLOBAL_VERSION;
		rc = rdb_tx_update(tx, &svc->ps_root,
				   &ds_pool_prop_upgrade_global_version, &value);
		if (rc != 0) {
			D_ERROR("failed to write upgrade global version prop, "DF_RC"\n",
				DP_RC(rc));
			D_GOTO(out_free, rc);
		}
		need_commit = true;
	}

	if (need_commit) {
		daos_prop_t *prop = NULL;

		rc = rdb_tx_commit(tx);
		if (rc)
			D_GOTO(out_free, rc);
		rc = pool_prop_read(tx, svc, DAOS_PO_QUERY_PROP_ALL, &prop);
		if (rc)
			D_GOTO(out_free, rc);
		rc = ds_pool_iv_prop_update(svc->ps_pool, prop);
	}

out_free:
	D_FREE(hdl_uuids);
	return rc;
}

static int ds_pool_mark_upgrade_completed(uuid_t pool_uuid,
					  struct pool_svc *svc, int rc)
{
	struct rdb_tx			tx;
	d_iov_t				value;
	uint32_t			upgrade_status;
	uint32_t			global_version;
	uint32_t			connectable;
	int				rc1;
	daos_prop_t			*prop = NULL;

	rc1 = rdb_tx_begin(svc->ps_rsvc.s_db, svc->ps_rsvc.s_term, &tx);
	if (rc1 != 0)
		D_GOTO(out, rc1);

	ABT_rwlock_wrlock(svc->ps_lock);
	if (rc == 0)
		upgrade_status = DAOS_UPGRADE_STATUS_COMPLETED;
	else
		upgrade_status = DAOS_UPGRADE_STATUS_FAILED;

	d_iov_set(&value, &upgrade_status, sizeof(upgrade_status));
	rc1 = rdb_tx_update(&tx, &svc->ps_root, &ds_pool_prop_upgrade_status,
			   &value);
	if (rc1)
		D_GOTO(out_tx, rc1);

	/*
	 * only bump global version and connectable properties
	 * if upgrade succeed.
	 */
	if (rc == 0) {
		global_version = DAOS_POOL_GLOBAL_VERSION;
		d_iov_set(&value, &global_version, sizeof(global_version));
		rc1 = rdb_tx_update(&tx, &svc->ps_root,
				    &ds_pool_prop_global_version, &value);
		if (rc1) {
			D_ERROR(DF_UUID": failed to upgrade global version "
				"of pool, %d.\n", DP_UUID(pool_uuid), rc1);
			D_GOTO(out_tx, rc1);
		}
		connectable = 1;
		d_iov_set(&value, &connectable, sizeof(connectable));
		rc1 = rdb_tx_update(&tx, &svc->ps_root, &ds_pool_prop_connectable,
				    &value);
		if (rc1) {
			D_ERROR(DF_UUID": failed to set connectable of pool "
				"%d.\n", DP_UUID(pool_uuid), rc1);
			D_GOTO(out_tx, rc1);
		}
	}

	rc1 = rdb_tx_commit(&tx);
	if (rc1)
		D_GOTO(out_tx, rc1);

	if (rc == 0)
		/* also bump cached version */
		svc->ps_global_version = DAOS_POOL_GLOBAL_VERSION;

	rc1 = pool_prop_read(&tx, svc, DAOS_PO_QUERY_PROP_ALL, &prop);
	if (rc1)
		D_GOTO(out_tx, rc1);
	rc1 = ds_pool_iv_prop_update(svc->ps_pool, prop);
	daos_prop_free(prop);
	if (rc1)
		D_GOTO(out_tx, rc1);

out_tx:
	ABT_rwlock_unlock(svc->ps_lock);
	rdb_tx_end(&tx);
out:
	return rc1;
}

static int
ds_pool_upgrade_if_needed(uuid_t pool_uuid, struct rsvc_hint *po_hint,
			  struct pool_svc *svc, crt_rpc_t *rpc)
{
	struct rdb_tx			tx;
	d_iov_t				value;
	uint32_t			upgrade_status;
	uint32_t			upgrade_global_ver;
	int				rc, rc1;
	bool				upgraded = false;
	bool				need_put_leader = false;

	if (!svc) {
		rc = pool_svc_lookup_leader(pool_uuid, &svc, po_hint);
		if (rc != 0)
			return rc;
		need_put_leader = true;
	}

	rc = rdb_tx_begin(svc->ps_rsvc.s_db, svc->ps_rsvc.s_term, &tx);
	if (rc != 0)
		D_GOTO(out_svc, rc);

	/**
	 * Four kinds of pool upgrading states:
	 *
	 * 1. pool upgrade not started:
	 * upgrade_state: not started
	 * upgrade_global_version: v1
	 * global_version: v1
	 *
	 * 2. pool upgrade in progress:
	 * upgrade_state: in progress
	 * upgrade_global_version: v2
	 * global_version: v1
	 *
	 * 3. pool upgrade completed:
	 * upgrade_state: completed
	 * upgrade_global_version: v2
	 * global_version: v2
	 *
	 * 4. pool upgrade failed:
	 * upgrade_state: failed
	 * upgrade_global_version: v2
	 * global_version: v1
	 */
	ABT_rwlock_wrlock(svc->ps_lock);
	d_iov_set(&value, &upgrade_global_ver, sizeof(upgrade_global_ver));
	rc = rdb_tx_lookup(&tx, &svc->ps_root, &ds_pool_prop_upgrade_global_version,
			   &value);
	if (rc && rc != -DER_NONEXIST) {
		D_GOTO(out_tx, rc);
	} else if (rc == -DER_NONEXIST) {
		if (!need_put_leader)
			D_GOTO(out_tx, rc = 0);
		D_GOTO(out_upgrade, rc);
	} else {
		d_iov_set(&value, &upgrade_status, sizeof(upgrade_status));
		rc = rdb_tx_lookup(&tx, &svc->ps_root, &ds_pool_prop_upgrade_status,
				   &value);
		if (rc)
			D_GOTO(out_tx, rc);

		if (upgrade_global_ver > DAOS_POOL_GLOBAL_VERSION) {
			D_ERROR(DF_UUID": downgrading pool is unsupported: %u -> %u\n",
				DP_UUID(svc->ps_uuid), upgrade_global_ver,
				DAOS_POOL_GLOBAL_VERSION);
			D_GOTO(out_tx, rc = -DER_INVAL);
		}
		switch (upgrade_status) {
		case DAOS_UPGRADE_STATUS_NOT_STARTED:
		case DAOS_UPGRADE_STATUS_COMPLETED:
			if (upgrade_global_ver < DAOS_POOL_GLOBAL_VERSION &&
			    need_put_leader)
				D_GOTO(out_upgrade, rc = 0);
			else
				D_GOTO(out_tx, rc = 0);
			break;
		case DAOS_UPGRADE_STATUS_FAILED:
			if (upgrade_global_ver < DAOS_POOL_GLOBAL_VERSION) {
				D_ERROR(DF_UUID": upgrading pool %u -> %u\n is unsupported"
					" because pool upgraded to %u last time failed\n",
					DP_UUID(svc->ps_uuid), upgrade_global_ver,
					DAOS_POOL_GLOBAL_VERSION, upgrade_global_ver);
				D_GOTO(out_tx, rc = -DER_NOTSUPPORTED);
			}
			/* try again as users requested. */
			if (need_put_leader)
				D_GOTO(out_upgrade, rc = 0);
			else
				D_GOTO(out_tx, rc = 0);
			break;
		case DAOS_UPGRADE_STATUS_IN_PROGRESS:
			if (upgrade_global_ver < DAOS_POOL_GLOBAL_VERSION) {
				D_ERROR(DF_UUID": upgrading pool %u -> %u\n is unsupported"
					" because pool upgraded to %u not finished yet\n",
					DP_UUID(svc->ps_uuid), upgrade_global_ver,
					DAOS_POOL_GLOBAL_VERSION, upgrade_global_ver);
				D_GOTO(out_tx, rc = -DER_NOTSUPPORTED);
			} else if (need_put_leader) { /* not from resume */
				D_GOTO(out_tx, rc = -DER_INPROGRESS);
			} else {
				D_GOTO(out_upgrade, rc = 0);
			}
			break;
		default:
			D_ERROR("unknown upgrade pool status: %u\n", upgrade_status);
			D_GOTO(out_upgrade, rc = -DER_INVAL);
			break;
		}
	}
out_upgrade:
	/**
	 * Todo: make sure no rebuild/reint/expand are in progress
	 */
	rc = pool_upgrade_props(&tx, svc, pool_uuid, rpc);
	upgraded = true;
out_tx:
	ABT_rwlock_unlock(svc->ps_lock);
	rdb_tx_end(&tx);
out_svc:
	if (upgraded) {
		if (rc == 0)
			rc = ds_cont_upgrade(pool_uuid, svc->ps_cont_svc);
		rc1 = ds_pool_mark_upgrade_completed(pool_uuid, svc, rc);
		if (rc == 0 && rc1)
			rc = rc1;
	}

	if (need_put_leader) {
		ds_rsvc_set_hint(&svc->ps_rsvc, po_hint);
		pool_svc_put_leader(svc);
	}

	return rc;
}

/**
 * Set a pool's properties without having a handle for the pool
 */
void
ds_pool_upgrade_handler(crt_rpc_t *rpc)
{
	struct pool_upgrade_in		*in = crt_req_get(rpc);
	struct pool_upgrade_out		*out = crt_reply_get(rpc);
	int				rc;

	rc = ds_pool_upgrade_if_needed(in->poi_op.pi_uuid,
				       &out->poo_op.po_hint, NULL, rpc);
	out->poo_op.po_rc = rc;
	D_DEBUG(DB_MD, DF_UUID ": replying rpc: %p %d\n", DP_UUID(in->poi_op.pi_uuid), rpc, rc);
	crt_reply_send(rpc);
}

/**
 * Send a CaRT message to the pool svc to set the requested pool properties.
 *
 * \param[in]	pool_uuid	UUID of the pool
 * \param[in]	ranks		Pool service replicas
 * \param[in]	prop		Pool prop
 *
 * \return	0		Success
 *
 */
int
ds_pool_svc_set_prop(uuid_t pool_uuid, d_rank_list_t *ranks, daos_prop_t *prop)
{
	int				rc;
	struct rsvc_client		client;
	crt_endpoint_t			ep;
	struct dss_module_info		*info = dss_get_module_info();
	crt_rpc_t			*rpc;
	struct pool_prop_set_in		*in;
	struct pool_prop_set_out	*out;

	D_DEBUG(DB_MGMT, DF_UUID": Setting pool prop\n", DP_UUID(pool_uuid));

	if (daos_prop_entry_get(prop, DAOS_PROP_PO_REDUN_FAC)) {
		D_ERROR("Can't set set redundancy factor on existing pool.\n");
		D_GOTO(out, rc = -DER_NO_PERM);
	}

	if (daos_prop_entry_get(prop, DAOS_PROP_PO_EC_PDA)) {
		D_ERROR("Can't set EC performance domain affinity on existing pool\n");
		D_GOTO(out, rc = -DER_NO_PERM);
	}

	if (daos_prop_entry_get(prop, DAOS_PROP_PO_RP_PDA)) {
		D_ERROR("Can't set RP performance domain affinity on existing pool\n");
		D_GOTO(out, rc = -DER_NO_PERM);
	}

	if (daos_prop_entry_get(prop, DAOS_PROP_PO_GLOBAL_VERSION)) {
		D_ERROR("Can't set pool global version if pool is created.\n");
		D_GOTO(out, rc = -DER_NO_PERM);
	}

	if (daos_prop_entry_get(prop, DAOS_PROP_PO_UPGRADE_STATUS)) {
		D_ERROR("Can't set pool upgrade status if pool is created.\n");
		D_GOTO(out, rc = -DER_NO_PERM);
	}

	/* Disallow to begin with; will support in the future. */
	if (daos_prop_entry_get(prop, DAOS_PROP_PO_SVC_REDUN_FAC)) {
		D_ERROR(DF_UUID": cannot set pool service redundancy factor on existing pool",
			DP_UUID(pool_uuid));
		rc = -DER_NO_PERM;
		goto out;
	}

	rc = rsvc_client_init(&client, ranks);
	if (rc != 0) {
		D_ERROR(DF_UUID": failed to init rsvc client: "DF_RC"\n",
			DP_UUID(pool_uuid), DP_RC(rc));
		D_GOTO(out, rc);
	}

rechoose:
	ep.ep_grp = NULL; /* primary group */
	rc = rsvc_client_choose(&client, &ep);
	if (rc != 0) {
		D_ERROR(DF_UUID": cannot find pool service: "DF_RC"\n",
			DP_UUID(pool_uuid), DP_RC(rc));
		goto out_client;
	}

	rc = pool_req_create(info->dmi_ctx, &ep, POOL_PROP_SET, &rpc);
	if (rc != 0) {
		D_ERROR(DF_UUID": failed to create pool set prop rpc: %d\n",
			DP_UUID(pool_uuid), rc);
		D_GOTO(out_client, rc);
	}

	in = crt_req_get(rpc);
	uuid_copy(in->psi_op.pi_uuid, pool_uuid);
	uuid_clear(in->psi_op.pi_hdl);
	in->psi_prop = prop;

	rc = dss_rpc_send(rpc);
	out = crt_reply_get(rpc);
	D_ASSERT(out != NULL);

	rc = pool_rsvc_client_complete_rpc(&client, &ep, rc, &out->pso_op);
	if (rc == RSVC_CLIENT_RECHOOSE) {
		crt_req_decref(rpc);
		dss_sleep(RECHOOSE_SLEEP_MS);
		D_GOTO(rechoose, rc);
	}

	rc = out->pso_op.po_rc;
	if (rc != 0) {
		D_ERROR(DF_UUID": failed to set prop for pool: %d\n",
			DP_UUID(pool_uuid), rc);
		D_GOTO(out_rpc, rc);
	}

out_rpc:
	crt_req_decref(rpc);
out_client:
	rsvc_client_fini(&client);
out:
	return rc;
}

/*
 * Adds the contents of new_acl to the original ACL. If an entry is added for
 * a principal already in the ACL, the old entry will be replaced.
 * *acl may be reallocated in the process.
 */
static int
merge_acl(struct daos_acl **acl, struct daos_acl *new_acl)
{
	struct daos_ace	*new_ace;
	int		rc = 0;

	new_ace = daos_acl_get_next_ace(new_acl, NULL);
	while (new_ace != NULL) {
		rc = daos_acl_add_ace(acl, new_ace);
		if (rc != 0)
			break;
		new_ace = daos_acl_get_next_ace(new_acl, new_ace);
	}

	return rc;
}

/**
 * Update entries in a pool's ACL without having a handle for the pool
 */
void
ds_pool_acl_update_handler(crt_rpc_t *rpc)
{
	struct pool_acl_update_in	*in = crt_req_get(rpc);
	struct pool_acl_update_out	*out = crt_reply_get(rpc);
	struct pool_svc			*svc;
	struct rdb_tx			tx;
	int				rc;
	daos_prop_t			*prop = NULL;
	struct daos_prop_entry		*entry = NULL;

	D_DEBUG(DB_MD, DF_UUID": processing rpc %p\n",
		DP_UUID(in->pui_op.pi_uuid), rpc);

	rc = pool_svc_lookup_leader(in->pui_op.pi_uuid, &svc,
				    &out->puo_op.po_hint);
	if (rc != 0)
		D_GOTO(out, rc);

	rc = rdb_tx_begin(svc->ps_rsvc.s_db, svc->ps_rsvc.s_term, &tx);
	if (rc != 0)
		D_GOTO(out_svc, rc);

	/*
	 * We need to read the old ACL, modify, and rewrite it
	 */
	ABT_rwlock_wrlock(svc->ps_lock);

	rc = pool_prop_read(&tx, svc, DAOS_PO_QUERY_PROP_ACL, &prop);
	if (rc != 0)
		/* Prop might be allocated and returned even if rc != 0 */
		D_GOTO(out_prop, rc);

	entry = daos_prop_entry_get(prop, DAOS_PROP_PO_ACL);
	if (entry == NULL) {
		D_ERROR(DF_UUID": No ACL prop entry for pool\n",
			DP_UUID(in->pui_op.pi_uuid));
		D_GOTO(out_prop, rc);
	}

	rc = merge_acl((struct daos_acl **)&entry->dpe_val_ptr, in->pui_acl);
	if (rc != 0) {
		D_ERROR(DF_UUID": Unable to update pool with new ACL, rc=%d\n",
			DP_UUID(in->pui_op.pi_uuid), rc);
		D_GOTO(out_prop, rc);
	}

	rc = pool_prop_write(&tx, &svc->ps_root, prop);
	if (rc != 0) {
		D_ERROR(DF_UUID": failed to write updated ACL for pool: %d\n",
			DP_UUID(in->pui_op.pi_uuid), rc);
		D_GOTO(out_prop, rc);
	}

	rc = rdb_tx_commit(&tx);

out_prop:
	if (prop != NULL)
		daos_prop_free(prop);
	ABT_rwlock_unlock(svc->ps_lock);
	rdb_tx_end(&tx);
out_svc:
	ds_rsvc_set_hint(&svc->ps_rsvc, &out->puo_op.po_hint);
	pool_svc_put_leader(svc);
out:
	out->puo_op.po_rc = rc;
	D_DEBUG(DB_MD, DF_UUID ": replying rpc: %p %d\n", DP_UUID(in->pui_op.pi_uuid), rpc, rc);
	crt_reply_send(rpc);
}

/**
 * Send a CaRT message to the pool svc to update the pool ACL by adding and
 * updating entries.
 *
 * \param[in]	pool_uuid	UUID of the pool
 * \param[in]	ranks		Pool service replicas
 * \param[in]	acl		ACL to merge with the current pool ACL
 *
 * \return	0		Success
 *
 */
int
ds_pool_svc_update_acl(uuid_t pool_uuid, d_rank_list_t *ranks,
		       struct daos_acl *acl)
{
	int				rc;
	struct rsvc_client		client;
	crt_endpoint_t			ep;
	struct dss_module_info		*info = dss_get_module_info();
	crt_rpc_t			*rpc;
	struct pool_acl_update_in	*in;
	struct pool_acl_update_out	*out;

	D_DEBUG(DB_MGMT, DF_UUID": Updating pool ACL\n", DP_UUID(pool_uuid));

	rc = rsvc_client_init(&client, ranks);
	if (rc != 0)
		D_GOTO(out, rc);

rechoose:
	ep.ep_grp = NULL; /* primary group */
	rc = rsvc_client_choose(&client, &ep);
	if (rc != 0) {
		D_ERROR(DF_UUID": cannot find pool service: "DF_RC"\n",
			DP_UUID(pool_uuid), DP_RC(rc));
		goto out_client;
	}

	rc = pool_req_create(info->dmi_ctx, &ep, POOL_ACL_UPDATE, &rpc);
	if (rc != 0) {
		D_ERROR(DF_UUID": failed to create pool update ACL rpc: %d\n",
			DP_UUID(pool_uuid), rc);
		D_GOTO(out_client, rc);
	}

	in = crt_req_get(rpc);
	uuid_copy(in->pui_op.pi_uuid, pool_uuid);
	uuid_clear(in->pui_op.pi_hdl);
	in->pui_acl = acl;

	rc = dss_rpc_send(rpc);
	out = crt_reply_get(rpc);
	D_ASSERT(out != NULL);

	rc = pool_rsvc_client_complete_rpc(&client, &ep, rc, &out->puo_op);
	if (rc == RSVC_CLIENT_RECHOOSE) {
		crt_req_decref(rpc);
		dss_sleep(RECHOOSE_SLEEP_MS);
		D_GOTO(rechoose, rc);
	}

	rc = out->puo_op.po_rc;
	if (rc != 0)
		D_ERROR(DF_UUID": failed to update ACL for pool: %d\n",
			DP_UUID(pool_uuid), rc);

	crt_req_decref(rpc);
out_client:
	rsvc_client_fini(&client);
out:
	return rc;
}

/**
 * Delete entries in a pool's ACL without having a handle for the pool
 */
void
ds_pool_acl_delete_handler(crt_rpc_t *rpc)
{
	struct pool_acl_delete_in	*in = crt_req_get(rpc);
	struct pool_acl_delete_out	*out = crt_reply_get(rpc);
	struct pool_svc			*svc;
	struct rdb_tx			tx;
	int				rc;
	daos_prop_t			*prop = NULL;
	struct daos_prop_entry		*entry;

	D_DEBUG(DB_MD, DF_UUID": processing rpc %p\n",
		DP_UUID(in->pdi_op.pi_uuid), rpc);

	rc = pool_svc_lookup_leader(in->pdi_op.pi_uuid, &svc,
				    &out->pdo_op.po_hint);
	if (rc != 0)
		D_GOTO(out, rc);

	rc = rdb_tx_begin(svc->ps_rsvc.s_db, svc->ps_rsvc.s_term, &tx);
	if (rc != 0)
		D_GOTO(out_svc, rc);

	/*
	 * We need to read the old ACL, modify, and rewrite it
	 */
	ABT_rwlock_wrlock(svc->ps_lock);

	rc = pool_prop_read(&tx, svc, DAOS_PO_QUERY_PROP_ACL, &prop);
	if (rc != 0)
		/* Prop might be allocated and returned even if rc != 0 */
		D_GOTO(out_prop, rc);

	entry = daos_prop_entry_get(prop, DAOS_PROP_PO_ACL);
	if (entry == NULL) {
		D_ERROR(DF_UUID": No ACL prop entry for pool\n",
			DP_UUID(in->pdi_op.pi_uuid));
		D_GOTO(out_prop, rc);
	}

	rc = daos_acl_remove_ace((struct daos_acl **)&entry->dpe_val_ptr,
				 in->pdi_type, in->pdi_principal);
	if (rc != 0) {
		D_ERROR(DF_UUID": Failed to remove requested principal, "
			"rc=%d\n", DP_UUID(in->pdi_op.pi_uuid), rc);
		D_GOTO(out_prop, rc);
	}

	rc = pool_prop_write(&tx, &svc->ps_root, prop);
	if (rc != 0) {
		D_ERROR(DF_UUID": failed to write updated ACL for pool: %d\n",
			DP_UUID(in->pdi_op.pi_uuid), rc);
		D_GOTO(out_prop, rc);
	}

	rc = rdb_tx_commit(&tx);

out_prop:
	if (prop != NULL)
		daos_prop_free(prop);
	ABT_rwlock_unlock(svc->ps_lock);
	rdb_tx_end(&tx);
out_svc:
	ds_rsvc_set_hint(&svc->ps_rsvc, &out->pdo_op.po_hint);
	pool_svc_put_leader(svc);
out:
	out->pdo_op.po_rc = rc;
	D_DEBUG(DB_MD, DF_UUID ": replying rpc: %p %d\n", DP_UUID(in->pdi_op.pi_uuid), rpc, rc);
	crt_reply_send(rpc);
}

/**
 * Send a CaRT message to the pool svc to remove an entry by principal from the
 * pool's ACL.
 *
 * \param[in]	pool_uuid	UUID of the pool
 * \param[in]	ranks		Pool service replicas
 * \param[in]	principal_type	Type of the principal to be removed
 * \param[in]	principal_name	Name of the principal to be removed
 *
 * \return	0		Success
 *
 */
int
ds_pool_svc_delete_acl(uuid_t pool_uuid, d_rank_list_t *ranks,
		       enum daos_acl_principal_type principal_type,
		       const char *principal_name)
{
	int				rc;
	struct rsvc_client		client;
	crt_endpoint_t			ep;
	struct dss_module_info		*info = dss_get_module_info();
	crt_rpc_t			*rpc;
	struct pool_acl_delete_in	*in;
	struct pool_acl_delete_out	*out;
	char				*name_buf = NULL;
	size_t				name_buf_len;

	D_DEBUG(DB_MGMT, DF_UUID": Deleting entry from pool ACL\n",
		DP_UUID(pool_uuid));

	if (principal_name != NULL) {
		/* Need to sanitize the incoming string */
		name_buf_len = DAOS_ACL_MAX_PRINCIPAL_BUF_LEN;
		D_ALLOC_ARRAY(name_buf, name_buf_len);
		if (name_buf == NULL)
			D_GOTO(out, rc = -DER_NOMEM);
		/* force null terminator in copy */
		strncpy(name_buf, principal_name, name_buf_len - 1);
	}

	rc = rsvc_client_init(&client, ranks);
	if (rc != 0)
		D_GOTO(out, rc);

rechoose:
	ep.ep_grp = NULL; /* primary group */
	rc = rsvc_client_choose(&client, &ep);
	if (rc != 0) {
		D_ERROR(DF_UUID": cannot find pool service: "DF_RC"\n",
			DP_UUID(pool_uuid), DP_RC(rc));
		goto out_client;
	}

	rc = pool_req_create(info->dmi_ctx, &ep, POOL_ACL_DELETE, &rpc);
	if (rc != 0) {
		D_ERROR(DF_UUID": failed to create pool delete ACL rpc: %d\n",
			DP_UUID(pool_uuid), rc);
		D_GOTO(out_client, rc);
	}

	in = crt_req_get(rpc);
	uuid_copy(in->pdi_op.pi_uuid, pool_uuid);
	uuid_clear(in->pdi_op.pi_hdl);
	in->pdi_type = (uint8_t)principal_type;
	in->pdi_principal = name_buf;

	rc = dss_rpc_send(rpc);
	out = crt_reply_get(rpc);
	D_ASSERT(out != NULL);

	rc = pool_rsvc_client_complete_rpc(&client, &ep, rc, &out->pdo_op);
	if (rc == RSVC_CLIENT_RECHOOSE) {
		crt_req_decref(rpc);
		dss_sleep(RECHOOSE_SLEEP_MS);
		D_GOTO(rechoose, rc);
	}

	rc = out->pdo_op.po_rc;
	if (rc != 0)
		D_ERROR(DF_UUID": failed to delete ACL entry for pool: %d\n",
			DP_UUID(pool_uuid), rc);

	crt_req_decref(rpc);
out_client:
	rsvc_client_fini(&client);
out:
	D_FREE(name_buf);
	return rc;
}

static void
pool_svc_reconfigure_replicas(struct pool_svc *svc, int svc_rf, struct pool_map *map)
{
	d_rank_list_t	*current;
	d_rank_list_t	*to_add;
	d_rank_list_t	*to_remove;
	d_rank_list_t	*new;
	int              rc;

	rc = rdb_get_ranks(svc->ps_rsvc.s_db, &current);
	if (rc != 0) {
		D_ERROR(DF_UUID": failed to get pool service replica ranks: "DF_RC"\n",
			DP_UUID(svc->ps_uuid), DP_RC(rc));
		return;
	}

	rc = ds_pool_plan_svc_reconfs(svc_rf, map, current, dss_self_rank(), &to_add, &to_remove);
	if (rc != 0) {
		D_ERROR(DF_UUID": cannot plan pool service reconfigurations: "DF_RC"\n",
			DP_UUID(svc->ps_uuid), DP_RC(rc));
		goto out_cur;
	}

	D_DEBUG(DB_MD, DF_UUID": svc_rf=%d current=%u to_add=%u to_remove=%u\n",
		DP_UUID(svc->ps_uuid), svc_rf, current->rl_nr, to_add->rl_nr, to_remove->rl_nr);

	/*
	 * Ignore the return values from the "add" and "remove" calls here. If
	 * the "add" calls returns an error, to_add contains the N ranks that
	 * have not been added. We delete N ranks from to_remove to account for
	 * the failed additions, and continue to make the "remove" call. If any
	 * of the two calls returns an error, we still need to report any
	 * membership changes to the MS.
	 */
	if (to_add->rl_nr > 0)
		ds_rsvc_add_replicas_s(&svc->ps_rsvc, to_add, ds_rsvc_get_md_cap());
	if (to_add->rl_nr > to_remove->rl_nr)
		to_remove->rl_nr = 0;
	else
		to_remove->rl_nr -= to_add->rl_nr;
	if (to_remove->rl_nr > 0)
		ds_rsvc_remove_replicas_s(&svc->ps_rsvc, to_remove, false /* stop */);

	if (rdb_get_ranks(svc->ps_rsvc.s_db, &new) == 0) {
		d_rank_list_sort(current);
		d_rank_list_sort(new);

		if (!d_rank_list_identical(new, current)) {
			/*
			 * Send RAS event to control-plane over dRPC to indicate
			 * change in pool service replicas.
			 */
			rc = ds_notify_pool_svc_update(&svc->ps_uuid, new);
			if (rc != 0)
				D_ERROR(DF_UUID": replica update notify failure: "DF_RC"\n",
					DP_UUID(svc->ps_uuid), DP_RC(rc));
		}

		d_rank_list_free(new);
	}

	d_rank_list_free(to_remove);
	d_rank_list_free(to_add);
out_cur:
	d_rank_list_free(current);
}

static int
get_svc_rf(struct rdb_tx *tx, struct pool_svc *svc)
{
	uint32_t		global_version;
	d_iov_t			value;
	daos_prop_t	       *svc_rf_prop = NULL;
	struct daos_prop_entry *svc_rf_entry;
	int			rc;

	d_iov_set(&value, &global_version, sizeof(global_version));
	rc = rdb_tx_lookup(tx, &svc->ps_root, &ds_pool_prop_global_version, &value);
	if (rc == -DER_NONEXIST)
		global_version = 0;
	else if (rc != 0)
		return rc;
	if (global_version < 2)
		return -DER_NONEXIST;

	rc = pool_prop_read(tx, svc, DAOS_PO_QUERY_PROP_SVC_REDUN_FAC, &svc_rf_prop);
	if (rc != 0) {
		daos_prop_free(svc_rf_prop);
		return rc;
	}
	svc_rf_entry = daos_prop_entry_get(svc_rf_prop, DAOS_PROP_PO_SVC_REDUN_FAC);
	D_ASSERT(svc_rf_entry != NULL && daos_prop_is_set(svc_rf_entry));
	rc = svc_rf_entry->dpe_val;
	daos_prop_free(svc_rf_prop);

	return rc;
}

static int pool_find_all_targets_by_addr(struct pool_map *map,
					 struct pool_target_addr_list *list,
					 struct pool_target_id_list *tgt_list,
					 struct pool_target_addr_list *inval);

/*
 * Perform an update to the pool map of \a svc.
 *
 * \param[in]	svc		pool service
 * \param[in]	opc		update operation (e.g., POOL_EXCLUDE)
 * \param[in]	exclude_rank	for excluding ranks (rather than targets)
 * \param[in,out]
 *		tgts		target IDs (if empty, must specify tgt_addrs)
 * \param[in]	tgt_addrs	optional target addresses (ignored if \a tgts is
 *				nonempty; requires inval_tgt_addrs)
 * \param[out]	hint		optional leadership hint
 * \param[out]	p_updated	optional info on if pool map has been updated
 * \param[out]	map_version_p	pool map version
 * \param[out]	tgt_map_ver	pool map version for the last target change
 *				(instead of a node change, for example) made by
 *				this update, or 0 if none has been made (see
 *				ds_pool_map_tgts_update)
 * \param[out]	inval_tgt_addrs	optional invalid target addresses (ignored if
 *				\a tgts is nonempty; if specified, must be
 *				initialized to empty and freed by the caller)
 */
static int
pool_svc_update_map_internal(struct pool_svc *svc, unsigned int opc,
			     bool exclude_rank,
			     struct pool_target_id_list *tgts,
			     struct pool_target_addr_list *tgt_addrs,
			     struct rsvc_hint *hint, bool *p_updated,
			     uint32_t *map_version_p, uint32_t *tgt_map_ver,
			     struct pool_target_addr_list *inval_tgt_addrs)
{
	struct rdb_tx		tx;
	uint64_t		svc_rf;
	struct pool_map	       *map;
	uint32_t		map_version_before;
	uint32_t		map_version;
	struct pool_buf	       *map_buf;
	bool			updated = false;
	int			rc;

	D_DEBUG(DB_MD, DF_UUID": opc=%u exclude_rank=%d ntgts=%d ntgt_addrs=%d\n",
		DP_UUID(svc->ps_uuid), opc, exclude_rank, tgts->pti_number,
		tgt_addrs == NULL ? 0 : tgt_addrs->pta_number);

	rc = rdb_tx_begin(svc->ps_rsvc.s_db, svc->ps_rsvc.s_term, &tx);
	if (rc != 0)
		goto out;
	ABT_rwlock_wrlock(svc->ps_lock);

	rc = get_svc_rf(&tx, svc);
	if (rc == -DER_NONEXIST)
		svc_rf = -1;
	else if (rc >= 0)
		svc_rf = rc;
	else
		goto out_lock;

	/* Create a temporary pool map based on the last committed version. */
	rc = read_map(&tx, &svc->ps_root, &map);
	if (rc != 0)
		goto out_lock;

	/*
	 * If an empty target ID list is provided, convert from target
	 * addresses.
	 */
	if (tgts->pti_number == 0) {
		D_ASSERT(tgts->pti_ids == NULL);
		D_ASSERT(tgt_addrs != NULL);
		D_ASSERT(inval_tgt_addrs != NULL);
		rc = pool_find_all_targets_by_addr(map, tgt_addrs, tgts,
						   inval_tgt_addrs);
		if (rc != 0)
			goto out_map;
		if (inval_tgt_addrs->pta_number > 0) {
			/*
			 * If any invalid ranks/targets were specified here,
			 * abort the entire request. This will mean the
			 * operator needs to resubmit the request with
			 * corrected arguments, which will be easier without
			 * trying to figure out which arguments were accepted &
			 * started processing already.
			 */
			rc = -DER_NONEXIST;
			goto out_map;
		}
	}

	/*
	 * Attempt to modify the temporary pool map and save its versions
	 * before and after. If the version hasn't changed, we are done.
	 */
	map_version_before = pool_map_get_version(map);
	rc = ds_pool_map_tgts_update(map, tgts, opc, exclude_rank, tgt_map_ver,
				     true);
	if (rc != 0)
		D_GOTO(out_map, rc);
	map_version = pool_map_get_version(map);
	D_DEBUG(DB_MD, DF_UUID": version=%u->%u\n",
		DP_UUID(svc->ps_uuid), map_version_before, map_version);
	if (map_version == map_version_before)
		D_GOTO(out_map, rc = 0);

	/* Write the new pool map. */
	rc = pool_buf_extract(map, &map_buf);
	if (rc != 0)
		D_GOTO(out_map, rc);
	rc = write_map_buf(&tx, &svc->ps_root, map_buf, map_version);
	if (rc != 0)
		goto out_map_buf;

	rc = rdb_tx_commit(&tx);
	if (rc != 0) {
		D_DEBUG(DB_MD, DF_UUID": failed to commit: "DF_RC"\n",
			DP_UUID(svc->ps_uuid), DP_RC(rc));
		goto out_map_buf;
	}

	updated = true;

	/* Update svc->ps_pool to match the new pool map. */
	rc = ds_pool_tgt_map_update(svc->ps_pool, map_buf, map_version);
	if (rc != 0) {
		D_ERROR(DF_UUID": failed to update pool map cache: %d\n",
			DP_UUID(svc->ps_uuid), rc);
		/*
		 * We must resign to avoid handling future requests with a
		 * stale pool map cache.
		 */
		rdb_resign(svc->ps_rsvc.s_db, svc->ps_rsvc.s_term);
		rc = 0;
		goto out_map_buf;
	}

	ds_rsvc_request_map_dist(&svc->ps_rsvc);

	pool_svc_reconfigure_replicas(svc, svc_rf, map);

out_map_buf:
	pool_buf_free(map_buf);
out_map:
	pool_map_decref(map);
out_lock:
	if (map_version_p != NULL)
		*map_version_p = ds_pool_get_version(svc->ps_pool);
	ABT_rwlock_unlock(svc->ps_lock);
	rdb_tx_end(&tx);
out:
	if (hint != NULL)
		ds_rsvc_set_hint(&svc->ps_rsvc, hint);
	if (p_updated)
		*p_updated = updated;
	return rc;
}

static int
pool_find_all_targets_by_addr(struct pool_map *map,
			      struct pool_target_addr_list *list,
			      struct pool_target_id_list *tgt_list,
			      struct pool_target_addr_list *inval_list_out)
{
	int	i;
	int	rc = 0;

	for (i = 0; i < list->pta_number; i++) {
		struct pool_target *tgt;
		int tgt_nr;
		int j;
		int ret;

		tgt_nr = pool_map_find_target_by_rank_idx(map,
				list->pta_addrs[i].pta_rank,
				list->pta_addrs[i].pta_target, &tgt);
		if (tgt_nr <= 0) {
			/* Can not locate the target in pool map, let's
			 * add it to the output list
			 */
			D_DEBUG(DB_MD, "cannot find rank %u target %u\n",
				list->pta_addrs[i].pta_rank,
				list->pta_addrs[i].pta_target);
			ret = pool_target_addr_list_append(inval_list_out,
							   &list->pta_addrs[i]);
			if (ret) {
				rc = ret;
				break;
			}
		}

		for (j = 0; j < tgt_nr; j++) {
			struct pool_target_id tid;

			tid.pti_id = tgt[j].ta_comp.co_id;
			ret = pool_target_id_list_append(tgt_list, &tid);
			if (ret) {
				rc = ret;
				break;
			}
		}
	}
	return rc;
}

struct redist_open_hdls_arg {
	/**
	 * Pointer to pointer containing flattened array of output handles
	 * Note that these are variable size, so can't be indexed as an array
	 */
	struct pool_iv_conn **hdls;
	/** Pointer to the next write location within hdls */
	struct pool_iv_conn *next;
	/** Total current size of the hdls buffer, in bytes */
	size_t hdls_size;
	/** Total used space in hdls buffer, in bytes */
	size_t hdls_used;
};

/* See pool_svc_update_map_internal documentation. */
static int
pool_update_map_internal(uuid_t pool_uuid, unsigned int opc, bool exclude_rank,
			 struct pool_target_id_list *tgts,
			 struct pool_target_addr_list *tgt_addrs,
			 struct rsvc_hint *hint, bool *p_updated,
			 uint32_t *map_version_p, uint32_t *tgt_map_ver,
			 struct pool_target_addr_list *inval_tgt_addrs)
{
	struct pool_svc	       *svc;
	int			rc;

	rc = pool_svc_lookup_leader(pool_uuid, &svc, hint);
	if (rc != 0)
		return rc;

	rc = pool_svc_update_map_internal(svc, opc, exclude_rank, tgts,
					  tgt_addrs, hint, p_updated,
					  map_version_p, tgt_map_ver,
					  inval_tgt_addrs);

	pool_svc_put_leader(svc);
	return rc;
}

int
ds_pool_tgt_exclude_out(uuid_t pool_uuid, struct pool_target_id_list *list)
{
	return pool_update_map_internal(pool_uuid, POOL_EXCLUDE_OUT, false,
					list, NULL, NULL, NULL, NULL, NULL,
					NULL);
}

int
ds_pool_tgt_exclude(uuid_t pool_uuid, struct pool_target_id_list *list)
{
	return pool_update_map_internal(pool_uuid, POOL_EXCLUDE, false, list,
					NULL, NULL, NULL, NULL, NULL, NULL);
}

int
ds_pool_tgt_add_in(uuid_t pool_uuid, struct pool_target_id_list *list)
{
	return pool_update_map_internal(pool_uuid, POOL_ADD_IN, false, list,
					NULL, NULL, NULL, NULL, NULL, NULL);
}

/*
 * Perform a pool map update indicated by opc. If successful, the new pool map
 * version is reported via map_version. Upon -DER_NOTLEADER, a pool service
 * leader hint, if available, is reported via hint (if not NULL).
 */
static int
pool_svc_update_map(struct pool_svc *svc, crt_opcode_t opc, bool exclude_rank,
		    struct pool_target_addr_list *list,
		    struct pool_target_addr_list *inval_list_out,
		    uint32_t *map_version, struct rsvc_hint *hint)
{
	daos_rebuild_opc_t		op;
	struct pool_target_id_list	target_list = { 0 };
	daos_prop_t			prop = { 0 };
	uint32_t			tgt_map_ver = 0;
	struct daos_prop_entry		*entry;
	bool				updated;
	int				rc;
	char				*env;
	uint64_t			delay = 2;

	rc = pool_svc_update_map_internal(svc, opc, exclude_rank, &target_list,
					  list, hint, &updated, map_version,
					  &tgt_map_ver, inval_list_out);
	if (rc)
		D_GOTO(out, rc);

	if (!updated)
		D_GOTO(out, rc);

	switch (opc) {
	case POOL_EXCLUDE:
		op = RB_OP_FAIL;
		break;
	case POOL_DRAIN:
		op = RB_OP_DRAIN;
		break;
	case POOL_REINT:
		op = RB_OP_REINT;
		break;
	case POOL_EXTEND:
		op = RB_OP_EXTEND;
		break;
	default:
		D_GOTO(out, rc);
	}

	env = getenv(REBUILD_ENV);
	if ((env && !strcasecmp(env, REBUILD_ENV_DISABLED)) ||
	     daos_fail_check(DAOS_REBUILD_DISABLE)) {
		D_DEBUG(DB_TRACE, "Rebuild is disabled\n");
		D_GOTO(out, rc = 0);
	}

	rc = ds_pool_iv_prop_fetch(svc->ps_pool, &prop);
	if (rc)
		D_GOTO(out, rc);

	entry = daos_prop_entry_get(&prop, DAOS_PROP_PO_SELF_HEAL);
	D_ASSERT(entry != NULL);
	if (!(entry->dpe_val & DAOS_SELF_HEAL_AUTO_REBUILD)) {
		D_DEBUG(DB_MD, "self healing is disabled\n");
		D_GOTO(out, rc);
	}

	if (daos_fail_check(DAOS_REBUILD_DELAY))
		delay = 5;

	D_DEBUG(DB_MD, "map ver %u/%u\n", map_version ? *map_version : -1,
		tgt_map_ver);
	if (tgt_map_ver != 0) {
		rc = ds_rebuild_schedule(svc->ps_pool, tgt_map_ver, 0, 0,
					 &target_list, op, delay);
		if (rc != 0) {
			D_ERROR("rebuild fails rc: "DF_RC"\n", DP_RC(rc));
			D_GOTO(out, rc);
		}
	}

out:
	daos_prop_fini(&prop);
	pool_target_id_list_free(&target_list);
	return rc;
}

/*
 * Currently can only add racks/top level domains. There's not currently
 * any way to specify fault domain at a better level
 */
static int
pool_extend_map(struct rdb_tx *tx, struct pool_svc *svc, uint32_t nnodes,
		d_rank_list_t *rank_list, uint32_t ndomains,
		uint32_t *domains, bool *updated_p,
		uint32_t *map_version_p, struct rsvc_hint *hint)
{
	uint64_t		svc_rf;
	struct pool_buf		*map_buf = NULL;
	struct pool_map		*map = NULL;
	uint32_t		map_version;
	bool			updated = false;
	int			ntargets;
	int			rc;

	ntargets = nnodes * dss_tgt_nr;

	rc = get_svc_rf(tx, svc);
	if (rc == -DER_NONEXIST)
		svc_rf = -1;
	else if (rc >= 0)
		svc_rf = rc;
	else
		return rc;

	/* Create a temporary pool map based on the last committed version. */
	rc = read_map(tx, &svc->ps_root, &map);
	if (rc != 0)
		return rc;

	map_version = pool_map_get_version(map) + 1;

	rc = gen_pool_buf(map, &map_buf, map_version, ndomains, nnodes, ntargets, domains,
			  rank_list, dss_tgt_nr);
	if (rc != 0)
		D_GOTO(out_map_buf, rc);

	/* Extend the current pool map */
	rc = pool_map_extend(map, map_version, map_buf);
	if (rc != 0)
		D_GOTO(out_map, rc);

	/* Write the new pool map. */
	rc = pool_buf_extract(map, &map_buf);
	if (rc != 0)
		D_GOTO(out_map, rc);

	rc = write_map_buf(tx, &svc->ps_root, map_buf, map_version);
	if (rc != 0)
		D_GOTO(out_map, rc);

	rc = rdb_tx_commit(tx);
	if (rc != 0) {
		D_DEBUG(DB_MD, DF_UUID": failed to commit: "DF_RC"\n",
			DP_UUID(svc->ps_uuid), DP_RC(rc));
		D_GOTO(out_map, rc);
	}

	updated = true;
	/* Update svc->ps_pool to match the new pool map. */
	rc = ds_pool_tgt_map_update(svc->ps_pool, map_buf, map_version);
	if (rc != 0) {
		/*
		* We must resign to avoid handling future requests with a
		* stale pool map cache.
		*/
		rdb_resign(svc->ps_rsvc.s_db, svc->ps_rsvc.s_term);
		rc = 0;
		goto out_map;
	}

	ds_rsvc_request_map_dist(&svc->ps_rsvc);

	pool_svc_reconfigure_replicas(svc, svc_rf, map);

out_map:
	if (map_version_p != NULL) {
		if (map == NULL || rc != 0)
			*map_version_p = ds_pool_get_version(svc->ps_pool);
		else
			*map_version_p = pool_map_get_version(map);
	}

out_map_buf:
	if (map_buf != NULL)
		pool_buf_free(map_buf);
	if (updated_p)
		*updated_p = updated;
	if (map)
		pool_map_decref(map);

	return rc;
}

static int
pool_extend_internal(uuid_t pool_uuid, struct rsvc_hint *hint, uint32_t nnodes,
		     d_rank_list_t *rank_list, uint32_t ndomains, uint32_t *domains,
		     uint32_t *map_version_p)
{
	struct pool_svc		*svc;
	struct rdb_tx		tx;
	bool			updated = false;
	struct pool_target_id_list tgts = { 0 };
	int rc;

	rc = pool_svc_lookup_leader(pool_uuid, &svc, hint);
	if (rc != 0)
		return rc;

	rc = rdb_tx_begin(svc->ps_rsvc.s_db, svc->ps_rsvc.s_term, &tx);
	if (rc != 0)
		D_GOTO(out_svc, rc);
	ABT_rwlock_wrlock(svc->ps_lock);

	/*
	 * Extend the pool map directly - this is more complicated than other
	 * operations which are handled within pool_svc_update_map()
	 */
	rc = pool_extend_map(&tx, svc, nnodes, rank_list, ndomains, domains, &updated,
			     map_version_p, hint);

	if (!updated)
		D_GOTO(out_lock, rc);

	/* Get a list of all the targets being added */
	rc = pool_map_find_targets_on_ranks(svc->ps_pool->sp_map, rank_list,
					    &tgts);
	if (rc <= 0) {
		D_ERROR("failed to schedule extend rc: "DF_RC"\n", DP_RC(rc));
		D_GOTO(out_lock, rc);
	}

	/* Schedule an extension rebuild for those targets */
	rc = ds_rebuild_schedule(svc->ps_pool, *map_version_p, 0, 0, &tgts,
				 RB_OP_EXTEND, 2);
	if (rc != 0) {
		D_ERROR("failed to schedule extend rc: "DF_RC"\n", DP_RC(rc));
		D_GOTO(out_lock, rc);
	}

out_lock:
	ABT_rwlock_unlock(svc->ps_lock);
	rdb_tx_end(&tx);

out_svc:
	pool_target_id_list_free(&tgts);
	if (hint != NULL)
		ds_rsvc_set_hint(&svc->ps_rsvc, hint);
	pool_svc_put_leader(svc);
	return rc;
}

void
ds_pool_extend_handler(crt_rpc_t *rpc)
{
	struct pool_extend_in	*in = crt_req_get(rpc);
	struct pool_extend_out	*out = crt_reply_get(rpc);
	uuid_t			pool_uuid;
	d_rank_list_t		rank_list;
	uint32_t		ndomains;
	uint32_t		*domains;
	int			rc;

	D_DEBUG(DB_MD, DF_UUID": processing rpc %p\n", DP_UUID(in->pei_op.pi_uuid), rpc);

	uuid_copy(pool_uuid, in->pei_op.pi_uuid);
	rank_list.rl_nr = in->pei_tgt_ranks->rl_nr;
	rank_list.rl_ranks = in->pei_tgt_ranks->rl_ranks;
	ndomains = in->pei_ndomains;
	domains = in->pei_domains.ca_arrays;

	rc = pool_extend_internal(pool_uuid, &out->peo_op.po_hint, rank_list.rl_nr, &rank_list,
				  ndomains, domains, &out->peo_op.po_map_version);

	out->peo_op.po_rc = rc;
	D_DEBUG(DB_MD, DF_UUID ": replying rpc: %p " DF_RC "\n", DP_UUID(in->pei_op.pi_uuid), rpc,
		DP_RC(rc));
	crt_reply_send(rpc);
}

static int
pool_discard(crt_context_t ctx, struct pool_svc *svc, struct pool_target_addr_list *list)
{
	struct pool_tgt_discard_in	*ptdi_in;
	struct pool_tgt_discard_out	*ptdi_out;
	crt_rpc_t			*rpc;
	d_rank_list_t			*rank_list = NULL;
	crt_opcode_t			opc;
	int				i;
	int				rc;

	rank_list = d_rank_list_alloc(list->pta_number);
	if (rank_list == NULL)
		D_GOTO(out, rc = -DER_NOMEM);

	rank_list->rl_nr = 0;
	/* remove the duplicate ranks from list, see reintegrate target case */
	for (i = 0; i < list->pta_number; i++) {
		if (daos_rank_in_rank_list(rank_list, list->pta_addrs[i].pta_rank))
			continue;

		rank_list->rl_ranks[rank_list->rl_nr++] = list->pta_addrs[i].pta_rank;
		D_DEBUG(DB_MD, DF_UUID": discard rank %u\n",
			DP_UUID(svc->ps_pool->sp_uuid), list->pta_addrs[i].pta_rank);
	}

	if (rank_list->rl_nr == 0) {
		D_DEBUG(DB_MD, DF_UUID" discard 0 rank.\n", DP_UUID(svc->ps_pool->sp_uuid));
		D_GOTO(out, rc = 0);
	}

	opc = DAOS_RPC_OPCODE(POOL_TGT_DISCARD, DAOS_POOL_MODULE, DAOS_POOL_VERSION);
	rc = crt_corpc_req_create(ctx, NULL, rank_list, opc, NULL,
				  NULL, CRT_RPC_FLAG_FILTER_INVERT,
				  crt_tree_topo(CRT_TREE_KNOMIAL, 32), &rpc);
	if (rc)
		D_GOTO(out, rc);

	ptdi_in = crt_req_get(rpc);
	ptdi_in->ptdi_addrs.ca_arrays = list->pta_addrs;
	ptdi_in->ptdi_addrs.ca_count = list->pta_number;
	uuid_copy(ptdi_in->ptdi_uuid, svc->ps_pool->sp_uuid);
	rc = dss_rpc_send(rpc);

	ptdi_out = crt_reply_get(rpc);
	D_ASSERT(ptdi_out != NULL);
	rc = ptdi_out->ptdo_rc;
	if (rc != 0)
		D_ERROR(DF_UUID": pool discard failed: rc: %d\n",
			DP_UUID(svc->ps_pool->sp_uuid), rc);

	crt_req_decref(rpc);

out:
	if (rank_list)
		d_rank_list_free(rank_list);
	return rc;
}

void
ds_pool_update_handler(crt_rpc_t *rpc)
{
	struct pool_tgt_update_in      *in = crt_req_get(rpc);
	struct pool_tgt_update_out     *out = crt_reply_get(rpc);
	struct pool_svc		       *svc;
	struct pool_target_addr_list	list = { 0 };
	struct pool_target_addr_list	inval_list_out = { 0 };
	int				rc;

	if (in->pti_addr_list.ca_arrays == NULL ||
	    in->pti_addr_list.ca_count == 0)
		D_GOTO(out, rc = -DER_INVAL);

	D_DEBUG(DB_MD, DF_UUID ": processing rpc: %p ntargets=%zu\n", DP_UUID(in->pti_op.pi_uuid),
		rpc, in->pti_addr_list.ca_count);

	rc = pool_svc_lookup_leader(in->pti_op.pi_uuid, &svc,
				    &out->pto_op.po_hint);
	if (rc != 0)
		goto out;

	list.pta_number = in->pti_addr_list.ca_count;
	list.pta_addrs = in->pti_addr_list.ca_arrays;

	if (opc_get(rpc->cr_opc) == POOL_REINT) {
		rc = pool_discard(rpc->cr_ctx, svc, &list);
		if (rc)
			goto out_svc;
	}

	rc = pool_svc_update_map(svc, opc_get(rpc->cr_opc),
				 false /* exclude_rank */, &list,
				 &inval_list_out, &out->pto_op.po_map_version,
				 &out->pto_op.po_hint);
	if (rc != 0)
		goto out_svc;

	out->pto_addr_list.ca_arrays = inval_list_out.pta_addrs;
	out->pto_addr_list.ca_count = inval_list_out.pta_number;

out_svc:
	pool_svc_put_leader(svc);
out:
	out->pto_op.po_rc = rc;
	D_DEBUG(DB_MD, DF_UUID ": replying rpc: %p " DF_RC "\n", DP_UUID(in->pti_op.pi_uuid), rpc,
		DP_RC(rc));
	crt_reply_send(rpc);
	pool_target_addr_list_free(&inval_list_out);
}

static int
pool_svc_exclude_rank(struct pool_svc *svc, d_rank_t rank)
{
	struct pool_target_addr_list	list;
	struct pool_target_addr_list	inval_list_out = { 0 };
	struct pool_target_addr		tgt_rank;
	uint32_t			map_version = 0;
	int				rc;

	tgt_rank.pta_rank = rank;
	tgt_rank.pta_target = -1;
	list.pta_number = 1;
	list.pta_addrs = &tgt_rank;

	rc = pool_svc_update_map(svc, POOL_EXCLUDE, true /* exclude_rank */,
				 &list, &inval_list_out, &map_version,
				 NULL /* hint */);

	D_DEBUG(DB_MD, "Exclude pool "DF_UUID"/%u rank %u: rc %d\n",
		DP_UUID(svc->ps_uuid), map_version, rank, rc);

	pool_target_addr_list_free(&inval_list_out);

	return rc;
}

struct evict_iter_arg {
	uuid_t *eia_hdl_uuids;
	size_t	eia_hdl_uuids_size;
	int	eia_n_hdl_uuids;
	char	*eia_machine;
	struct pool_svc *eia_pool_svc;
};

static int
evict_iter_cb(daos_handle_t ih, d_iov_t *key, d_iov_t *val, void *varg)
{
	struct evict_iter_arg  *arg = varg;

	D_ASSERT(arg->eia_hdl_uuids != NULL);
	D_ASSERT(arg->eia_hdl_uuids_size > sizeof(uuid_t));

	if (key->iov_len != sizeof(uuid_t)) {
		D_ERROR("invalid key size: "DF_U64"\n", key->iov_len);
		return -DER_IO;
	}
	if (val->iov_len != sizeof(struct pool_hdl)) {
		/* old/2.0 pool handle format ? */
		if (val->iov_len == sizeof(((struct pool_hdl *)0)->ph_flags) +
		    sizeof(((struct pool_hdl *)0)->ph_sec_capas) &&
		    arg->eia_pool_svc->ps_global_version < 1) {
			D_DEBUG(DB_MD, "2.0 pool handle format detected\n");
			/* if looking for a specific machine, do not select this handle */
			if (arg->eia_machine)
				return 0;
		} else {
			D_ERROR("invalid value size: "DF_U64"\n", val->iov_len);
			return -DER_IO;
		}
	}

	/* If we specified a machine name as a filter check before we do the realloc */
	if (arg->eia_machine) {
		struct pool_hdl	*hdl = val->iov_buf;

		if (strncmp(arg->eia_machine, hdl->ph_machine, sizeof(hdl->ph_machine)) != 0) {
			return 0;
		}
	}

	/*
	 * Make sure arg->eia_hdl_uuids[arg->eia_hdl_uuids_size] have enough
	 * space for this handle.
	 */
	if (sizeof(uuid_t) * (arg->eia_n_hdl_uuids + 1) >
	    arg->eia_hdl_uuids_size) {
		uuid_t *hdl_uuids_tmp;
		size_t	hdl_uuids_size_tmp;

		hdl_uuids_size_tmp = arg->eia_hdl_uuids_size * 2;
		D_ALLOC(hdl_uuids_tmp, hdl_uuids_size_tmp);
		if (hdl_uuids_tmp == NULL)
			return -DER_NOMEM;
		memcpy(hdl_uuids_tmp, arg->eia_hdl_uuids,
		       arg->eia_hdl_uuids_size);
		D_FREE(arg->eia_hdl_uuids);
		arg->eia_hdl_uuids = hdl_uuids_tmp;
		arg->eia_hdl_uuids_size = hdl_uuids_size_tmp;
	}

	uuid_copy(arg->eia_hdl_uuids[arg->eia_n_hdl_uuids], key->iov_buf);
	arg->eia_n_hdl_uuids++;
	return 0;
}

/*
 * Callers are responsible for freeing *hdl_uuids if this function returns zero.
 */
static int
find_hdls_to_evict(struct rdb_tx *tx, struct pool_svc *svc, uuid_t **hdl_uuids,
		   size_t *hdl_uuids_size, int *n_hdl_uuids, char *machine)
{
	struct evict_iter_arg	arg = {0};
	int			rc;

	arg.eia_hdl_uuids_size = sizeof(uuid_t) * 4;
	D_ALLOC(arg.eia_hdl_uuids, arg.eia_hdl_uuids_size);
	if (arg.eia_hdl_uuids == NULL)
		return -DER_NOMEM;
	arg.eia_n_hdl_uuids = 0;
	if (machine)
		arg.eia_machine = machine;
	arg.eia_pool_svc = svc;

	rc = rdb_tx_iterate(tx, &svc->ps_handles, false /* backward */,
			    evict_iter_cb, &arg);
	if (rc != 0) {
		D_FREE(arg.eia_hdl_uuids);
		return rc;
	}

	*hdl_uuids = arg.eia_hdl_uuids;
	*hdl_uuids_size = arg.eia_hdl_uuids_size;
	*n_hdl_uuids = arg.eia_n_hdl_uuids;
	return 0;
}

/*
 * Callers are responsible for freeing *hdl_uuids if this function returns zero.
 */
static int
validate_hdls_to_evict(struct rdb_tx *tx, struct pool_svc *svc,
		       uuid_t **hdl_uuids, int *n_hdl_uuids, uuid_t *hdl_list,
		       int n_hdl_list) {
	uuid_t		*valid_list;
	int		n_valid_list = 0;
	int		i;
	int		rc = 0;
	d_iov_t		key;
	d_iov_t		value;
	struct pool_hdl	hdl = {0};

	if (hdl_list == NULL || n_hdl_list == 0) {
		return -DER_INVAL;
	}

	/* Assume the entire list is valid */
	D_ALLOC(valid_list, sizeof(uuid_t) * n_hdl_list);
	if (valid_list == NULL)
		return -DER_NOMEM;

	for (i = 0; i < n_hdl_list; i++) {
		d_iov_set(&key, hdl_list[i], sizeof(uuid_t));
		d_iov_set(&value, &hdl, pool_hdl_size(svc));
		rc = rdb_tx_lookup(tx, &svc->ps_handles, &key, &value);

		if (rc == 0) {
			uuid_copy(valid_list[n_valid_list], hdl_list[i]);
			n_valid_list++;
		} else if (rc == -DER_NONEXIST) {
			D_DEBUG(DB_MD, "Skipping invalid handle" DF_UUID "\n",
				DP_UUID(hdl_list[i]));
			/* Reset RC in case we're the last entry */
			rc = 0;
			continue;
		} else {
			D_FREE(valid_list);
			D_GOTO(out, rc);
		}
	}

	*hdl_uuids = valid_list;
	*n_hdl_uuids = n_valid_list;

out:
	return rc;
}

void
ds_pool_evict_handler(crt_rpc_t *rpc)
{
	struct pool_evict_in   *in = crt_req_get(rpc);
	struct pool_evict_out  *out = crt_reply_get(rpc);
	struct pool_svc	       *svc;
	struct rdb_tx		tx;
	uuid_t		       *hdl_uuids = NULL;
	size_t			hdl_uuids_size;
	int			n_hdl_uuids = 0;
	int			rc;

	D_DEBUG(DB_MD, DF_UUID": processing rpc %p\n",
		DP_UUID(in->pvi_op.pi_uuid), rpc);

	rc = pool_svc_lookup_leader(in->pvi_op.pi_uuid, &svc,
				    &out->pvo_op.po_hint);
	if (rc != 0)
		D_GOTO(out, rc);

	rc = rdb_tx_begin(svc->ps_rsvc.s_db, svc->ps_rsvc.s_term, &tx);
	if (rc != 0)
		D_GOTO(out_svc, rc);

	ABT_rwlock_wrlock(svc->ps_lock);

	/*
	 * If a subset of handles is specified use them instead of iterating
	 * through all handles for the pool uuid
	 */
	if (in->pvi_hdls.ca_arrays) {
		rc = validate_hdls_to_evict(&tx, svc, &hdl_uuids, &n_hdl_uuids,
					    in->pvi_hdls.ca_arrays,
					    in->pvi_hdls.ca_count);
	} else {
		rc = find_hdls_to_evict(&tx, svc, &hdl_uuids, &hdl_uuids_size,
					&n_hdl_uuids, in->pvi_machine);
	}

	D_DEBUG(DB_MD, "number of handles found was: %d\n", n_hdl_uuids);

	if (rc != 0)
		D_GOTO(out_lock, rc);

	if (n_hdl_uuids > 0) {
		/* If pool destroy but not forcibly, error: the pool is busy */

		if (in->pvi_pool_destroy && !in->pvi_pool_destroy_force) {
			D_DEBUG(DB_MD, DF_UUID": busy, %u open handles\n",
				DP_UUID(in->pvi_op.pi_uuid), n_hdl_uuids);
			D_GOTO(out_free, rc = -DER_BUSY);
		} else {
			/* Pool evict, or pool destroy with force=true */
			rc = pool_disconnect_hdls(&tx, svc, hdl_uuids,
						  n_hdl_uuids, rpc->cr_ctx);
			if (rc != 0) {
				D_GOTO(out_free, rc);
			} else {
				struct pool_metrics *metrics;

				/** update metric */
				metrics = svc->ps_pool->sp_metrics[DAOS_POOL_MODULE];
				d_tm_inc_counter(metrics->evict_total, n_hdl_uuids);
			}
		}
	}

	/* If pool destroy and not error case, disable new connections */
	if (in->pvi_pool_destroy) {
		uint32_t	connectable = 0;
		d_iov_t		value;

		d_iov_set(&value, &connectable, sizeof(connectable));
		rc = rdb_tx_update(&tx, &svc->ps_root,
				   &ds_pool_prop_connectable, &value);
		if (rc != 0)
			D_GOTO(out_free, rc);

		ds_pool_iv_srv_hdl_invalidate(svc->ps_pool);
		ds_iv_ns_leader_stop(svc->ps_pool->sp_iv_ns);
		D_DEBUG(DB_MD, DF_UUID": pool destroy/evict: mark pool for "
			"no new connections\n", DP_UUID(in->pvi_op.pi_uuid));
	}

	rc = rdb_tx_commit(&tx);
	/* No need to set out->pvo_op.po_map_version. */
out_free:
	D_FREE(hdl_uuids);
out_lock:
	ABT_rwlock_unlock(svc->ps_lock);
	rdb_tx_end(&tx);
out_svc:
	ds_rsvc_set_hint(&svc->ps_rsvc, &out->pvo_op.po_hint);
	pool_svc_put_leader(svc);
out:
	out->pvo_op.po_rc = rc;
	out->pvo_n_hdls_evicted = n_hdl_uuids;
	D_DEBUG(DB_MD, DF_UUID ": replying rpc: %p " DF_RC "\n", DP_UUID(in->pvi_op.pi_uuid), rpc,
		DP_RC(rc));
	crt_reply_send(rpc);
}

/**
 * Send a CaRT message to the pool svc to test and
 * (if applicable based on destroy and force option) evict all open handles
 * on a pool.
 *
 * \param[in]	pool_uuid	UUID of the pool
 * \param[in]	ranks		Pool service replicas
 * \param[in]	handles		List of handles to selectively evict
 * \param[in]	n_handles	Number of items in handles
 * \param[in]	destroy		If true the evict request is a destroy request
 * \param[in]	force		If true and destroy is true request all handles
 *				be forcibly evicted
 * \param[in]   machine		Hostname to use as filter for evicting handles
 * \param[out]	count		Number of handles evicted
 *
 * \return	0		Success
 *		-DER_BUSY	Open pool handles exist and no force requested
 *
 */
int
ds_pool_svc_check_evict(uuid_t pool_uuid, d_rank_list_t *ranks,
			uuid_t *handles, size_t n_handles,
			uint32_t destroy, uint32_t force,
			char *machine, uint32_t *count)
{
	int			 rc;
	struct rsvc_client	 client;
	crt_endpoint_t		 ep;
	struct dss_module_info	*info = dss_get_module_info();
	crt_rpc_t		*rpc;
	struct pool_evict_in	*in;
	struct pool_evict_out	*out;

	D_DEBUG(DB_MGMT,
		DF_UUID": Destroy pool (force: %d), inspect/evict handles\n",
		DP_UUID(pool_uuid), force);

	rc = rsvc_client_init(&client, ranks);
	if (rc != 0)
		D_GOTO(out, rc);

rechoose:
	ep.ep_grp = NULL; /* primary group */
	rc = rsvc_client_choose(&client, &ep);
	if (rc != 0) {
		D_ERROR(DF_UUID": cannot find pool service: "DF_RC"\n",
			DP_UUID(pool_uuid), DP_RC(rc));
		goto out_client;
	}

	rc = pool_req_create(info->dmi_ctx, &ep, POOL_EVICT, &rpc);
	if (rc != 0) {
		D_ERROR(DF_UUID": failed to create pool evict rpc: %d\n",
			DP_UUID(pool_uuid), rc);
		D_GOTO(out_client, rc);
	}

	in = crt_req_get(rpc);
	uuid_copy(in->pvi_op.pi_uuid, pool_uuid);
	uuid_clear(in->pvi_op.pi_hdl);
	in->pvi_hdls.ca_arrays = handles;
	in->pvi_hdls.ca_count = n_handles;
	in->pvi_machine = machine;

	/* Pool destroy (force=false): assert no open handles / do not evict.
	 * Pool destroy (force=true): evict any/all open handles on the pool.
	 */
	in->pvi_pool_destroy = destroy;
	in->pvi_pool_destroy_force = force;

	rc = dss_rpc_send(rpc);
	out = crt_reply_get(rpc);
	D_ASSERT(out != NULL);

	rc = pool_rsvc_client_complete_rpc(&client, &ep, rc, &out->pvo_op);
	if (rc == RSVC_CLIENT_RECHOOSE) {
		crt_req_decref(rpc);
		dss_sleep(RECHOOSE_SLEEP_MS);
		D_GOTO(rechoose, rc);
	}

	rc = out->pvo_op.po_rc;
	if (rc != 0)
		D_ERROR(DF_UUID": pool destroy failed to evict handles, "
			"rc: %d\n", DP_UUID(pool_uuid), rc);
	if (count)
		*count = out->pvo_n_hdls_evicted;

	crt_req_decref(rpc);
out_client:
	rsvc_client_fini(&client);
out:
	return rc;
}

static int
ranks_get_bulk_create(crt_context_t ctx, crt_bulk_t *bulk,
		      d_rank_t *buf, daos_size_t nranks)
{
	d_iov_t		iov;
	d_sg_list_t	sgl;

	d_iov_set(&iov, buf, nranks * sizeof(d_rank_t));
	sgl.sg_nr = 1;
	sgl.sg_nr_out = 0;
	sgl.sg_iovs = &iov;

	return crt_bulk_create(ctx, &sgl, CRT_BULK_RW, bulk);
}

static void
ranks_get_bulk_destroy(crt_bulk_t bulk)
{
	if (bulk != CRT_BULK_NULL)
		crt_bulk_free(bulk);
}

/*
 * Transfer list of pool ranks to "remote_bulk". If the remote bulk buffer
 * is too small, then return -DER_TRUNC. RPC response will contain the number
 * of ranks in the pool that the client can use to resize its buffer
 * for another RPC request.
 */
static int
transfer_ranks_buf(d_rank_t *ranks_buf, size_t nranks,
		   struct pool_svc *svc, crt_rpc_t *rpc, crt_bulk_t remote_bulk)
{
	size_t				 ranks_buf_size;
	daos_size_t			 remote_bulk_size;
	d_iov_t				 ranks_iov;
	d_sg_list_t			 ranks_sgl;
	crt_bulk_t			 bulk = CRT_BULK_NULL;
	struct crt_bulk_desc		 bulk_desc;
	crt_bulk_opid_t			 bulk_opid;
	ABT_eventual			 eventual;
	int				*status;
	int				 rc;

	D_ASSERT(nranks > 0);
	ranks_buf_size = nranks * sizeof(d_rank_t);

	/* Check if the client bulk buffer is large enough. */
	rc = crt_bulk_get_len(remote_bulk, &remote_bulk_size);
	if (rc != 0)
		D_GOTO(out, rc);
	if (remote_bulk_size < ranks_buf_size) {
		D_ERROR(DF_UUID ": remote ranks buffer(" DF_U64 ")"
			" < required (%lu)\n", DP_UUID(svc->ps_uuid),
			remote_bulk_size, ranks_buf_size);
		D_GOTO(out, rc = -DER_TRUNC);
	}

	d_iov_set(&ranks_iov, ranks_buf, ranks_buf_size);
	ranks_sgl.sg_nr = 1;
	ranks_sgl.sg_nr_out = 0;
	ranks_sgl.sg_iovs = &ranks_iov;

	rc = crt_bulk_create(rpc->cr_ctx, &ranks_sgl, CRT_BULK_RO, &bulk);
	if (rc != 0)
		D_GOTO(out, rc);

	/* Prepare for crt_bulk_transfer(). */
	bulk_desc.bd_rpc = rpc;
	bulk_desc.bd_bulk_op = CRT_BULK_PUT;
	bulk_desc.bd_remote_hdl = remote_bulk;
	bulk_desc.bd_remote_off = 0;
	bulk_desc.bd_local_hdl = bulk;
	bulk_desc.bd_local_off = 0;
	bulk_desc.bd_len = ranks_iov.iov_len;

	rc = ABT_eventual_create(sizeof(*status), &eventual);
	if (rc != ABT_SUCCESS)
		D_GOTO(out_bulk, rc = dss_abterr2der(rc));

	rc = crt_bulk_transfer(&bulk_desc, bulk_cb, &eventual, &bulk_opid);
	if (rc != 0)
		D_GOTO(out_eventual, rc);

	rc = ABT_eventual_wait(eventual, (void **)&status);
	if (rc != ABT_SUCCESS)
		D_GOTO(out_eventual, rc = dss_abterr2der(rc));

	if (*status != 0)
		D_GOTO(out_eventual, rc = *status);

out_eventual:
	ABT_eventual_free(&eventual);
out_bulk:
	if (bulk != CRT_BULK_NULL)
		crt_bulk_free(bulk);
out:
	return rc;
}

/**
 * Send CaRT RPC to pool svc to get list of storage server ranks.
 *
 * \param[in]	uuid		UUID of the pool
 * \param[in]	svc_ranks	Pool service replicas
 * \param[out]	ranks		Storage server ranks (allocated, caller-freed)
 *
 * return	0		Success
 *
 */
int
ds_pool_svc_ranks_get(uuid_t uuid, d_rank_list_t *svc_ranks,
		      d_rank_list_t **ranks)
{
	int				 rc;
	struct rsvc_client		 client;
	crt_endpoint_t			 ep;
	struct dss_module_info		*info = dss_get_module_info();
	crt_rpc_t			*rpc;
	struct pool_ranks_get_in	*in;
	struct pool_ranks_get_out	*out;
	uint32_t			 resp_nranks = 2048;
	d_rank_list_t			*out_ranks = NULL;

	D_DEBUG(DB_MGMT, DF_UUID ": Getting storage ranks\n", DP_UUID(uuid));

	rc = rsvc_client_init(&client, svc_ranks);
	if (rc != 0)
		D_GOTO(out, rc);

rechoose:
	ep.ep_grp = NULL; /* primary group */
	rc = rsvc_client_choose(&client, &ep);
	if (rc != 0) {
		D_ERROR(DF_UUID ": cannot find pool service: " DF_RC "\n",
			DP_UUID(uuid), DP_RC(rc));
		goto out_client;
	}

realloc_resp:
	rc = pool_req_create(info->dmi_ctx, &ep, POOL_RANKS_GET, &rpc);
	if (rc != 0) {
		D_ERROR(DF_UUID ": failed to create POOL_RANKS_GET rpc, "
			DF_RC "\n", DP_UUID(uuid), DP_RC(rc));
		D_GOTO(out_client, rc);
	}

	/* Allocate response buffer */
	out_ranks = d_rank_list_alloc(resp_nranks);
	if (out_ranks == NULL)
		D_GOTO(out_rpc, rc = -DER_NOMEM);

	in = crt_req_get(rpc);
	uuid_copy(in->prgi_op.pi_uuid, uuid);
	uuid_clear(in->prgi_op.pi_hdl);
	in->prgi_nranks = resp_nranks;
	rc = ranks_get_bulk_create(info->dmi_ctx, &in->prgi_ranks_bulk,
				   out_ranks->rl_ranks, in->prgi_nranks);
	if (rc != 0)
		D_GOTO(out_resp_buf, rc);

	D_DEBUG(DB_MD, DF_UUID ": send POOL_RANKS_GET to PS rank %u, "
		"reply capacity %u\n", DP_UUID(uuid), ep.ep_rank, resp_nranks);

	rc = dss_rpc_send(rpc);
	out = crt_reply_get(rpc);
	D_ASSERT(out != NULL);

	rc = pool_rsvc_client_complete_rpc(&client, &ep, rc, &out->prgo_op);
	if (rc == RSVC_CLIENT_RECHOOSE) {
		/* To simplify logic, destroy bulk hdl and buffer each time */
		ranks_get_bulk_destroy(in->prgi_ranks_bulk);
		d_rank_list_free(out_ranks);
		crt_req_decref(rpc);
		dss_sleep(RECHOOSE_SLEEP_MS);
		D_GOTO(rechoose, rc);
	}

	rc = out->prgo_op.po_rc;
	if (rc == -DER_TRUNC) {
		/* out_ranks too small - realloc with server-provided nranks */
		resp_nranks = out->prgo_nranks;
		ranks_get_bulk_destroy(in->prgi_ranks_bulk);
		d_rank_list_free(out_ranks);
		crt_req_decref(rpc);
		D_GOTO(realloc_resp, rc);
	} else if (rc != 0) {
		D_ERROR(DF_UUID ": failed to get ranks, " DF_RC "\n",
			DP_UUID(uuid), DP_RC(rc));
	} else {
		out_ranks->rl_nr = out->prgo_nranks;
		*ranks = out_ranks;
	}

	ranks_get_bulk_destroy(in->prgi_ranks_bulk);
out_resp_buf:
	if (rc != 0)
		d_rank_list_free(out_ranks);
out_rpc:
	crt_req_decref(rpc);
out_client:
	rsvc_client_fini(&client);
out:
	return rc;
}

/* CaRT RPC handler run in PS leader to return pool storage ranks
 */
void
ds_pool_ranks_get_handler(crt_rpc_t *rpc)
{
	struct pool_ranks_get_in	*in = crt_req_get(rpc);
	struct pool_ranks_get_out	*out = crt_reply_get(rpc);
	uint32_t			 nranks = 0;
	d_rank_list_t			out_ranks = {0};
	struct pool_svc			*svc;
	int				 rc;

	D_DEBUG(DB_MD, DF_UUID ": processing rpc: %p\n", DP_UUID(in->prgi_op.pi_uuid), rpc);

	rc = pool_svc_lookup_leader(in->prgi_op.pi_uuid, &svc,
				    &out->prgo_op.po_hint);
	if (rc != 0)
		D_GOTO(out, rc);

	/* This is a server to server RPC only */
	if (daos_rpc_from_client(rpc))
		D_GOTO(out, rc = -DER_INVAL);

	/* Get available ranks */
	rc = ds_pool_get_ranks(in->prgi_op.pi_uuid,
			       PO_COMP_ST_UP | PO_COMP_ST_UPIN | PO_COMP_ST_DRAIN | PO_COMP_ST_NEW,
			       &out_ranks);
	if (rc != 0) {
		D_ERROR(DF_UUID ": get ranks failed, " DF_RC "\n",
			DP_UUID(in->prgi_op.pi_uuid), DP_RC(rc));
		D_GOTO(out_svc, rc);
	} else if ((in->prgi_nranks > 0) &&
		   (out_ranks.rl_nr > in->prgi_nranks)) {
		D_DEBUG(DB_MD, DF_UUID ": %u ranks (more than client: %u)\n",
			DP_UUID(in->prgi_op.pi_uuid), out_ranks.rl_nr,
			in->prgi_nranks);
		D_GOTO(out_free, rc = -DER_TRUNC);
	} else {
		D_DEBUG(DB_MD, DF_UUID ": %u ranks\n",
			DP_UUID(in->prgi_op.pi_uuid), out_ranks.rl_nr);
		if ((out_ranks.rl_nr > 0) && (in->prgi_nranks > 0) &&
		    (in->prgi_ranks_bulk != CRT_BULK_NULL))
			rc = transfer_ranks_buf(out_ranks.rl_ranks,
						out_ranks.rl_nr, svc, rpc,
						in->prgi_ranks_bulk);
	}

out_free:
	nranks = out_ranks.rl_nr;
	map_ranks_fini(&out_ranks);

out_svc:
	ds_rsvc_set_hint(&svc->ps_rsvc, &out->prgo_op.po_hint);
	pool_svc_put_leader(svc);
out:
	out->prgo_op.po_rc = rc;
	out->prgo_nranks = nranks;
	D_DEBUG(DB_MD, DF_UUID ": replying rpc: %p " DF_RC "\n", DP_UUID(in->prgi_op.pi_uuid), rpc,
		DP_RC(rc));
	crt_reply_send(rpc);
}

/* This RPC could be implemented by ds_rsvc. */
void
ds_pool_svc_stop_handler(crt_rpc_t *rpc)
{
	struct pool_svc_stop_in	       *in = crt_req_get(rpc);
	struct pool_svc_stop_out       *out = crt_reply_get(rpc);
	d_iov_t				id;
	int				rc;

	D_DEBUG(DB_MD, DF_UUID": processing rpc %p\n",
		DP_UUID(in->psi_op.pi_uuid), rpc);

	d_iov_set(&id, in->psi_op.pi_uuid, sizeof(uuid_t));
	rc = ds_rsvc_stop_leader(DS_RSVC_CLASS_POOL, &id, &out->pso_op.po_hint);

	out->pso_op.po_rc = rc;
	D_DEBUG(DB_MD, DF_UUID ": replying rpc: %p " DF_RC "\n", DP_UUID(in->psi_op.pi_uuid), rpc,
		DP_RC(rc));
	crt_reply_send(rpc);
}

/**
 * Get a copy of the latest pool map buffer. Callers are responsible for
 * freeing iov->iov_buf with D_FREE.
 */
int
ds_pool_map_buf_get(uuid_t uuid, d_iov_t *iov, uint32_t *map_version)
{
	struct pool_svc	*svc;
	struct rdb_tx	tx;
	struct pool_buf	*map_buf;
	int		rc;

	rc = pool_svc_lookup_leader(uuid, &svc, NULL /* hint */);
	if (rc != 0)
		D_GOTO(out, rc);

	rc = rdb_tx_begin(svc->ps_rsvc.s_db, svc->ps_rsvc.s_term, &tx);
	if (rc != 0)
		D_GOTO(out_svc, rc);

	ABT_rwlock_rdlock(svc->ps_lock);
	rc = read_map_buf(&tx, &svc->ps_root, &map_buf, map_version);
	if (rc != 0) {
		D_ERROR(DF_UUID": failed to read pool map: "DF_RC"\n",
			DP_UUID(svc->ps_uuid), DP_RC(rc));
		D_GOTO(out_lock, rc);
	}
	D_ASSERT(map_buf != NULL);
	iov->iov_buf = map_buf;
	iov->iov_len = pool_buf_size(map_buf->pb_nr);
	iov->iov_buf_len = pool_buf_size(map_buf->pb_nr);
out_lock:
	ABT_rwlock_unlock(svc->ps_lock);
	rdb_tx_end(&tx);
out_svc:
	pool_svc_put_leader(svc);
out:
	return rc;
}

void
ds_pool_iv_ns_update(struct ds_pool *pool, unsigned int master_rank)
{
	ds_iv_ns_update(pool->sp_iv_ns, master_rank);
}

int
ds_pool_svc_term_get(uuid_t uuid, uint64_t *term)
{
	struct pool_svc	*svc;
	int		rc;

	rc = pool_svc_lookup_leader(uuid, &svc, NULL /* hint */);
	if (rc != 0)
		return rc;

	*term = svc->ps_rsvc.s_term;

	pool_svc_put_leader(svc);
	return 0;
}

void
ds_pool_attr_set_handler(crt_rpc_t *rpc)
{
	struct pool_attr_set_in  *in = crt_req_get(rpc);
	struct pool_op_out	 *out = crt_reply_get(rpc);
	struct pool_svc		 *svc;
	struct rdb_tx		  tx;
	int			  rc;

	D_DEBUG(DB_MD, DF_UUID ": processing rpc: %p hdl=" DF_UUID "\n",
		DP_UUID(in->pasi_op.pi_uuid), rpc, DP_UUID(in->pasi_op.pi_hdl));

	rc = pool_svc_lookup_leader(in->pasi_op.pi_uuid, &svc, &out->po_hint);
	if (rc != 0)
		goto out;

	rc = rdb_tx_begin(svc->ps_rsvc.s_db, svc->ps_rsvc.s_term, &tx);
	if (rc != 0)
		goto out_svc;

	ABT_rwlock_wrlock(svc->ps_lock);
	rc = ds_rsvc_set_attr(&svc->ps_rsvc, &tx, &svc->ps_user,
			      in->pasi_bulk, rpc, in->pasi_count);
	if (rc != 0)
		goto out_lock;

	rc = rdb_tx_commit(&tx);

out_lock:
	ABT_rwlock_unlock(svc->ps_lock);
	rdb_tx_end(&tx);
out_svc:
	ds_rsvc_set_hint(&svc->ps_rsvc, &out->po_hint);
	pool_svc_put_leader(svc);
out:
	out->po_rc = rc;
	D_DEBUG(DB_MD, DF_UUID ": replying rpc: %p " DF_RC "\n", DP_UUID(in->pasi_op.pi_uuid), rpc,
		DP_RC(rc));
	crt_reply_send(rpc);
}

void
ds_pool_attr_del_handler(crt_rpc_t *rpc)
{
	struct pool_attr_del_in  *in = crt_req_get(rpc);
	struct pool_op_out	 *out = crt_reply_get(rpc);
	struct pool_svc		 *svc;
	struct rdb_tx		  tx;
	int			  rc;

	D_DEBUG(DB_MD, DF_UUID ": processing rpc: %p hdl=" DF_UUID "\n",
		DP_UUID(in->padi_op.pi_uuid), rpc, DP_UUID(in->padi_op.pi_hdl));

	rc = pool_svc_lookup_leader(in->padi_op.pi_uuid, &svc, &out->po_hint);
	if (rc != 0)
		goto out;

	rc = rdb_tx_begin(svc->ps_rsvc.s_db, svc->ps_rsvc.s_term, &tx);
	if (rc != 0)
		goto out_svc;

	ABT_rwlock_wrlock(svc->ps_lock);
	rc = ds_rsvc_del_attr(&svc->ps_rsvc, &tx, &svc->ps_user,
			      in->padi_bulk, rpc, in->padi_count);
	if (rc != 0)
		goto out_lock;

	rc = rdb_tx_commit(&tx);

out_lock:
	ABT_rwlock_unlock(svc->ps_lock);
	rdb_tx_end(&tx);
out_svc:
	ds_rsvc_set_hint(&svc->ps_rsvc, &out->po_hint);
	pool_svc_put_leader(svc);
out:
	out->po_rc = rc;
	D_DEBUG(DB_MD, DF_UUID ": replying rpc: %p " DF_RC "\n", DP_UUID(in->padi_op.pi_uuid), rpc,
		DP_RC(rc));
	crt_reply_send(rpc);
}

void
ds_pool_attr_get_handler(crt_rpc_t *rpc)
{
	struct pool_attr_get_in  *in = crt_req_get(rpc);
	struct pool_op_out	 *out = crt_reply_get(rpc);
	struct pool_svc		 *svc;
	struct rdb_tx		  tx;
	int			  rc;

	D_DEBUG(DB_MD, DF_UUID ": processing rpc: %p hdl=" DF_UUID "\n",
		DP_UUID(in->pagi_op.pi_uuid), rpc, DP_UUID(in->pagi_op.pi_hdl));

	rc = pool_svc_lookup_leader(in->pagi_op.pi_uuid, &svc, &out->po_hint);
	if (rc != 0)
		goto out;

	rc = rdb_tx_begin(svc->ps_rsvc.s_db, svc->ps_rsvc.s_term, &tx);
	if (rc != 0)
		goto out_svc;

	ABT_rwlock_rdlock(svc->ps_lock);
	rc = ds_rsvc_get_attr(&svc->ps_rsvc, &tx, &svc->ps_user, in->pagi_bulk,
			      rpc, in->pagi_count, in->pagi_key_length);
	ABT_rwlock_unlock(svc->ps_lock);
	rdb_tx_end(&tx);
out_svc:
	ds_rsvc_set_hint(&svc->ps_rsvc, &out->po_hint);
	pool_svc_put_leader(svc);
out:
	out->po_rc = rc;
	D_DEBUG(DB_MD, DF_UUID ": replying rpc: %p " DF_RC "\n", DP_UUID(in->pagi_op.pi_uuid), rpc,
		DP_RC(rc));
	crt_reply_send(rpc);
}

void
ds_pool_attr_list_handler(crt_rpc_t *rpc)
{
	struct pool_attr_list_in	*in	    = crt_req_get(rpc);
	struct pool_attr_list_out	*out	    = crt_reply_get(rpc);
	struct pool_svc			*svc;
	struct rdb_tx			 tx;
	int				 rc;

	D_DEBUG(DB_MD, DF_UUID ": processing rpc: %p hdl=" DF_UUID "\n",
		DP_UUID(in->pali_op.pi_uuid), rpc, DP_UUID(in->pali_op.pi_hdl));

	rc = pool_svc_lookup_leader(in->pali_op.pi_uuid, &svc,
				    &out->palo_op.po_hint);
	if (rc != 0)
		goto out;

	rc = rdb_tx_begin(svc->ps_rsvc.s_db, svc->ps_rsvc.s_term, &tx);
	if (rc != 0)
		goto out_svc;

	ABT_rwlock_rdlock(svc->ps_lock);
	rc = ds_rsvc_list_attr(&svc->ps_rsvc, &tx, &svc->ps_user,
			       in->pali_bulk, rpc, &out->palo_size);
	ABT_rwlock_unlock(svc->ps_lock);
	rdb_tx_end(&tx);
out_svc:
	ds_rsvc_set_hint(&svc->ps_rsvc, &out->palo_op.po_hint);
	pool_svc_put_leader(svc);
out:
	out->palo_op.po_rc = rc;
	D_DEBUG(DB_MD, DF_UUID ": replying rpc: %p " DF_RC "\n", DP_UUID(in->pali_op.pi_uuid), rpc,
		DP_RC(rc));
	crt_reply_send(rpc);
}

void
ds_pool_replicas_update_handler(crt_rpc_t *rpc)
{
	struct pool_membership_in	*in = crt_req_get(rpc);
	struct pool_membership_out	*out = crt_reply_get(rpc);
	d_rank_list_t			*ranks;
	d_iov_t				 id;
	int				 rc;

	rc = daos_rank_list_dup(&ranks, in->pmi_targets);
	if (rc != 0)
		goto out;
	d_iov_set(&id, in->pmi_uuid, sizeof(uuid_t));

	switch (opc_get(rpc->cr_opc)) {
	case POOL_REPLICAS_ADD:
		rc = ds_rsvc_add_replicas(DS_RSVC_CLASS_POOL, &id, ranks,
					  ds_rsvc_get_md_cap(), &out->pmo_hint);
		break;

	case POOL_REPLICAS_REMOVE:
		rc = ds_rsvc_remove_replicas(DS_RSVC_CLASS_POOL, &id, ranks,
					     true /* stop */, &out->pmo_hint);
		break;

	default:
		D_ASSERT(0);
	}

	out->pmo_failed = ranks;
out:
	out->pmo_rc = rc;
	crt_reply_send(rpc);
}

/* Update pool map version for current xstream. */
int
ds_pool_child_map_refresh_sync(struct ds_pool_child *dpc)
{
	struct pool_map_refresh_ult_arg	arg;
	ABT_eventual			eventual;
	int				*status;
	int				rc;

	rc = ABT_eventual_create(sizeof(*status), &eventual);
	if (rc != ABT_SUCCESS)
		return dss_abterr2der(rc);

	arg.iua_pool_version = dpc->spc_map_version;
	uuid_copy(arg.iua_pool_uuid, dpc->spc_uuid);
	arg.iua_eventual = eventual;

	rc = dss_ult_create(ds_pool_map_refresh_ult, &arg, DSS_XS_SYS,
			    0, 0, NULL);
	if (rc)
		D_GOTO(out_eventual, rc);

	rc = ABT_eventual_wait(eventual, (void **)&status);
	if (rc != ABT_SUCCESS)
		D_GOTO(out_eventual, rc = dss_abterr2der(rc));
	if (*status != 0)
		D_GOTO(out_eventual, rc = *status);

out_eventual:
	ABT_eventual_free(&eventual);
	return rc;
}

int
ds_pool_child_map_refresh_async(struct ds_pool_child *dpc)
{
	struct pool_map_refresh_ult_arg	*arg;
	int				rc;

	D_ALLOC_PTR(arg);
	if (arg == NULL)
		return -DER_NOMEM;
	arg->iua_pool_version = dpc->spc_map_version;
	uuid_copy(arg->iua_pool_uuid, dpc->spc_uuid);

	rc = dss_ult_create(ds_pool_map_refresh_ult, arg, DSS_XS_SYS,
			    0, 0, NULL);
	return rc;
}

int ds_pool_prop_fetch(struct ds_pool *pool, unsigned int bits,
		       daos_prop_t **prop_out)
{
	struct pool_svc	*svc;
	struct rdb_tx	tx;
	int		rc;

	rc = pool_svc_lookup_leader(pool->sp_uuid, &svc, NULL);
	if (rc != 0)
		return rc;

	rc = rdb_tx_begin(svc->ps_rsvc.s_db, svc->ps_rsvc.s_term, &tx);
	if (rc != 0)
		D_GOTO(out_svc, rc);

	/* read optional properties */
	ABT_rwlock_rdlock(svc->ps_lock);
	rc = pool_prop_read(&tx, svc, bits, prop_out);
	ABT_rwlock_unlock(svc->ps_lock);
	if (rc != 0)
		D_GOTO(out_tx, rc);
out_tx:
	rdb_tx_end(&tx);
out_svc:
	pool_svc_put_leader(svc);
	return rc;
}

/**
 * Is \a hdl a "server handle" for \a pool?
 *
 * \param[in]	pool	pool
 * \param[in]	hdl	pool handle UUID
 *
 * \return	1	yes
 *		0	no
 *		<0	error from the IV fetch
 */
int
ds_pool_hdl_is_from_srv(struct ds_pool *pool, uuid_t hdl)
{
	uuid_t	srv_hdl;
	int	rc;

	/*
	 * Use the cached value if available. (Not sure if this cache could be
	 * stale...)
	 */
	if (!uuid_is_null(pool->sp_srv_pool_hdl))
		return uuid_compare(pool->sp_srv_pool_hdl, hdl) == 0;

	rc = ds_pool_iv_srv_hdl_fetch(pool, &srv_hdl, NULL);
	if (rc != 0)
		return rc;

	return uuid_compare(srv_hdl, hdl) == 0;
}

static bool
is_pool_from_srv(uuid_t pool_uuid, uuid_t poh_uuid)
{
	struct ds_pool	*pool;
	int		rc;

	pool = ds_pool_lookup(pool_uuid);
	if (pool == NULL) {
		D_ERROR(DF_UUID": failed to get ds_pool\n",
			DP_UUID(pool_uuid));
		return false;
	}

	rc = ds_pool_hdl_is_from_srv(pool, poh_uuid);
	ds_pool_put(pool);
	if (rc < 0) {
		D_ERROR(DF_UUID" fetch srv hdl: %d\n", DP_UUID(pool_uuid), rc);
		return false;
	}

	return rc ? true : false;
}

int ds_pool_svc_upgrade(uuid_t pool_uuid, d_rank_list_t *ranks)
{
	int				rc;
	struct rsvc_client		client;
	crt_endpoint_t			ep;
	struct dss_module_info		*info = dss_get_module_info();
	crt_rpc_t			*rpc;
	struct pool_upgrade_in		*in;
	struct pool_upgrade_out		*out;

	D_DEBUG(DB_MGMT, DF_UUID": Upgrading pool prop\n", DP_UUID(pool_uuid));

	rc = rsvc_client_init(&client, ranks);
	if (rc != 0) {
		D_ERROR(DF_UUID": failed to init rsvc client: "DF_RC"\n",
			DP_UUID(pool_uuid), DP_RC(rc));
		D_GOTO(out, rc);
	}

rechoose:
	ep.ep_grp = NULL; /* primary group */
	rc = rsvc_client_choose(&client, &ep);
	if (rc != 0) {
		D_ERROR(DF_UUID": cannot find pool service: "DF_RC"\n",
			DP_UUID(pool_uuid), DP_RC(rc));
		goto out_client;
	}

	rc = pool_req_create(info->dmi_ctx, &ep, POOL_UPGRADE, &rpc);
	if (rc != 0) {
		D_ERROR(DF_UUID": failed to create pool upgrade rpc: %d\n",
			DP_UUID(pool_uuid), rc);
		D_GOTO(out_client, rc);
	}

	in = crt_req_get(rpc);
	uuid_copy(in->poi_op.pi_uuid, pool_uuid);
	uuid_clear(in->poi_op.pi_hdl);

	rc = dss_rpc_send(rpc);
	out = crt_reply_get(rpc);
	D_ASSERT(out != NULL);

	rc = pool_rsvc_client_complete_rpc(&client, &ep, rc, &out->poo_op);
	if (rc == RSVC_CLIENT_RECHOOSE) {
		crt_req_decref(rpc);
		dss_sleep(RECHOOSE_SLEEP_MS);
		D_GOTO(rechoose, rc);
	}

	rc = out->poo_op.po_rc;
	if (rc != 0) {
		D_ERROR(DF_UUID": failed to upgrade pool: %d\n",
			DP_UUID(pool_uuid), rc);
		D_GOTO(out_rpc, rc);
	}

out_rpc:
	crt_req_decref(rpc);
out_client:
	rsvc_client_fini(&client);
out:
	return rc;
}

/* Check if the target(by id) matched the status */
int
ds_pool_target_status_check(struct ds_pool *pool, uint32_t id, uint8_t matched_status,
			    struct pool_target **p_tgt)
{
	struct pool_target *target;
	int		   rc;

	ABT_rwlock_rdlock(pool->sp_lock);
	rc = pool_map_find_target(pool->sp_map, id, &target);
	ABT_rwlock_unlock(pool->sp_lock);
	if (rc <= 0)
		return rc == 0 ? -DER_NONEXIST : rc;

	if (p_tgt)
		*p_tgt = target;

	return target->ta_comp.co_status == matched_status ? 1 : 0;
}<|MERGE_RESOLUTION|>--- conflicted
+++ resolved
@@ -1345,7 +1345,6 @@
 	*map_buf_out = map_buf;
 	*map_version_out = map_version;
 	if (rc != 0)
-<<<<<<< HEAD
 		D_FREE(map_buf);
 out:
 	return rc;
@@ -1382,10 +1381,6 @@
 		daos_prop_free(prop);
 		goto out_map_buf;
 	}
-=======
-		D_ERROR(DF_UUID": cannot get properties: "DF_RC"\n", DP_UUID(svc->ps_uuid),
-			DP_RC(rc));
->>>>>>> 74171465
 
 	D_ASSERTF(rc == 0, DF_RC"\n", DP_RC(rc));
 	*map_buf_out = map_buf;
