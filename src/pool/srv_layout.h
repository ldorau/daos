/*
 * (C) Copyright 2016-2022 Intel Corporation.
 *
 * SPDX-License-Identifier: BSD-2-Clause-Patent
 */
/**
 * \file
 *
 * ds_pool: Pool Server Storage Layout
 *
 * This header assembles (hopefully) everything related to the persistent
 * storage layout of pool metadata used by ds_pool.
 *
 * In the rdb, we have this layout:
 *
 *     Root KVS (GENERIC):
 *       Pool handle KVS (GENERIC)
 *       Pool user attribute KVS (GENERIC)
 *
 * The version of the whole layout is stored in ds_pool_prop_version.
 */

#ifndef __POOL_SRV_LAYOUT_H__
#define __POOL_SRV_LAYOUT_H__

#include <daos_types.h>

/* Default layout version */
#define DS_POOL_MD_VERSION 4

/* Lowest compatible layout version */
#define DS_POOL_MD_VERSION_LOW 4

/*
 * Root KVS (RDB_KVS_GENERIC): pool properties
 *
 * ds_pool_prop_version stores the version of the whole layout.
 *
 * The pool map is stored in pool_buf format. Because version and target UUID
 * are absent from pool_buf, they have to be stored in ds_pool_prop_map_version
 * and ds_pool_prop_map_uuids, respectively. The target UUIDs are stored in
 * target ID order.
 */
extern d_iov_t ds_pool_prop_version;		/* uint32_t */
extern d_iov_t ds_pool_prop_map_version;	/* uint32_t */
extern d_iov_t ds_pool_prop_map_buffer;		/* pool_buf */
extern d_iov_t ds_pool_prop_label;		/* string */
extern d_iov_t ds_pool_prop_acl;		/* daos_acl */
extern d_iov_t ds_pool_prop_space_rb;		/* uint64_t */
extern d_iov_t ds_pool_prop_self_heal;		/* uint64_t */
extern d_iov_t ds_pool_prop_reclaim;		/* uint64_t */
extern d_iov_t ds_pool_prop_owner;		/* string */
extern d_iov_t ds_pool_prop_owner_group;	/* string */
extern d_iov_t ds_pool_prop_connectable;	/* uint32_t */
extern d_iov_t ds_pool_prop_nhandles;		/* uint32_t */
extern d_iov_t ds_pool_prop_handles;		/* pool handle KVS */
extern d_iov_t ds_pool_prop_ec_cell_sz;		/* pool EC cell size */
extern d_iov_t ds_pool_attr_user;		/* pool user attributes KVS */
<<<<<<< HEAD
extern d_iov_t ds_pool_prop_scrub_sched;	/* uint64_t */
extern d_iov_t ds_pool_prop_scrub_freq;		/* uint64_t */
extern d_iov_t ds_pool_prop_scrub_cred;		/* uint64_t */
extern d_iov_t ds_pool_prop_scrub_thresh;	/* uint64_t */
=======
extern d_iov_t ds_pool_prop_policy;		/* tiering policy uint32_t */
>>>>>>> 2819bb4a

/*
 * Pool handle KVS (RDB_KVS_GENERIC)
 *
 * Each key is a pool handle UUID in uuid_t. Each value is a pool_hdl object
 * defined below.
 */
struct pool_hdl {
	uint64_t	ph_flags;
	uint64_t	ph_sec_capas;
	char		ph_machine[MAXHOSTNAMELEN+1];
};

/*
 * Pool user attribute KVS (RDB_KVS_GENERIC)
 *
 * Each key is a (null-terminated) string. Each value is a user-defined byte
 * array. Sizes of keys (or values) may vary.
 */

extern daos_prop_t pool_prop_default;

/**
 * Initializes the default pool properties.
 *
 * \return	0		Success
 *		-DER_NOMEM	Could not allocate
 */
int ds_pool_prop_default_init(void);

/**
 * Finalizes the default pool properties.
 * Frees any properties that were dynamically allocated.
 */
void ds_pool_prop_default_fini(void);

#endif /* __POOL_SRV_LAYOUT_H__ */<|MERGE_RESOLUTION|>--- conflicted
+++ resolved
@@ -56,14 +56,11 @@
 extern d_iov_t ds_pool_prop_handles;		/* pool handle KVS */
 extern d_iov_t ds_pool_prop_ec_cell_sz;		/* pool EC cell size */
 extern d_iov_t ds_pool_attr_user;		/* pool user attributes KVS */
-<<<<<<< HEAD
+extern d_iov_t ds_pool_prop_policy;		/* tiering policy uint32_t */
 extern d_iov_t ds_pool_prop_scrub_sched;	/* uint64_t */
 extern d_iov_t ds_pool_prop_scrub_freq;		/* uint64_t */
 extern d_iov_t ds_pool_prop_scrub_cred;		/* uint64_t */
 extern d_iov_t ds_pool_prop_scrub_thresh;	/* uint64_t */
-=======
-extern d_iov_t ds_pool_prop_policy;		/* tiering policy uint32_t */
->>>>>>> 2819bb4a
 
 /*
  * Pool handle KVS (RDB_KVS_GENERIC)
