--- conflicted
+++ resolved
@@ -154,15 +154,7 @@
 	if (dattr.da_type != DAOS_PROP_CO_LAYOUT_POSIX)
 		return ENOTSUP;
 
-<<<<<<< HEAD
-	rc = dfuse_pool_open(fs_handle, &dattr.da_puuid, &dfp);
-=======
-	/* Search the currently connect dfp list, if one matches then use that,
-	 * otherwise allocate a new one.
-	 */
-
 	rc = dfuse_pool_connect(fs_handle, &dattr.da_puuid, &dfp);
->>>>>>> 929b4716
 	if (rc != -DER_SUCCESS)
 		D_GOTO(out_err, rc);
 
