--- conflicted
+++ resolved
@@ -16,7 +16,26 @@
 
 	DFUSE_TRA_DEBUG(ie, "flags %#x", to_set);
 
-<<<<<<< HEAD
+	if (ie->ie_unlinked) {
+		DFUSE_TRA_DEBUG(ie, "File is unlinked, returning most recent data");
+
+		/* This will happen on close with caching enabled if there are writes through the
+		 * cache so accept these two entries only and reject anything else.  This allows
+		 * the read/write case to work on unlinked files without triggering an error.
+		 */
+		if (to_set & ~(FUSE_SET_ATTR_MTIME | FUSE_SET_ATTR_CTIME))
+			D_GOTO(err, rc = ENOENT);
+
+		if (to_set & FUSE_SET_ATTR_MTIME)
+			ie->ie_stat.st_mtim = attr->st_mtim;
+
+		if (to_set & FUSE_SET_ATTR_CTIME)
+			ie->ie_stat.st_ctim = attr->st_ctim;
+
+		DFUSE_REPLY_ATTR(ie, req, &ie->ie_stat);
+		return;
+	}
+
 	/* The uid and gid flags are handled differently, unless
 	 * multi-user is enabled they're not supported at all, if
 	 * it is enabled then they're handled by extended
@@ -68,31 +87,6 @@
 		}
 
 		/* Fall through and do the rest of the setattr here */
-=======
-	if (ie->ie_unlinked) {
-		DFUSE_TRA_DEBUG(ie, "File is unlinked, returning most recent data");
-
-		/* This will happen on close with caching enabled if there are writes through the
-		 * cache so accept these two entries only and reject anything else.  This allows
-		 * the read/write case to work on unlinked files without triggering an error.
-		 */
-		if (to_set & ~(FUSE_SET_ATTR_MTIME | FUSE_SET_ATTR_CTIME))
-			D_GOTO(err, rc = ENOENT);
-
-		if (to_set & FUSE_SET_ATTR_MTIME)
-			ie->ie_stat.st_mtim = attr->st_mtim;
-
-		if (to_set & FUSE_SET_ATTR_CTIME)
-			ie->ie_stat.st_ctim = attr->st_ctim;
-
-		DFUSE_REPLY_ATTR(ie, req, &ie->ie_stat);
-		return;
-	}
-
-	if (to_set & (FUSE_SET_ATTR_UID | FUSE_SET_ATTR_GID)) {
-		DFUSE_TRA_INFO(ie, "File uid/gid support not enabled");
-		D_GOTO(err, rc = ENOTSUP);
->>>>>>> c3b2e157
 	}
 
 	if (to_set & FUSE_SET_ATTR_MODE) {
