/**
 * (C) Copyright 2017-2021 Intel Corporation.
 *
 * SPDX-License-Identifier: BSD-2-Clause-Patent
 */

#include "dfuse_common.h"
#include "dfuse.h"
#include "daos_api.h"

/* Check a DFS to see if an inode is already in place for it.  This is used
 * for looking up pools and containers to see if a record already exists to
 * allow reuse of already open handles.
 *
 * Does not store the DFS, but simply checks for matching copies, and extracts
 * the inode information from them.
 *
 * Return a inode_entry pointer, with reference held.
 */
int
dfuse_check_for_inode(struct dfuse_projection_info *fs_handle,
		      struct dfuse_dfs *dfs,
		      struct dfuse_inode_entry **_entry)
{
	d_list_t			*rlink;
	struct dfuse_inode_entry	*entry;

	rlink = d_hash_rec_find(&fs_handle->dpi_iet,
				&dfs->dfs_ino, sizeof(dfs->dfs_ino));
	if (!rlink)
		return -DER_NONEXIST;

	entry = container_of(rlink, struct dfuse_inode_entry, ie_htl);

	*_entry = entry;

	return -DER_SUCCESS;
};

void
ie_close(struct dfuse_projection_info *fs_handle, struct dfuse_inode_entry *ie)
{
	int			rc;
	int			ref = atomic_load_relaxed(&ie->ie_ref);

	DFUSE_TRA_DEBUG(ie, "closing, inode %#lx ref %u, name '%s', parent %lu",
			ie->ie_stat.st_ino, ref, ie->ie_name, ie->ie_parent);

	D_ASSERT(ref == 0);

	if (ie->ie_obj) {
		rc = dfs_release(ie->ie_obj);
		if (rc) {
			DFUSE_TRA_ERROR(ie, "dfs_release() failed: (%s)",
					strerror(rc));
		}
	}

	if (ie->ie_root) {
		struct dfuse_dfs	*dfs = ie->ie_dfs;
		struct dfuse_pool	*dfp = dfs->dfs_dfp;

		D_MUTEX_LOCK(&fs_handle->dpi_info->di_lock);

<<<<<<< HEAD
		DFUSE_TRA_INFO(ie->ie_dfs, "Closing dfs_ino %d %d",
=======
		DFUSE_TRA_INFO(ie->ie_dfs, "Closing poh %d coh %d",
>>>>>>> a35e0c9f
			       daos_handle_is_valid(dfp->dfp_poh),
			       daos_handle_is_valid(dfs->dfs_coh));

		if (daos_handle_is_valid(dfs->dfs_coh)) {
			rc = dfs_umount(dfs->dfs_ns);
			if (rc != 0)
				DFUSE_TRA_ERROR(dfs,
						"dfs_umount() failed (%d)",
						rc);

			rc = daos_cont_close(dfs->dfs_coh, NULL);
			if (rc != -DER_SUCCESS) {
				DFUSE_TRA_ERROR(dfs,
						"daos_cont_close() failed: (%d)",
						rc);
			}
		}

		d_list_del(&dfs->dfs_list);
		D_MUTEX_DESTROY(&dfs->dfs_read_mutex);
		D_FREE(dfs);

		if (d_list_empty(&dfp->dfp_dfs_list)) {
			if (daos_handle_is_valid(dfp->dfp_poh)) {
				rc = daos_pool_disconnect(dfp->dfp_poh, NULL);
				if (rc != -DER_SUCCESS) {
					DFUSE_TRA_ERROR(dfp,
							"daos_pool_disconnect() failed: (%d)",
							rc);
				}
			}
			d_list_del(&dfp->dfp_list);

			D_FREE(dfp);
		}
		D_MUTEX_UNLOCK(&fs_handle->dpi_info->di_lock);
	}

	DFUSE_TRA_DOWN(ie);

	D_FREE(ie);
}<|MERGE_RESOLUTION|>--- conflicted
+++ resolved
@@ -62,11 +62,7 @@
 
 		D_MUTEX_LOCK(&fs_handle->dpi_info->di_lock);
 
-<<<<<<< HEAD
-		DFUSE_TRA_INFO(ie->ie_dfs, "Closing dfs_ino %d %d",
-=======
 		DFUSE_TRA_INFO(ie->ie_dfs, "Closing poh %d coh %d",
->>>>>>> a35e0c9f
 			       daos_handle_is_valid(dfp->dfp_poh),
 			       daos_handle_is_valid(dfs->dfs_coh));
 
