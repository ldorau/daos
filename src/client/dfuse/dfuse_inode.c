/**
 * (C) Copyright 2017-2020 Intel Corporation.
 *
 * Licensed under the Apache License, Version 2.0 (the "License");
 * you may not use this file except in compliance with the License.
 * You may obtain a copy of the License at
 *
 *    http://www.apache.org/licenses/LICENSE-2.0
 *
 * Unless required by applicable law or agreed to in writing, software
 * distributed under the License is distributed on an "AS IS" BASIS,
 * WITHOUT WARRANTIES OR CONDITIONS OF ANY KIND, either express or implied.
 * See the License for the specific language governing permissions and
 * limitations under the License.
 *
 * GOVERNMENT LICENSE RIGHTS-OPEN SOURCE SOFTWARE
 * The Government's rights to use, modify, reproduce, release, perform, display,
 * or disclose this software are subject to the terms of the Apache License as
 * provided in Contract No. B609815.
 * Any reproduction of computer software, computer software documentation, or
 * portions thereof marked with this legend must also reproduce the markings.
 */

#include "dfuse_common.h"
#include "dfuse.h"
#include "daos_api.h"

/* Check a DFS to see if an inode is already in place for it.  This is used
 * for looking up pools and containers to see if a record already exists to
 * allow reuse of already open handles.
 *
 * Does not store the DFS, but simply checks for matching copies, and extracts
 * the inode information from them.
 *
 * Return a inode_entry pointer, with reference held.
 */
int
dfuse_check_for_inode(struct dfuse_projection_info *fs_handle,
		      struct dfuse_dfs *dfs,
		      struct dfuse_inode_entry **_entry)
{
	d_list_t			*rlink;
	struct dfuse_inode_entry	*entry;

	rlink = d_hash_rec_find(&fs_handle->dpi_iet,
				&dfs->dfs_ino, sizeof(dfs->dfs_ino));
	if (!rlink)
		return -DER_NONEXIST;

	entry = container_of(rlink, struct dfuse_inode_entry, ie_htl);

	*_entry = entry;

	return -DER_SUCCESS;
};

void
ie_close(struct dfuse_projection_info *fs_handle, struct dfuse_inode_entry *ie)
{
	int			rc;
	int			ref = atomic_load_relaxed(&ie->ie_ref);

	DFUSE_TRA_DEBUG(ie, "closing, inode %#lx ref %u, name '%s', parent %lu",
			ie->ie_stat.st_ino, ref, ie->ie_name, ie->ie_parent);

	D_ASSERT(ref == 0);

	if (ie->ie_obj) {
		rc = dfs_release(ie->ie_obj);
		if (rc) {
			DFUSE_TRA_ERROR(ie, "dfs_release() failed: (%s)",
					strerror(rc));
		}
	}

	if (ie->ie_root) {
		struct dfuse_dfs	*dfs = ie->ie_dfs;
		struct dfuse_pool	*dfp = dfs->dfs_dfp;

		D_MUTEX_LOCK(&fs_handle->dpi_info->di_lock);

<<<<<<< HEAD
		DFUSE_TRA_INFO(ie->ie_dfs, "Closing dfs_ino %d %d",
			       !daos_handle_is_inval(dfp->dfp_poh),
			       !daos_handle_is_inval(dfs->dfs_coh));
=======
		DFUSE_TRA_INFO(ie->ie_dfs, "Closing dfs_root %d %d",
			       daos_handle_is_valid(dfp->dfp_poh),
			       daos_handle_is_valid(dfs->dfs_coh));
>>>>>>> 0b77d425

		if (daos_handle_is_valid(dfs->dfs_coh)) {
			rc = dfs_umount(dfs->dfs_ns);
			if (rc != 0)
				DFUSE_TRA_ERROR(dfs,
						"dfs_umount() failed (%d)",
						rc);

			rc = daos_cont_close(dfs->dfs_coh, NULL);
			if (rc != -DER_SUCCESS) {
				DFUSE_TRA_ERROR(dfs,
						"daos_cont_close() failed: (%d)",
						rc);
			}
		}

		d_list_del(&dfs->dfs_list);
		D_MUTEX_DESTROY(&dfs->dfs_read_mutex);
		D_FREE(dfs);

		if (d_list_empty(&dfp->dfp_dfs_list)) {
			if (daos_handle_is_valid(dfp->dfp_poh)) {
				rc = daos_pool_disconnect(dfp->dfp_poh, NULL);
				if (rc != -DER_SUCCESS) {
					DFUSE_TRA_ERROR(dfp,
							"daos_pool_disconnect() failed: (%d)",
							rc);
				}
			}
			d_list_del(&dfp->dfp_list);

			D_FREE(dfp);
		}
		D_MUTEX_UNLOCK(&fs_handle->dpi_info->di_lock);
	}

	DFUSE_TRA_DOWN(ie);

	D_FREE(ie);
}<|MERGE_RESOLUTION|>--- conflicted
+++ resolved
@@ -79,15 +79,9 @@
 
 		D_MUTEX_LOCK(&fs_handle->dpi_info->di_lock);
 
-<<<<<<< HEAD
 		DFUSE_TRA_INFO(ie->ie_dfs, "Closing dfs_ino %d %d",
-			       !daos_handle_is_inval(dfp->dfp_poh),
-			       !daos_handle_is_inval(dfs->dfs_coh));
-=======
-		DFUSE_TRA_INFO(ie->ie_dfs, "Closing dfs_root %d %d",
 			       daos_handle_is_valid(dfp->dfp_poh),
 			       daos_handle_is_valid(dfs->dfs_coh));
->>>>>>> 0b77d425
 
 		if (daos_handle_is_valid(dfs->dfs_coh)) {
 			rc = dfs_umount(dfs->dfs_ns);
