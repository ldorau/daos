/**
 * (C) Copyright 2016-2022 Intel Corporation.
 *
 * SPDX-License-Identifier: BSD-2-Clause-Patent
 */

#ifndef __DFUSE_H__
#define __DFUSE_H__

#include <semaphore.h>

#include <fuse3/fuse.h>
#include <fuse3/fuse_lowlevel.h>

#include <gurt/list.h>
#include <gurt/hash.h>
#include <gurt/atomic.h>

#include "daos.h"
#include "daos_fs.h"

#include "dfs_internal.h"

#include "dfuse_common.h"

struct dfuse_info {
	struct fuse_session		*di_session;
	char				*di_group;
	char				*di_mountpoint;
	uint32_t			di_thread_count;
	bool				di_threaded;
	bool				di_foreground;
	bool				di_caching;
	bool				di_wb_cache;
};

struct dfuse_projection_info {
	struct dfuse_info		*dpi_info;
	/** Hash table of open inodes, this matches kernel ref counts */
	struct d_hash_table		dpi_iet;
	/** Hash table of open pools */
	struct d_hash_table		dpi_pool_table;
	/** Next available inode number */
	ATOMIC uint64_t			dpi_ino_next;
	/* Event queue for async events */
	daos_handle_t			dpi_eq;
	/** Semaphore to signal event waiting for async thread */
	sem_t				dpi_sem;
	pthread_t			dpi_thread;
	bool				dpi_shutdown;
	pthread_mutex_t			dpi_op_lock;
};

/* Launch fuse, and do not return until complete */
int
dfuse_launch_fuse(struct dfuse_projection_info *fs_handle, struct fuse_args *args);

struct dfuse_inode_entry;

struct dfuse_readdir_entry {
	/* Name of this directory entry */
	char	dre_name[NAME_MAX + 1];

	/* Offset of this directory entry */
	off_t	dre_offset;

	/* Offset of the next directory entry
	 * A value of DFUSE_READDIR_EOD means end
	 * of directory.
	 */
	off_t	dre_next_offset;
};

/** what is returned as the handle for fuse fuse_file_info on create/open/opendir */
struct dfuse_obj_hdl {
	/** pointer to dfs_t */
	dfs_t				*doh_dfs;
	/** the DFS object handle */
	dfs_obj_t			*doh_obj;
	/** the inode entry for the file */
	struct dfuse_inode_entry	*doh_ie;

	/* Below here is only used for directories */
	/** an anchor to track listing in readdir */
	daos_anchor_t			doh_anchor;

	/* List of blocked opendirs */
	d_list_t			doh_dir_list;
	fuse_req_t			doh_od_req;

	/** Array of entries returned by dfs but not reported to kernel */
	struct dfuse_readdir_entry	*doh_dre;
	/** Current index into doh_dre array */
	uint32_t			doh_dre_index;
	/** Last index containing valid data */
	uint32_t			doh_dre_last_index;
	/** Next value from anchor */
	uint32_t			doh_anchor_index;

	ATOMIC uint32_t                  doh_il_calls;

	/** True if caching is enabled for this file. */
	bool				doh_caching;

	/* True if the file handle is writeable - used for cache invalidation */
	bool                             doh_writeable;
};

struct dfuse_inode_ops {
	void (*create)(fuse_req_t req, struct dfuse_inode_entry *parent,
		       const char *name, mode_t mode,
		       struct fuse_file_info *fi);
	void (*getattr)(fuse_req_t req, struct dfuse_inode_entry *inode);
	void (*setattr)(fuse_req_t req, struct dfuse_inode_entry *inode,
			struct stat *attr, int to_set);
	void (*lookup)(fuse_req_t req, struct dfuse_inode_entry *parent,
		       const char *name);
	void (*mknod)(fuse_req_t req, struct dfuse_inode_entry *parent,
		      const char *name, mode_t mode);
	void (*opendir)(fuse_req_t req, struct dfuse_inode_entry *inode,
			struct fuse_file_info *fi);
	void (*releasedir)(fuse_req_t req, struct dfuse_inode_entry *inode,
			   struct fuse_file_info *fi);
	void (*rename)(fuse_req_t req, struct dfuse_inode_entry *parent_inode,
		       const char *name,
		       struct dfuse_inode_entry *newparent_inode,
		       const char *newname, unsigned int flags);
	void (*symlink)(fuse_req_t req, const char *link,
			struct dfuse_inode_entry *parent, const char *name);
	void (*unlink)(fuse_req_t req, struct dfuse_inode_entry *parent,
		       const char *name);
	void (*setxattr)(fuse_req_t req, struct dfuse_inode_entry *inode,
			 const char *name, const char *value, size_t size,
			 int flags);
	void (*getxattr)(fuse_req_t req, struct dfuse_inode_entry *inode,
			 const char *name, size_t size);
	void (*listxattr)(fuse_req_t req, struct dfuse_inode_entry *inode,
			  size_t size);
	void (*removexattr)(fuse_req_t req, struct dfuse_inode_entry *inode,
			    const char *name);
	void (*statfs)(fuse_req_t req, struct dfuse_inode_entry *inode);
};

struct dfuse_event {
	fuse_req_t                   de_req; /**< The fuse request handle */
	daos_event_t                 de_ev;
	size_t                       de_len;          /**< The size returned by daos */
	size_t                       de_req_len;      /**< The size requested by fuse */
	off_t                        de_req_position; /**< The file position requested by fuse */
	d_iov_t                      de_iov;
	d_sg_list_t                  de_sgl;
	struct dfuse_obj_hdl *de_oh;
	void (*de_complete_cb)(struct dfuse_event *ev);
};

extern struct dfuse_inode_ops dfuse_dfs_ops;
extern struct dfuse_inode_ops dfuse_cont_ops;
extern struct dfuse_inode_ops dfuse_pool_ops;

/** Pool information
 *
 * This represents a pool that DFUSE is accessing.  All pools contain
 * a hash table of open containers.
 *
 * uuid may be NULL for root inode where there is no pool.
 *
 */
struct dfuse_pool {
	/** UUID of the pool */
	uuid_t			dfp_pool;
	/** Pool handle */
	daos_handle_t		dfp_poh;
	/** Hash table entry in dpi_pool_table */
	d_list_t		dfp_entry;
	/** Hash table reference count */
	ATOMIC uint		dfp_ref;

	/** Hash table of open containers in pool */
	struct d_hash_table	dfp_cont_table;
};

/** Container information
 *
 * This represents a container that DFUSE is accessing.  All containers
 * will have a valid dfs_handle.
 *
 * Note this struct used to be dfuse_dfs, hence the dfs_prefix for it's
 * members.
 *
 * uuid may be NULL for pool inodes.
 */
struct dfuse_cont {
	/** Fuse handlers to use for this container */
	struct dfuse_inode_ops	*dfs_ops;

	/** Pointer to parent pool, where a reference is held */
	struct dfuse_pool	*dfs_dfp;

	/** dfs mount handle */
	dfs_t			*dfs_ns;

	/** UUID of the container */
	uuid_t			dfs_cont;

	/** Container handle */
	daos_handle_t		dfs_coh;

	/** Hash table entry entry in dfp_cont_table */
	d_list_t		dfs_entry;
	/** Hash table reference count */
	ATOMIC uint		dfs_ref;

	/** Inode number of the root of this container */
	ino_t			dfs_ino;

	/** Caching information */
	double			dfc_attr_timeout;
	double			dfc_dentry_timeout;
	double			dfc_dentry_dir_timeout;
	double			dfc_ndentry_timeout;
	bool			dfc_data_caching;
	bool			dfc_direct_io_disable;
	pthread_mutex_t		dfs_read_mutex;
};

void
dfuse_set_default_cont_cache_values(struct dfuse_cont *dfc);

int
dfuse_cont_open_by_label(struct dfuse_projection_info *fs_handle,
			 struct dfuse_pool *dfp,
			 const char *label,
			 struct dfuse_cont **_dfs);

int
dfuse_cont_open(struct dfuse_projection_info *fs_handle,
		struct dfuse_pool *dfp, uuid_t *cont,
		struct dfuse_cont **_dfs);

int
dfuse_pool_connect_by_label(struct dfuse_projection_info *fs_handle,
			const char *label,
			struct dfuse_pool **_dfp);

int
dfuse_pool_connect(struct dfuse_projection_info *fs_handle, uuid_t *pool,
		struct dfuse_pool **_dfp);

/* Xattr namespace used by dfuse.
 *
 * Extended attributes with this prefix can only be set by dfuse itself
 * or directly though dfs/daos but not through dfuse.
 */
#define DFUSE_XATTR_PREFIX "user.dfuse"

/* dfuse_core.c */

/* Setup internal structures */
int
dfuse_fs_init(struct dfuse_info *dfuse_info,
	      struct dfuse_projection_info **fsh);

/* Start a dfuse projection */
int
dfuse_fs_start(struct dfuse_projection_info *fs_handle, struct dfuse_cont *dfs);

int
dfuse_fs_stop(struct dfuse_projection_info *fs_handle);

/* Drain and free resources used by a projection */
int
dfuse_fs_fini(struct dfuse_projection_info *fs_handle);

/* dfuse_thread.c */

extern int
dfuse_loop(struct dfuse_info *dfuse_info);

extern
struct fuse_lowlevel_ops dfuse_ops;

/* Helper macros for open() and creat() to log file access modes */
#define LOG_MODE(HANDLE, FLAGS, MODE) do {			\
		if ((FLAGS) & (MODE))				\
			DFUSE_TRA_DEBUG(HANDLE, #MODE);		\
		FLAGS &= ~MODE;					\
	} while (0)

/**
 * Dump the file open mode to the logfile.
 *
 * On a 64 bit system O_LARGEFILE is assumed so always set but defined to zero
 * so set LARGEFILE here for debugging
 */
#define LARGEFILE 0100000
#define FMODE_EXEC 0x20
#define LOG_FLAGS(HANDLE, INPUT) do {					\
		int _flag = (INPUT);					\
		LOG_MODE((HANDLE), _flag, O_APPEND);			\
		LOG_MODE((HANDLE), _flag, O_RDONLY);			\
		LOG_MODE((HANDLE), _flag, O_WRONLY);			\
		LOG_MODE((HANDLE), _flag, O_RDWR);			\
		LOG_MODE((HANDLE), _flag, O_ASYNC);			\
		LOG_MODE((HANDLE), _flag, O_CLOEXEC);			\
		LOG_MODE((HANDLE), _flag, O_CREAT);			\
		LOG_MODE((HANDLE), _flag, O_DIRECT);			\
		LOG_MODE((HANDLE), _flag, O_DIRECTORY);			\
		LOG_MODE((HANDLE), _flag, O_DSYNC);			\
		LOG_MODE((HANDLE), _flag, O_EXCL);			\
		LOG_MODE((HANDLE), _flag, O_LARGEFILE);			\
		LOG_MODE((HANDLE), _flag, LARGEFILE);			\
		LOG_MODE((HANDLE), _flag, O_NOATIME);			\
		LOG_MODE((HANDLE), _flag, O_NOCTTY);			\
		LOG_MODE((HANDLE), _flag, O_NONBLOCK);			\
		LOG_MODE((HANDLE), _flag, O_PATH);			\
		LOG_MODE((HANDLE), _flag, O_SYNC);			\
		LOG_MODE((HANDLE), _flag, O_TRUNC);			\
		LOG_MODE((HANDLE), _flag, O_NOFOLLOW);			\
		LOG_MODE((HANDLE), _flag, FMODE_EXEC);			\
		if (_flag)						\
			DFUSE_TRA_ERROR(HANDLE, "Flags %#o", _flag);	\
	} while (0)

/** Dump the file mode to the logfile. */
#define LOG_MODES(HANDLE, INPUT) do {					\
		int _flag = (INPUT) & S_IFMT;				\
		LOG_MODE((HANDLE), _flag, S_IFREG);			\
		LOG_MODE((HANDLE), _flag, S_IFDIR);			\
		LOG_MODE((HANDLE), _flag, S_IFIFO);			\
		LOG_MODE((HANDLE), _flag, S_ISUID);			\
		LOG_MODE((HANDLE), _flag, S_ISGID);			\
		LOG_MODE((HANDLE), _flag, S_ISVTX);			\
		if (_flag)						\
			DFUSE_TRA_ERROR(HANDLE, "Mode 0%o", _flag);	\
	} while (0)

#define DFUSE_UNSUPPORTED_CREATE_FLAGS (O_ASYNC | O_CLOEXEC | O_DIRECTORY | \
					O_NOCTTY | O_PATH)

#define DFUSE_UNSUPPORTED_OPEN_FLAGS (DFUSE_UNSUPPORTED_CREATE_FLAGS | \
					O_CREAT | O_EXCL)

#define DFUSE_REPLY_ERR_RAW(desc, req, status)				\
	do {								\
		int __err = status;					\
		int __rc;						\
		if (__err == 0) {					\
			DFUSE_TRA_ERROR(desc,				\
					"Invalid call to fuse_reply_err: 0"); \
			__err = EIO;					\
		}							\
		if (__err == EIO || __err == EINVAL)			\
			DFUSE_TRA_WARNING(desc, "Returning %d '%s'",	\
					  __err, strerror(__err));	\
		else							\
			DFUSE_TRA_DEBUG(desc, "Returning %d '%s'",	\
					__err, strerror(__err));	\
		__rc = fuse_reply_err(req, __err);			\
		if (__rc != 0)						\
			DFUSE_TRA_ERROR(desc,				\
					"fuse_reply_err returned %d:%s", \
					__rc, strerror(-__rc));		\
	} while (0)

#define DFUSE_REPLY_ZERO(desc, req)					\
	do {								\
		int __rc;						\
		DFUSE_TRA_DEBUG(desc, "Returning 0");			\
		__rc = fuse_reply_err(req, 0);				\
		if (__rc != 0)						\
			DFUSE_TRA_ERROR(desc,				\
					"fuse_reply_err returned %d:%s", \
					__rc, strerror(-__rc));		\
	} while (0)

#define DFUSE_REPLY_ATTR(ie, req, attr)					\
	do {								\
		int __rc;						\
		double timeout = 0;					\
		if (atomic_load_relaxed(&(ie)->ie_il_count) == 0)	\
			timeout = (ie)->ie_dfs->dfc_attr_timeout;	\
		DFUSE_TRA_DEBUG(ie,					\
				"Returning attr inode %#lx mode %#o size %zi",	\
				(attr)->st_ino,				\
				(attr)->st_mode,			\
				(attr)->st_size);			\
		__rc = fuse_reply_attr(req, attr, timeout);		\
		if (__rc != 0)						\
			DFUSE_TRA_ERROR(ie,				\
					"fuse_reply_attr returned %d:%s", \
					__rc, strerror(-__rc));		\
	} while (0)

#define DFUSE_REPLY_READLINK(ie, req, path)				\
	do {								\
		int __rc;						\
		DFUSE_TRA_DEBUG(ie, "Returning target '%s'", path);	\
		__rc = fuse_reply_readlink(req, path);			\
		if (__rc != 0)						\
			DFUSE_TRA_ERROR(ie,				\
					"fuse_reply_readlink returned %d:%s", \
					__rc, strerror(-__rc));		\
	} while (0)

#define DFUSE_REPLY_BUF(desc, req, buf, size)				\
	do {								\
		int __rc;						\
		DFUSE_TRA_DEBUG(desc, "Returning buffer(%p %#zx)",	\
				buf, size);				\
		__rc = fuse_reply_buf(req, buf, size);			\
		if (__rc != 0)						\
			DFUSE_TRA_ERROR(desc,				\
					"fuse_reply_buf returned %d:%s", \
					__rc, strerror(-__rc));		\
	} while (0)

#define DFUSE_REPLY_WRITE(desc, req, bytes)				\
	do {								\
		int __rc;						\
		DFUSE_TRA_DEBUG(desc, "Returning write(%#zx)", bytes);	\
		__rc = fuse_reply_write(req, bytes);			\
		if (__rc != 0)						\
			DFUSE_TRA_ERROR(desc,				\
					"fuse_reply_write returned %d:%s", \
					__rc, strerror(-__rc));		\
	} while (0)

#define DFUSE_REPLY_OPEN(oh, req, _fi)					\
	do {								\
		int __rc;						\
		DFUSE_TRA_DEBUG(oh, "Returning open");			\
		if ((oh)->doh_ie->ie_dfs->dfc_data_caching) {		\
			(_fi)->keep_cache = 1;				\
		}							\
		__rc = fuse_reply_open(req, _fi);			\
		if (__rc != 0)						\
			DFUSE_TRA_ERROR(oh,				\
					"fuse_reply_open returned %d:%s", \
					__rc, strerror(-__rc));		\
	} while (0)

#define DFUSE_REPLY_CREATE(desc, req, entry, fi)			\
	do {								\
		int __rc;						\
		DFUSE_TRA_DEBUG(desc, "Returning create");		\
		__rc = fuse_reply_create(req, &entry, fi);		\
		if (__rc != 0)						\
			DFUSE_TRA_ERROR(desc,				\
					"fuse_reply_create returned %d:%s",\
					__rc, strerror(-__rc));		\
	} while (0)

#define DFUSE_REPLY_ENTRY(desc, req, entry)				\
	do {								\
		int __rc;						\
		DFUSE_TRA_DEBUG(desc,					\
				"Returning entry inode %#lx mode %#o size %zi",	\
				(entry).attr.st_ino,			\
				(entry).attr.st_mode,			\
				(entry).attr.st_size);			\
		__rc = fuse_reply_entry(req, &entry);			\
		if (__rc != 0)						\
			DFUSE_TRA_ERROR(desc,				\
					"fuse_reply_entry returned %d:%s", \
					__rc, strerror(-__rc));		\
	} while (0)

#define DFUSE_REPLY_STATFS(desc, req, stat)				\
	do {								\
		int __rc;						\
		DFUSE_TRA_DEBUG(desc, "Returning statfs");		\
		__rc = fuse_reply_statfs(req, stat);			\
		if (__rc != 0)						\
			DFUSE_TRA_ERROR(desc,				\
					"fuse_reply_statfs returned %d:%s", \
					__rc, strerror(-__rc));		\
	} while (0)

#define DFUSE_REPLY_IOCTL_SIZE(desc, req, arg, size)			\
	do {								\
		int __rc;						\
		DFUSE_TRA_DEBUG(desc, "Returning ioctl");		\
		__rc = fuse_reply_ioctl(req, 0, arg, size);		\
		if (__rc != 0)						\
			DFUSE_TRA_ERROR(desc,				\
					"fuse_reply_ioctl returned %d:%s", \
					__rc, strerror(-__rc));		\
	} while (0)

#define DFUSE_REPLY_IOCTL(desc, req, arg)			\
	DFUSE_REPLY_IOCTL_SIZE(desc, req, &(arg), sizeof(arg))

/**
 * Inode handle.
 *
 * Describes any entry in the projection that the kernel knows about, may
 * be a directory, file, symbolic link or anything else.
 */

struct dfuse_inode_entry {
	/** stat structure for this inode.
	 * This will be valid, but out-of-date at any given moment in time,
	 * mainly used for the inode number and type.
	 */
	struct stat		ie_stat;

	dfs_obj_t		*ie_obj;

	/** DAOS object ID of the dfs object.  Used for uniquely identifying
	 * files
	 */
	daos_obj_id_t		ie_oid;

	/** The name of the entry, relative to the parent.
	 * This would have been valid when the inode was first observed
	 * however may be incorrect at any point after that.  It may not
	 * even match the local kernels view of the projection as it is
	 * not updated on local rename requests.
	 */
	char			ie_name[NAME_MAX + 1];

	/** The parent inode of this entry.
	 *
	 * As with name this will be correct when created however may
	 * be incorrect at any point after that.  The inode does not hold
	 * a reference on the parent so the inode may not be valid.
	 */
	fuse_ino_t		ie_parent;

	struct dfuse_cont	*ie_dfs;

	/** Hash table of inodes
	 * All valid inodes are kept in a hash table, using the hash table
	 * locking.
	 */
	d_list_t		ie_htl;

	/** written region for truncated files (i.e. ie_truncated set) */
	size_t                   ie_start_off;
	size_t                   ie_end_off;

	/** Reference counting for the inode.
	 * Used by the hash table callbacks
	 */
	ATOMIC uint		ie_ref;

	/* Number of open file descriptors for this inode */
	ATOMIC uint32_t          ie_open_count;

	/* Number of file open file descriptors using IL */
	ATOMIC uint32_t          ie_il_count;

	/** file was truncated from 0 to a certain size */
	bool			ie_truncated;

	/** file is the root of a container */
	bool			ie_root;

	/** File has been unlinked from daos */
<<<<<<< HEAD
	bool			ie_unlinked;

	bool ie_odir;
	d_list_t		ie_odir_list;
=======
	bool                     ie_unlinked;
>>>>>>> 227752d7
};

/* Generate the inode to use for this dfs object.  This is generating a single
 * 64 bit number from three 64 bit numbers so will not be perfect but does
 * avoid most conflicts.
 *
 * Take the sequence parts of both the hi and lo object id and put them in
 * different parts of the inode, then or in the inode number of the root
 * of this dfs object, to avoid conflicts across containers.
 */
static inline void
dfuse_compute_inode(struct dfuse_cont *dfs,
		    daos_obj_id_t *oid,
		    ino_t *_ino)
{
	uint64_t hi;

	hi = (oid->hi & (-1ULL >> 32)) | (dfs->dfs_ino << 48);

	*_ino = hi ^ (oid->lo << 32);
};

extern char *duns_xattr_name;

int
check_for_uns_ep(struct dfuse_projection_info *fs_handle,
		 struct dfuse_inode_entry *ie, char *attr, daos_size_t len);

void
dfuse_ie_close(struct dfuse_projection_info *, struct dfuse_inode_entry *);

/* ops/...c */

void
dfuse_cb_lookup(fuse_req_t, struct dfuse_inode_entry *, const char *);

void
dfuse_cb_forget(fuse_req_t, fuse_ino_t, uint64_t);

void
dfuse_cb_forget_multi(fuse_req_t, size_t, struct fuse_forget_data *);

void
dfuse_cb_getattr(fuse_req_t, struct dfuse_inode_entry *);

void
dfuse_cb_readlink(fuse_req_t, fuse_ino_t);

void
dfuse_cb_mknod(fuse_req_t, struct dfuse_inode_entry *,
	       const char *, mode_t);

void
dfuse_cb_opendir(fuse_req_t, struct dfuse_inode_entry *,
		 struct fuse_file_info *fi);

void
dfuse_cb_releasedir(fuse_req_t, struct dfuse_inode_entry *,
		    struct fuse_file_info *fi);

void
dfuse_cb_create(fuse_req_t, struct dfuse_inode_entry *,
		const char *, mode_t, struct fuse_file_info *);

void
dfuse_cb_open(fuse_req_t, fuse_ino_t, struct fuse_file_info *);

void
dfuse_cb_release(fuse_req_t, fuse_ino_t, struct fuse_file_info *);

void
dfuse_cb_read(fuse_req_t, fuse_ino_t, size_t, off_t,
	      struct fuse_file_info *);

void
dfuse_cb_unlink(fuse_req_t, struct dfuse_inode_entry *,
		const char *);

void
dfuse_cb_readdir(fuse_req_t, struct dfuse_obj_hdl *, size_t, off_t, bool);

void
dfuse_cb_rename(fuse_req_t, struct dfuse_inode_entry *, const char *,
		struct dfuse_inode_entry *, const char *, unsigned int);

void
dfuse_cb_write(fuse_req_t, fuse_ino_t, struct fuse_bufvec *, off_t,
	       struct fuse_file_info *);

void
dfuse_cb_symlink(fuse_req_t, const char *, struct dfuse_inode_entry *,
		 const char *);

void
dfuse_cb_setxattr(fuse_req_t, struct dfuse_inode_entry *, const char *,
		  const char *, size_t, int);

void
dfuse_cb_getxattr(fuse_req_t, struct dfuse_inode_entry *,
		  const char *, size_t);

void
dfuse_cb_listxattr(fuse_req_t, struct dfuse_inode_entry *, size_t);

void
dfuse_cb_removexattr(fuse_req_t, struct dfuse_inode_entry *, const char *);

void
dfuse_cb_setattr(fuse_req_t, struct dfuse_inode_entry *, struct stat *, int);

void
dfuse_cb_statfs(fuse_req_t, struct dfuse_inode_entry *);

#ifdef FUSE_IOCTL_USE_INT
void dfuse_cb_ioctl(fuse_req_t req, fuse_ino_t ino, int cmd, void *arg,
		    struct fuse_file_info *fi, unsigned int flags,
		    const void *in_buf, size_t in_bufsz, size_t out_bufsz);
#else
void dfuse_cb_ioctl(fuse_req_t req, fuse_ino_t ino, unsigned int cmd, void *arg,
		    struct fuse_file_info *fi, unsigned int flags,
		    const void *in_buf, size_t in_bufsz, size_t out_bufsz);
#endif

/* Return inode information to fuse
 *
 * Adds inode to the hash table and calls fuse_reply_entry()
 */
void
dfuse_reply_entry(struct dfuse_projection_info *fs_handle,
		  struct dfuse_inode_entry *inode,
		  struct fuse_file_info *fi_out,
		  bool is_new,
		  fuse_req_t req);

int
_dfuse_mode_update(fuse_req_t req, struct dfuse_inode_entry *parent, mode_t *_mode);

/* Mark object as removed and invalidate any kernel data for it */
void
dfuse_oid_unlinked(struct dfuse_projection_info *fs_handle, fuse_req_t req, daos_obj_id_t *oid,
		   struct dfuse_inode_entry *parent, const char *name);

/* dfuse_cont.c */
void
dfuse_cont_lookup(fuse_req_t req, struct dfuse_inode_entry *parent,
		  const char *name);

void
dfuse_cont_mknod(fuse_req_t req, struct dfuse_inode_entry *parent,
		 const char *name, mode_t mode);

/* dfuse_pool.c */
void
dfuse_pool_lookup(fuse_req_t req, struct dfuse_inode_entry *parent,
		  const char *name);

#endif /* __DFUSE_H__ */<|MERGE_RESOLUTION|>--- conflicted
+++ resolved
@@ -557,14 +557,10 @@
 	bool			ie_root;
 
 	/** File has been unlinked from daos */
-<<<<<<< HEAD
 	bool			ie_unlinked;
 
 	bool ie_odir;
 	d_list_t		ie_odir_list;
-=======
-	bool                     ie_unlinked;
->>>>>>> 227752d7
 };
 
 /* Generate the inode to use for this dfs object.  This is generating a single
