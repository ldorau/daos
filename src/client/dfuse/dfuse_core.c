/**
 * (C) Copyright 2016-2022 Intel Corporation.
 *
 * SPDX-License-Identifier: BSD-2-Clause-Patent
 */

#include <pthread.h>

#include "dfuse_common.h"
#include "dfuse.h"

/* Async progress thread.
 *
 * This thread is started at launch time with an event queue and blocks
 * on a semaphore until a asynchronous event is created, at which point
 * the thread wakes up and busy polls in daos_eq_poll() until it's complete.
 */
static void *
dfuse_progress_thread(void *arg)
{
	struct dfuse_projection_info *fs_handle = arg;
	int rc;
	daos_event_t *dev;
	struct dfuse_event *ev;

	while (1) {
		errno = 0;
		rc = sem_wait(&fs_handle->dpi_sem);
		if (rc != 0) {
			rc = errno;

			if (rc == EINTR)
				continue;

			DFUSE_TRA_ERROR(fs_handle, "Error from sem_wait: %d", rc);
		}

		if (fs_handle->dpi_shutdown)
			return NULL;

		rc = daos_eq_poll(fs_handle->dpi_eq, 1, DAOS_EQ_WAIT, 1, &dev);
		if (rc == 1) {
			daos_event_fini(dev);
			ev = container_of(dev, struct dfuse_event, de_ev);
			ev->de_complete_cb(ev);
			D_FREE(ev);
		}
	}
	return NULL;
}

/* Parse a string to a time, used for reading container attributes info
 * timeouts.
 */
static int
dfuse_parse_time(char *buff, size_t len, unsigned int *_out)
{
	int		matched;
	unsigned int	out = 0;
	int		count0 = 0;
	int		count1 = 0;
	char		c = '\0';

	matched = sscanf(buff, "%u%n%c%n", &out, &count0, &c, &count1);

	if (matched == 0)
		return EINVAL;

	if (matched == 1 && len != count0)
		return EINVAL;

	if (matched == 2 && len != count1)
		return EINVAL;

	if (matched == 2) {
		if (c == 'd' || c == 'D')
			out *= 60 * 60 * 24;
		else if (c == 'h' || c == 'H')
			out *= 60 * 60;
		else if (c == 'm' || c == 'M')
			out *= 60;
		else if (c == 's' || c == 'S')
			true;
		else
			return EINVAL;
	}

	*_out = out;
	return 0;
}

/* Inode entry hash table operations */

/* Shrink a 64 bit value into 32 bits to avoid hash collisions */
static uint32_t
ih_key_hash(struct d_hash_table *htable, const void *key,
	    unsigned int ksize)
{
	const ino_t *_ino = key;
	ino_t ino = *_ino;
	uint32_t hash = ino ^ (ino >> 32);

	return hash;
}

static bool
ih_key_cmp(struct d_hash_table *htable, d_list_t *rlink,
	   const void *key, unsigned int ksize)
{
	const struct dfuse_inode_entry	*ie;
	const ino_t			*ino = key;

	ie = container_of(rlink, struct dfuse_inode_entry, ie_htl);

	return *ino == ie->ie_stat.st_ino;
}

static uint32_t
ih_rec_hash(struct d_hash_table *htable, d_list_t *rlink)
{
	const struct dfuse_inode_entry	*ie;

	ie = container_of(rlink, struct dfuse_inode_entry, ie_htl);

	return ih_key_hash(NULL,
			   &ie->ie_stat.st_ino,
			   sizeof(ie->ie_stat.st_ino));
}

static void
ih_addref(struct d_hash_table *htable, d_list_t *rlink)
{
	struct dfuse_inode_entry	*ie;
	uint				oldref;

	ie = container_of(rlink, struct dfuse_inode_entry, ie_htl);
	oldref = atomic_fetch_add_relaxed(&ie->ie_ref, 1);
	DFUSE_TRA_DEBUG(ie, "addref to %u", oldref + 1);
}

static bool
ih_decref(struct d_hash_table *htable, d_list_t *rlink)
{
	struct dfuse_inode_entry	*ie;
	uint				oldref;

	ie = container_of(rlink, struct dfuse_inode_entry, ie_htl);
	oldref = atomic_fetch_sub_relaxed(&ie->ie_ref, 1);
	DFUSE_TRA_DEBUG(ie, "decref to %u", oldref - 1);
	return oldref == 1;
}

static int
ih_ndecref(struct d_hash_table *htable, d_list_t *rlink, int count)
{
	struct dfuse_inode_entry	*ie;
	uint				oldref = 0;
	uint				newref = 0;

	ie = container_of(rlink, struct dfuse_inode_entry, ie_htl);

	do {
		oldref = atomic_load_relaxed(&ie->ie_ref);

		if (oldref < count)
			break;

		newref = oldref - count;

	} while (!atomic_compare_exchange(&ie->ie_ref, oldref, newref));

	if (oldref < count) {
		DFUSE_TRA_ERROR(ie, "unable to decref %u from %u",
				count, oldref);
		return -DER_INVAL;
	}

	DFUSE_TRA_DEBUG(ie, "decref of %u to %u", count, newref);
	if (newref == 0)
		return 1;
	return 0;
}

static void
ih_free(struct d_hash_table *htable, d_list_t *rlink)
{
	struct dfuse_projection_info	*fs_handle = htable->ht_priv;
	struct dfuse_inode_entry	*ie;

	ie = container_of(rlink, struct dfuse_inode_entry, ie_htl);

	DFUSE_TRA_DEBUG(ie, "parent %#lx", ie->ie_parent);
	dfuse_ie_close(fs_handle, ie);
}

static d_hash_table_ops_t ie_hops = {
	.hop_key_cmp		= ih_key_cmp,
	.hop_key_hash		= ih_key_hash,
	.hop_rec_hash		= ih_rec_hash,
	.hop_rec_addref		= ih_addref,
	.hop_rec_decref		= ih_decref,
	.hop_rec_ndecref	= ih_ndecref,
	.hop_rec_free		= ih_free,
};

static uint32_t
ph_key_hash(struct d_hash_table *htable, const void *key,
	    unsigned int ksize)
{
	return *((const uint32_t *)key);
}

static uint32_t
ph_rec_hash(struct d_hash_table *htable, d_list_t *link)
{
	struct dfuse_pool *dfp;

	dfp = container_of(link, struct dfuse_pool, dfp_entry);

	return ph_key_hash(NULL, &dfp->dfp_pool, sizeof(dfp->dfp_pool));
}

static bool
ph_key_cmp(struct d_hash_table *htable, d_list_t *link,
	   const void *key, unsigned int ksize)
{
	struct dfuse_pool *dfp;

	dfp = container_of(link, struct dfuse_pool, dfp_entry);
	return uuid_compare(dfp->dfp_pool, key) == 0;
}

static void
ph_addref(struct d_hash_table *htable, d_list_t *link)
{
	struct dfuse_pool	 *dfp;
	uint			 oldref;

	dfp = container_of(link, struct dfuse_pool, dfp_entry);
	oldref = atomic_fetch_add_relaxed(&dfp->dfp_ref, 1);
	DFUSE_TRA_DEBUG(dfp, "addref to %u", oldref + 1);
}

static bool
ph_decref(struct d_hash_table *htable, d_list_t *link)
{
	struct dfuse_pool	*dfp;
	uint			oldref;

	dfp = container_of(link, struct dfuse_pool, dfp_entry);
	oldref = atomic_fetch_sub_relaxed(&dfp->dfp_ref, 1);
	DFUSE_TRA_DEBUG(dfp, "decref to %u", oldref - 1);
	return oldref == 1;
}

static void
_ph_free(struct dfuse_pool *dfp)
{
	int rc;

	if (daos_handle_is_valid(dfp->dfp_poh)) {
		rc = daos_pool_disconnect(dfp->dfp_poh, NULL);
		/* Hook for fault injection testing, if the disconnect fails with out of memory
		 * then simply try it again, only what might have happened is that the first
		 * call might have disconnected, but then failed to notify about the disconnect,
		 * in which case the subsequent call will return -DER_NO_HDL, if that's the case
		 * then this is expected, if odd, behavior so silence that case and just return
		 * success.
		 */
		if (rc == -DER_NOMEM) {
			rc = daos_pool_disconnect(dfp->dfp_poh, NULL);
			if (rc == -DER_NO_HDL)
				rc = -DER_SUCCESS;
		}
		if (rc != -DER_SUCCESS)
			DFUSE_TRA_ERROR(dfp,
					"daos_pool_disconnect() failed: "DF_RC,
					DP_RC(rc));
	}

	rc = d_hash_table_destroy_inplace(&dfp->dfp_cont_table, false);
	if (rc != -DER_SUCCESS)
		DFUSE_TRA_ERROR(dfp, "Failed to destroy pool hash table: "DF_RC,
				DP_RC(rc));

	D_FREE(dfp);
}

static void
ph_free(struct d_hash_table *htable, d_list_t *link)
{
	_ph_free(container_of(link, struct dfuse_pool, dfp_entry));
}

static d_hash_table_ops_t pool_hops = {
	.hop_key_cmp		= ph_key_cmp,
	.hop_key_hash		= ph_key_hash,
	.hop_rec_hash		= ph_rec_hash,
	.hop_rec_addref		= ph_addref,
	.hop_rec_decref		= ph_decref,
	.hop_rec_free		= ph_free,
};

static uint32_t
ch_key_hash(struct d_hash_table *htable, const void *key,
	    unsigned int ksize)
{
	return *((const uint32_t *)key);
}

static uint32_t
ch_rec_hash(struct d_hash_table *htable, d_list_t *link)
{
	struct dfuse_cont *dfc;

	dfc = container_of(link, struct dfuse_cont, dfs_entry);

	return ch_key_hash(NULL, &dfc->dfs_cont, sizeof(dfc->dfs_cont));
}

static bool
ch_key_cmp(struct d_hash_table *htable, d_list_t *link,
	   const void *key, unsigned int ksize)
{
	struct dfuse_cont *dfc;

	dfc = container_of(link, struct dfuse_cont, dfs_entry);
	return uuid_compare(dfc->dfs_cont, key) == 0;
}

static void
ch_addref(struct d_hash_table *htable, d_list_t *link)
{
	struct dfuse_cont	*dfc;
	uint			oldref;

	dfc = container_of(link, struct dfuse_cont, dfs_entry);
	oldref = atomic_fetch_add_relaxed(&dfc->dfs_ref, 1);
	DFUSE_TRA_DEBUG(dfc, "addref to %u", oldref + 1);
}

static bool
ch_decref(struct d_hash_table *htable, d_list_t *link)
{
	struct dfuse_cont	*dfc;
	uint			oldref;

	dfc = container_of(link, struct dfuse_cont, dfs_entry);
	oldref = atomic_fetch_sub_relaxed(&dfc->dfs_ref, 1);
	DFUSE_TRA_DEBUG(dfc, "decref to %u", oldref - 1);
	return oldref == 1;
}

static void
_ch_free(struct dfuse_projection_info *fs_handle, struct dfuse_cont *dfc)
{
	if (daos_handle_is_valid(dfc->dfs_coh)) {
		int rc;

		rc = dfs_umount(dfc->dfs_ns);
		if (rc != 0)
			DFUSE_TRA_ERROR(dfc, "dfs_umount() failed: %d (%s)", rc, strerror(rc));

		rc = daos_cont_close(dfc->dfs_coh, NULL);
		if (rc == -DER_NOMEM)
			rc = daos_cont_close(dfc->dfs_coh, NULL);
		if (rc != 0)
			DFUSE_TRA_ERROR(dfc, "daos_cont_close() failed, "DF_RC, DP_RC(rc));
	}

	d_hash_rec_decref(&fs_handle->dpi_pool_table, &dfc->dfs_dfp->dfp_entry);

	D_FREE(dfc);
}

static void
ch_free(struct d_hash_table *htable, d_list_t *link)
{
	_ch_free(htable->ht_priv,
		 container_of(link, struct dfuse_cont, dfs_entry));
}

d_hash_table_ops_t cont_hops = {
	.hop_key_cmp		= ch_key_cmp,
	.hop_key_hash		= ch_key_hash,
	.hop_rec_hash		= ch_rec_hash,
	.hop_rec_addref		= ch_addref,
	.hop_rec_decref		= ch_decref,
	.hop_rec_free		= ch_free,
};

/* Return a pool connection by label.
 *
 * Only used for command line parsing, so does not check for existing pools
 *
 * Return code is a system errno.
 */
int
dfuse_pool_connect_by_label(struct dfuse_projection_info *fs_handle, const char *label,
			    struct dfuse_pool **_dfp)
{
	struct dfuse_pool	*dfp;
	daos_pool_info_t        p_info = {};
	d_list_t		*rlink;
	int			rc;
	int			ret;

	D_ALLOC_PTR(dfp);
	if (dfp == NULL)
		D_GOTO(err, rc = ENOMEM);

	atomic_store_relaxed(&dfp->dfp_ref, 1);

	DFUSE_TRA_UP(dfp, fs_handle, "dfp");

	rc = daos_pool_connect(label, fs_handle->dpi_info->di_group, DAOS_PC_RO, &dfp->dfp_poh,
			       &p_info, NULL);
	if (rc) {
		if (rc == -DER_NO_PERM)
			DFUSE_TRA_INFO(dfp, "daos_pool_connect() failed, " DF_RC, DP_RC(rc));
		else
			DFUSE_TRA_ERROR(dfp, "daos_pool_connect() failed, " DF_RC, DP_RC(rc));
		D_GOTO(err_free, rc = daos_der2errno(rc));
	}

	uuid_copy(dfp->dfp_pool, p_info.pi_uuid);

	rc = d_hash_table_create_inplace(D_HASH_FT_LRU | D_HASH_FT_EPHEMERAL,
					 3, fs_handle, &cont_hops,
					 &dfp->dfp_cont_table);
	if (rc != -DER_SUCCESS) {
		DFUSE_TRA_ERROR(dfp, "Failed to create hash table: "DF_RC,
				DP_RC(rc));
		D_GOTO(err_disconnect, rc = daos_der2errno(rc));
	}

	rlink = d_hash_rec_find_insert(&fs_handle->dpi_pool_table,
				       &dfp->dfp_pool, sizeof(dfp->dfp_pool),
				       &dfp->dfp_entry);

	if (rlink != &dfp->dfp_entry) {
		DFUSE_TRA_DEBUG(dfp, "Found existing pool, reusing");
		_ph_free(dfp);
		dfp = container_of(rlink, struct dfuse_pool, dfp_entry);
	}

	DFUSE_TRA_DEBUG(dfp, "Returning dfp for "DF_UUID,
			DP_UUID(dfp->dfp_pool));

	*_dfp = dfp;
	return rc;
err_disconnect:
	ret = daos_pool_disconnect(dfp->dfp_poh, NULL);
	if (ret)
		DFUSE_TRA_WARNING(dfp, "Failed to disconnect pool: "DF_RC, DP_RC(ret));
err_free:
	D_FREE(dfp);
err:
	return rc;
}

/* Return a pool connection by uuid.
 *
 * Re-use an existing connection if possible, otherwise open new connection.
 *
 * If successsfull with pass out a pool pointer, with one reference held.
 *
 * Return code is a system errno.
 */
int
dfuse_pool_connect(struct dfuse_projection_info *fs_handle, uuid_t *pool,
		   struct dfuse_pool **_dfp)
{
	struct dfuse_pool	*dfp;
	d_list_t		*rlink;
	int			rc;

	rlink = d_hash_rec_find(&fs_handle->dpi_pool_table, pool, sizeof(*pool));
	if (rlink) {
		*_dfp = container_of(rlink, struct dfuse_pool, dfp_entry);
		return 0;
	}

	D_ALLOC_PTR(dfp);
	if (dfp == NULL)
		D_GOTO(err, rc = ENOMEM);

	atomic_store_relaxed(&dfp->dfp_ref, 1);

	DFUSE_TRA_UP(dfp, fs_handle, "dfp");

	DFUSE_TRA_DEBUG(dfp, "New pool "DF_UUIDF, DP_UUID(pool));

	if (uuid_is_null(*pool) == 0) {
		char uuid_str[37];

		uuid_copy(dfp->dfp_pool, *pool);
		uuid_unparse(dfp->dfp_pool, uuid_str);
		rc = daos_pool_connect(uuid_str, fs_handle->dpi_info->di_group, DAOS_PC_RO,
				       &dfp->dfp_poh, NULL, NULL);
		if (rc) {
			if (rc == -DER_NO_PERM)
				DFUSE_TRA_INFO(dfp, "daos_pool_connect() failed, "DF_RC, DP_RC(rc));
			else
				DFUSE_TRA_ERROR(dfp, "daos_pool_connect() failed, "DF_RC,
						DP_RC(rc));
			D_GOTO(err_free, rc = daos_der2errno(rc));
		}
	}

	rc = d_hash_table_create_inplace(D_HASH_FT_LRU | D_HASH_FT_EPHEMERAL,
					 3, fs_handle, &cont_hops,
					 &dfp->dfp_cont_table);
	if (rc != -DER_SUCCESS) {
		DFUSE_TRA_ERROR(dfp, "Failed to create hash table: "DF_RC,
				DP_RC(rc));
		D_GOTO(err_disconnect, rc = daos_der2errno(rc));
	}

	rlink = d_hash_rec_find_insert(&fs_handle->dpi_pool_table,
				       &dfp->dfp_pool, sizeof(dfp->dfp_pool),
				       &dfp->dfp_entry);

	if (rlink != &dfp->dfp_entry) {
		DFUSE_TRA_DEBUG(dfp, "Found existing pool, reusing");
		_ph_free(dfp);
		dfp = container_of(rlink, struct dfuse_pool, dfp_entry);
	}

	DFUSE_TRA_DEBUG(dfp, "Returning dfp for "DF_UUID,
			DP_UUID(dfp->dfp_pool));

	*_dfp = dfp;
	return rc;
err_disconnect:
	if (daos_handle_is_valid(dfp->dfp_poh))
		daos_pool_disconnect(dfp->dfp_poh, NULL);
err_free:
	D_FREE(dfp);
err:
	return rc;
}

#define ATTR_COUNT 6

char const *const cont_attr_names[ATTR_COUNT] = {
    "dfuse-attr-time",    "dfuse-dentry-time", "dfuse-dentry-dir-time",
    "dfuse-ndentry-time", "dfuse-data-cache",  "dfuse-direct-io-disable"};

#define ATTR_TIME_INDEX              0
#define ATTR_DENTRY_INDEX            1
#define ATTR_DENTRY_DIR_INDEX        2
#define ATTR_NDENTRY_INDEX           3
#define ATTR_DATA_CACHE_INDEX        4
#define ATTR_DIRECT_IO_DISABLE_INDEX 5

/* Attribute values are of the form "120M", so the buffer does not need to be
 * large.
 */
#define ATTR_VALUE_LEN               128

static bool
dfuse_char_enabled(char *addr, size_t len)
{
	if (strncasecmp(addr, "on", len) == 0)
		return true;
	if (strncasecmp(addr, "true", len) == 0)
		return true;
	return false;
}

static bool
dfuse_char_disabled(char *addr, size_t len)
{
	if (strncasecmp(addr, "off", len) == 0)
		return true;
	if (strncasecmp(addr, "false", len) == 0)
		return true;
	return false;
}

/* Setup caching attributes for a container.
 *
 * These are read from pool attributes, or can be overwritten on the command
 * line, but only for the root dfc in that case, so to use caching with
 * multiple containers it needs to be set via attributes.
 *
 * Returns a  error code on error, or ENODATA if no attributes are
 * set.
 */
static int
dfuse_cont_get_cache(struct dfuse_cont *dfc)
{
	size_t       sizes[ATTR_COUNT];
	char        *buff;
	char        *buff_addrs[ATTR_COUNT];
	int          rc;
	int          i;
	unsigned int value;
	bool         have_dentry     = false;
	bool         have_dentry_dir = false;
	bool         have_dio        = false;
	bool         have_cache_off  = false;

	D_ALLOC(buff, ATTR_VALUE_LEN * ATTR_COUNT);

	if (buff == NULL)
		return ENOMEM;

	for (i = 0; i < ATTR_COUNT; i++) {
		sizes[i]      = ATTR_VALUE_LEN - 1;
		buff_addrs[i] = buff + i * ATTR_VALUE_LEN;
	}

	rc = daos_cont_get_attr(dfc->dfs_coh, ATTR_COUNT, cont_attr_names,
				(void *const *)buff_addrs, sizes, NULL);

	if (rc == -DER_NONEXIST) {
		/* none of the cache related attrs are present */
		D_GOTO(out, rc = ENODATA);
	} else if (rc != -DER_SUCCESS) {
		DFUSE_TRA_WARNING(dfc, "Failed to load values for all cache related attrs" DF_RC,
				  DP_RC(rc));
		D_GOTO(out, rc = daos_der2errno(rc));
	}

	for (i = 0; i < ATTR_COUNT; i++) {
		if (sizes[i] == 0) {
			/* attr is not present */
			continue;
		}

		/* Ensure the character after the fetched string is zero in case
		 * of non-null terminated strings.  size always refers to the
		 * number of non-null characters in this case, regardless of if
		 * the attribute is null terminated or not.
		 */
		if (*(buff_addrs[i] + sizes[i] - 1) == '\0')
			sizes[i]--;
		else
			*(buff_addrs[i] + sizes[i]) = '\0';

		if (i == ATTR_DATA_CACHE_INDEX) {
			if (dfuse_char_enabled(buff_addrs[i], sizes[i])) {
				dfc->dfc_data_caching = true;
				DFUSE_TRA_INFO(dfc, "setting '%s' is enabled", cont_attr_names[i]);
			} else if (dfuse_char_disabled(buff_addrs[i], sizes[i])) {
				have_cache_off        = true;
				dfc->dfc_data_caching = false;
				DFUSE_TRA_INFO(dfc, "setting '%s' is disabled", cont_attr_names[i]);
			} else {
				DFUSE_TRA_WARNING(dfc, "Failed to parse '%s' for '%s'",
						  buff_addrs[i], cont_attr_names[i]);
				dfc->dfc_data_caching = false;
			}
			continue;
		}
		if (i == ATTR_DIRECT_IO_DISABLE_INDEX) {
			if (dfuse_char_enabled(buff_addrs[i], sizes[i])) {
				have_dio                   = true;
				dfc->dfc_direct_io_disable = true;
				DFUSE_TRA_INFO(dfc, "setting '%s' is enabled", cont_attr_names[i]);
			} else if (dfuse_char_disabled(buff_addrs[i], sizes[i])) {
				dfc->dfc_direct_io_disable = false;
				DFUSE_TRA_INFO(dfc, "setting '%s' is disabled", cont_attr_names[i]);
			} else {
				DFUSE_TRA_WARNING(dfc, "Failed to parse '%s' for '%s'",
						  buff_addrs[i], cont_attr_names[i]);
				dfc->dfc_direct_io_disable = false;
			}
			continue;
		}

		rc = dfuse_parse_time(buff_addrs[i], sizes[i], &value);
		if (rc != 0) {
			DFUSE_TRA_WARNING(dfc, "Failed to parse '%s' for '%s'", buff_addrs[i],
					  cont_attr_names[i]);
			continue;
		}
		DFUSE_TRA_INFO(dfc, "setting '%s' is %u seconds", cont_attr_names[i], value);
		if (i == ATTR_TIME_INDEX) {
			dfc->dfc_attr_timeout = value;
		} else if (i == ATTR_DENTRY_INDEX) {
			have_dentry             = true;
			dfc->dfc_dentry_timeout = value;
		} else if (i == ATTR_DENTRY_DIR_INDEX) {
			have_dentry_dir             = true;
			dfc->dfc_dentry_dir_timeout = value;
		} else if (i == ATTR_NDENTRY_INDEX) {
			dfc->dfc_ndentry_timeout = value;
		}
	}

	/* Check if dfuse-direct-io-disable is set to on but
	 * dfuse-data-cache is set to off.  This combination
	 * does not make sense, so warn in this case and set
	 * caching to on.
	 */
	if (have_dio) {
		if (have_cache_off)
			DFUSE_TRA_WARNING(dfc, "Caching enabled because of %s",
					  cont_attr_names[ATTR_DIRECT_IO_DISABLE_INDEX]);
		dfc->dfc_data_caching = true;
	}

	if (have_dentry && !have_dentry_dir)
		dfc->dfc_dentry_dir_timeout = dfc->dfc_dentry_timeout;
	rc = 0;
out:
	D_FREE(buff);
	return rc;
}

/* Set default cache values for a container.
 *
 * These are used by default if the container does not set any attributes
 * itself, and there are no command-line settings to overrule them.
 *
 * It is intended to improve performance and usability on interactive
 * nodes without preventing use across nodes, as such data cache is enabled
 * and metadata cache is on but with relatively short timeouts.
 *
 * One second is used for attributes, dentries and negative dentries, however
 * dentries which represent directories and are therefore referenced much
 * more often during path-walk activities are set to five seconds.
 */
void
dfuse_set_default_cont_cache_values(struct dfuse_cont *dfc)
{
	dfc->dfc_attr_timeout       = 1;
	dfc->dfc_dentry_timeout     = 1;
	dfc->dfc_dentry_dir_timeout = 5;
	dfc->dfc_ndentry_timeout    = 1;
	dfc->dfc_data_caching       = true;
	dfc->dfc_direct_io_disable  = false;
}

/* Open a cont by label.
 *
 * Only used for command line labels, not for paths in dfuse.
 */
int
dfuse_cont_open_by_label(struct dfuse_projection_info *fs_handle, struct dfuse_pool *dfp,
			 const char *label, struct dfuse_cont **_dfc)
{
	struct dfuse_cont	*dfc;
	daos_cont_info_t	c_info = {};
	int			dfs_flags = O_RDWR;
	int			rc;
	int			ret;

	D_ALLOC_PTR(dfc);
	if (dfc == NULL)
		D_GOTO(err_free, rc = ENOMEM);

	DFUSE_TRA_UP(dfc, dfp, "dfc");

	rc = daos_cont_open(dfp->dfp_poh, label, DAOS_COO_RW, &dfc->dfs_coh, &c_info, NULL);
	if (rc == -DER_NO_PERM) {
		dfs_flags = O_RDONLY;
		rc = daos_cont_open(dfp->dfp_poh, label, DAOS_COO_RO, &dfc->dfs_coh, &c_info, NULL);
	}
	if (rc == -DER_NONEXIST) {
		DFUSE_TRA_INFO(dfc, "daos_cont_open() failed: "	DF_RC, DP_RC(rc));
		D_GOTO(err_free, rc = daos_der2errno(rc));
	} else if (rc != -DER_SUCCESS) {
		DFUSE_TRA_ERROR(dfc, "daos_cont_open() failed: " DF_RC, DP_RC(rc));
		D_GOTO(err_free, rc = daos_der2errno(rc));
	}

	uuid_copy(dfc->dfs_cont, c_info.ci_uuid);

	rc = dfs_mount(dfp->dfp_poh, dfc->dfs_coh, dfs_flags, &dfc->dfs_ns);
	if (rc) {
		DFUSE_TRA_ERROR(dfc, "dfs_mount() failed: (%s)", strerror(rc));
		D_GOTO(err_close, rc);
	}

	if (fs_handle->dpi_info->di_caching) {
		rc = dfuse_cont_get_cache(dfc);
		if (rc == ENODATA) {
			/* If there is no container specific
			 * attributes then use defaults
			 */
			DFUSE_TRA_INFO(dfc,
				"Using default caching values");
			dfuse_set_default_cont_cache_values(dfc);
			rc = 0;
		} else if (rc != 0) {
			D_GOTO(err_close, rc);
		}
	} else {
		DFUSE_TRA_INFO(dfc,
			"Caching disabled");
	}

	rc = dfuse_cont_open(fs_handle, dfp, &c_info.ci_uuid, &dfc);
	if (rc) {
		D_FREE(dfc);
		return rc;
	}
	*_dfc = dfc;
	return 0;

err_close:
	ret = daos_cont_close(dfc->dfs_coh, NULL);
	if (ret)
		DFUSE_TRA_WARNING(dfc, "daos_cont_close() failed: " DF_RC, DP_RC(ret));
err_free:
	D_FREE(dfc);
	return rc;
}

/*
 * Return a container connection by uuid.
 *
 * Re-use an existing connection if possible, otherwise open new connection
 * and setup dfs.
 *
 * In the case of a container which has been created by mkdir _dfs will be a
 * valid pointer, with dfs_ns and dfs_coh set already.  Failure in this case
 * will result in the memory being freed.
 *
 * If successful will pass out a dfs pointer, with one reference held.
 *
 * Return code is a system errno.
 */
int
dfuse_cont_open(struct dfuse_projection_info *fs_handle, struct dfuse_pool *dfp,
		uuid_t *cont, struct dfuse_cont **_dfc)
{
	struct dfuse_cont	*dfc = NULL;
	d_list_t		*rlink;
	int			rc = -DER_SUCCESS;

	if (*_dfc) {
		dfc = *_dfc;
	} else {
		/* Check if there is already a open container connection, and
		 * just use it if there is.  The rec_find() will take the
		 * additional reference for us.
		 */
		rlink = d_hash_rec_find(&dfp->dfp_cont_table,
					cont, sizeof(*cont));
		if (rlink) {
			*_dfc = container_of(rlink, struct dfuse_cont,
					     dfs_entry);
			return 0;
		}

		D_ALLOC_PTR(dfc);
		if (!dfc)
			D_GOTO(err, rc = ENOMEM);

		DFUSE_TRA_UP(dfc, dfp, "dfc");
	}

	/* No existing container found, so setup dfs and connect to one */

	atomic_store_relaxed(&dfc->dfs_ref, 1);

	DFUSE_TRA_DEBUG(dfp, "New cont "DF_UUIDF" in pool "DF_UUIDF,
			DP_UUID(cont), DP_UUID(dfp->dfp_pool));

	dfc->dfs_dfp = dfp;

	/* Allow for uuid to be NULL, in which case this represents a pool */
	if (uuid_is_null(*cont)) {
		if (uuid_is_null(dfp->dfp_pool))
			dfc->dfs_ops = &dfuse_pool_ops;
		else
			dfc->dfs_ops = &dfuse_cont_ops;

		/* Turn on some caching of metadata, otherwise container
		 * operations will be very frequent
		 */
		dfc->dfc_attr_timeout = 5;
		dfc->dfc_dentry_dir_timeout = 5;
		dfc->dfc_ndentry_timeout = 5;

	} else if (*_dfc == NULL) {
		char str[37];
		int  dfs_flags = O_RDWR;

		dfc->dfs_ops = &dfuse_dfs_ops;
		uuid_copy(dfc->dfs_cont, *cont);
		uuid_unparse(dfc->dfs_cont, str);
		rc = daos_cont_open(dfp->dfp_poh, str, DAOS_COO_RW, &dfc->dfs_coh, NULL, NULL);
		if (rc == -DER_NO_PERM) {
			dfs_flags = O_RDONLY;
			rc = daos_cont_open(dfp->dfp_poh, str, DAOS_COO_RO, &dfc->dfs_coh, NULL,
					    NULL);
		}
		if (rc == -DER_NONEXIST) {
			DFUSE_TRA_INFO(dfc, "daos_cont_open() failed: " DF_RC, DP_RC(rc));
			D_GOTO(err_free, rc = daos_der2errno(rc));
		} else if (rc != -DER_SUCCESS) {
			DFUSE_TRA_ERROR(dfc, "daos_cont_open() failed: " DF_RC, DP_RC(rc));
			D_GOTO(err_free, rc = daos_der2errno(rc));
		}
		rc = dfs_mount(dfp->dfp_poh, dfc->dfs_coh, dfs_flags, &dfc->dfs_ns);
		if (rc) {
			DFUSE_TRA_ERROR(dfc, "dfs_mount() failed: %d (%s)", rc, strerror(rc));
			D_GOTO(err_close, rc);
		}

		if (fs_handle->dpi_info->di_caching) {
			rc = dfuse_cont_get_cache(dfc);
			if (rc == ENODATA) {
				/* If there are no container attributes then use defaults */
				DFUSE_TRA_INFO(dfc, "Using default caching values");
				dfuse_set_default_cont_cache_values(dfc);
				rc = 0;
			} else if (rc != 0) {
				D_GOTO(err_umount, rc);
			}
		} else {
			DFUSE_TRA_INFO(dfc, "Caching disabled");
		}
	} else {
		/* This is either a container where a label is set on the
		 * command line, or one created through mkdir, in either case
		 * the container will be mounted, and caching etc already
		 * setup.
		 */
		dfc->dfs_ops = &dfuse_dfs_ops;
	}

	dfc->dfs_ino = atomic_fetch_add_relaxed(&fs_handle->dpi_ino_next, 1);

	/* Take a reference on the pool */
	d_hash_rec_addref(&fs_handle->dpi_pool_table, &dfp->dfp_entry);

	/* Finally insert into the hash table.  This may return an existing
	 * container if there is a race to insert, so if that happens
	 * just use that one.
	 */
	rlink = d_hash_rec_find_insert(&dfp->dfp_cont_table,
				       &dfc->dfs_cont, sizeof(dfc->dfs_cont),
				       &dfc->dfs_entry);

	if (rlink != &dfc->dfs_entry) {
		DFUSE_TRA_DEBUG(dfp, "Found existing container, reusing");

		_ch_free(fs_handle, dfc);

		dfc = container_of(rlink, struct dfuse_cont, dfs_entry);
	}

	DFUSE_TRA_DEBUG(dfc, "Returning dfs for "DF_UUID" ref %d",
			DP_UUID(dfc->dfs_cont), dfc->dfs_ref);

	*_dfc = dfc;

	return rc;
err_umount:
	dfs_umount(dfc->dfs_ns);
err_close:
	daos_cont_close(dfc->dfs_coh, NULL);
err_free:
	D_FREE(dfc);
err:
	return rc;
}

/* Set a timer to mark cache entry as valid */
void
dfuse_cache_set_time(struct dfuse_inode_entry *ie)
{
	struct timespec now;

	clock_gettime(CLOCK_MONOTONIC_COARSE, &now);
	ie->ie_cache_last_update = now;
}

void
dfuse_cache_evict(struct dfuse_inode_entry *ie)
{
	ie->ie_cache_last_update.tv_sec  = 0;
	ie->ie_cache_last_update.tv_nsec = 0;
}

bool
dfuse_cache_get_valid(struct dfuse_inode_entry *ie, double max_age, double *timeout)
{
	bool            use = false;
	struct timespec now;
	struct timespec left;
	double          time_left;

	clock_gettime(CLOCK_MONOTONIC_COARSE, &now);

	left.tv_sec  = now.tv_sec - ie->ie_cache_last_update.tv_sec;
	left.tv_nsec = now.tv_nsec - ie->ie_cache_last_update.tv_nsec;
	if (left.tv_nsec < 0) {
		left.tv_sec--;
		left.tv_nsec += 1000000000;
	}
<<<<<<< HEAD
	time_left = max_age - (left.tv_sec + ((double)left.tv_nsec / 1000000000));
	if (time_left > 0) {
		DFUSE_TRA_INFO(ie, "Allowing cache use, time remaining: %lf", time_left);
=======
	timeout = max_age - (left.tv_sec + ((double)left.tv_nsec / 1000000000));
	if (timeout > 0) {
		DFUSE_TRA_DEBUG(ie, "Allowing cache use, time remaining: %lf", timeout);
>>>>>>> e086d64b
		use = true;
	}

	if (use && timeout)
		*timeout = time_left;

	return use;
}

int
dfuse_fs_init(struct dfuse_info *dfuse_info,
	      struct dfuse_projection_info **_fsh)
{
	struct dfuse_projection_info	*fs_handle;
	int				rc;

	D_ALLOC_PTR(fs_handle);
	if (!fs_handle)
		return -DER_NOMEM;

	DFUSE_TRA_UP(fs_handle, dfuse_info, "fs_handle");

	fs_handle->dpi_info = dfuse_info;

	rc = d_hash_table_create_inplace(D_HASH_FT_LRU | D_HASH_FT_EPHEMERAL,
					 3, fs_handle, &pool_hops,
					 &fs_handle->dpi_pool_table);
	if (rc != 0)
		D_GOTO(err, rc);

	rc = d_hash_table_create_inplace(D_HASH_FT_LRU | D_HASH_FT_EPHEMERAL,
					 5, fs_handle, &ie_hops,
					 &fs_handle->dpi_iet);
	if (rc != 0)
		D_GOTO(err_pt, rc);

	atomic_store_relaxed(&fs_handle->dpi_ino_next, 2);

	rc = daos_eq_create(&fs_handle->dpi_eq);
	if (rc != -DER_SUCCESS)
		D_GOTO(err_iht, rc);

	rc = sem_init(&fs_handle->dpi_sem, 0, 0);
	if (rc != 0)
		D_GOTO(err_eq, rc = daos_errno2der(errno));

	fs_handle->dpi_shutdown = false;
	*_fsh = fs_handle;
	return rc;

err_eq:
	daos_eq_destroy(fs_handle->dpi_eq, DAOS_EQ_DESTROY_FORCE);
err_iht:
	d_hash_table_destroy_inplace(&fs_handle->dpi_iet, false);
err_pt:
	d_hash_table_destroy_inplace(&fs_handle->dpi_pool_table, false);
err:
	D_FREE(fs_handle);
	return rc;
}

void
dfuse_open_handle_init(struct dfuse_obj_hdl *oh, struct dfuse_inode_entry *ie)
{
	oh->doh_dfs = ie->ie_dfs->dfs_ns;
	oh->doh_ie  = ie;
}

void
dfuse_ie_close(struct dfuse_projection_info *fs_handle,
	       struct dfuse_inode_entry *ie)
{
	int	rc;
	int	ref;

	ref = atomic_load_relaxed(&ie->ie_ref);
	DFUSE_TRA_DEBUG(ie,
			"closing, inode %#lx ref %u, name '%s', parent %#lx",
			ie->ie_stat.st_ino, ref, ie->ie_name, ie->ie_parent);

	D_ASSERT(ref == 0);
	D_ASSERT(atomic_load_relaxed(&ie->ie_il_count) == 0);
	D_ASSERT(atomic_load_relaxed(&ie->ie_open_count) == 0);

	if (ie->ie_obj) {
		rc = dfs_release(ie->ie_obj);
		if (rc == ENOMEM)
			rc = dfs_release(ie->ie_obj);
		if (rc) {
			DFUSE_TRA_ERROR(ie, "dfs_release() failed: (%s)",
					strerror(rc));
		}
	}

	if (ie->ie_root) {
		struct dfuse_cont	*dfc = ie->ie_dfs;
		struct dfuse_pool	*dfp = dfc->dfs_dfp;

		DFUSE_TRA_INFO(ie, "Closing poh %d coh %d",
			       daos_handle_is_valid(dfp->dfp_poh),
			       daos_handle_is_valid(dfc->dfs_coh));

		d_hash_rec_decref(&dfp->dfp_cont_table, &dfc->dfs_entry);
	}

	D_FREE(ie);
}

int
dfuse_fs_start(struct dfuse_projection_info *fs_handle, struct dfuse_cont *dfs)
{
	struct fuse_args		args = {0};
	struct dfuse_inode_entry	*ie = NULL;
	int				rc;

	args.argc = 4;

	/* These allocations are freed later by libfuse so do not use the
	 * standard allocation macros
	 */
	args.allocated = 1;
	args.argv = calloc(sizeof(*args.argv), args.argc);
	if (!args.argv)
		D_GOTO(err, rc = -DER_NOMEM);

	args.argv[0] = strdup("");
	if (!args.argv[0])
		D_GOTO(err, rc = -DER_NOMEM);

	args.argv[1] = strdup("-ofsname=dfuse");
	if (!args.argv[1])
		D_GOTO(err, rc = -DER_NOMEM);

	args.argv[2] = strdup("-osubtype=daos");
	if (!args.argv[2])
		D_GOTO(err, rc = -DER_NOMEM);

	args.argv[3] = strdup("-odefault_permissions");
	if (!args.argv[3])
		D_GOTO(err, rc = -DER_NOMEM);

	/* Create the root inode and insert into table */
	D_ALLOC_PTR(ie);
	if (!ie)
		D_GOTO(err, rc = -DER_NOMEM);

	DFUSE_TRA_UP(ie, fs_handle, "root_inode");

	ie->ie_dfs = dfs;
	ie->ie_root = true;
	ie->ie_parent = 1;
	atomic_store_relaxed(&ie->ie_ref, 1);
	ie->ie_stat.st_ino = 1;
	ie->ie_stat.st_uid = geteuid();
	ie->ie_stat.st_gid = getegid();
	ie->ie_stat.st_mode = 0700 | S_IFDIR;
	dfs->dfs_ino = ie->ie_stat.st_ino;

	if (dfs->dfs_ops == &dfuse_dfs_ops) {
		rc = dfs_lookup(dfs->dfs_ns, "/", O_RDWR, &ie->ie_obj, NULL, NULL);
		if (rc) {
			DFUSE_TRA_ERROR(ie, "dfs_lookup() failed: %d (%s)", rc, strerror(rc));
			D_GOTO(err, rc = daos_errno2der(rc));
		}
	}

	rc = d_hash_rec_insert(&fs_handle->dpi_iet,
			       &ie->ie_stat.st_ino,
			       sizeof(ie->ie_stat.st_ino),
			       &ie->ie_htl,
			       false);
	D_ASSERT(rc == -DER_SUCCESS);

	rc = pthread_create(&fs_handle->dpi_thread, NULL,
			    dfuse_progress_thread, fs_handle);
	if (rc != 0)
		D_GOTO(err_ie_remove, rc = daos_errno2der(rc));

	pthread_setname_np(fs_handle->dpi_thread, "dfuse_progress");

	rc = dfuse_launch_fuse(fs_handle, &args);
	fuse_opt_free_args(&args);
	if (rc == -DER_SUCCESS)
		return rc;

err_ie_remove:
	d_hash_rec_delete_at(&fs_handle->dpi_iet, &ie->ie_htl);
err:
	DFUSE_TRA_ERROR(fs_handle, "Failed to start dfuse, rc: "DF_RC, DP_RC(rc));
	fuse_opt_free_args(&args);
	D_FREE(ie);
	return rc;
}

static int
ino_flush(d_list_t *rlink, void *arg)
{
	struct dfuse_projection_info *fs_handle = arg;
	struct dfuse_inode_entry *ie = container_of(rlink, struct dfuse_inode_entry, ie_htl);
	int rc;

	/* Only evict entries that are direct children of the root, the kernel
	 * will walk the tree for us
	 */
	if (ie->ie_parent != 1)
		return 0;

	/* Do not evict root itself */
	if (ie->ie_stat.st_ino == 1)
		return 0;

	rc = fuse_lowlevel_notify_inval_entry(fs_handle->dpi_info->di_session,
					      ie->ie_parent,
					      ie->ie_name,
					      strlen(ie->ie_name));
	if (rc != 0 && rc != -EBADF)
		DFUSE_TRA_WARNING(ie,
				  "%#lx %#lx '%s': %d %s",
				  ie->ie_parent, ie->ie_stat.st_ino,
				  ie->ie_name, rc, strerror(-rc));
	else
		DFUSE_TRA_INFO(ie,
			       "%#lx %#lx '%s': %d %s",
			       ie->ie_parent, ie->ie_stat.st_ino,
			       ie->ie_name, rc, strerror(-rc));

	/* If the FUSE connection is dead then do not traverse further, it
	 * doesn't matter what gets returned here, as long as it's negative
	 */
	if (rc == -EBADF)
		return -DER_NO_HDL;

	return -DER_SUCCESS;
}

static int
dfuse_cont_close_cb(d_list_t *rlink, void *handle)
{
	struct dfuse_cont *dfc;

	dfc = container_of(rlink, struct dfuse_cont, dfs_entry);

	DFUSE_TRA_ERROR(dfc, "Failed to close cont ref %d "DF_UUID,
			dfc->dfs_ref, DP_UUID(dfc->dfs_cont));
	return 0;
}

/* Called during shutdown on still-open pools.  We've already stopped
 * taking requests from the kernel at this point and joined all the thread
 * as well as drained the inode table and dropped all references held there
 * so anything still held at this point represents a reference leak.
 *
 * As such log what we have as an error, and attempt to close/free everything.
 * the dfp itself will remain allocated as well as some hash table metadata.
 */
static int
dfuse_pool_close_cb(d_list_t *rlink, void *handle)
{
	struct dfuse_pool *dfp;
	int rc;

	dfp = container_of(rlink, struct dfuse_pool, dfp_entry);

	DFUSE_TRA_ERROR(dfp, "Failed to close pool ref %d "DF_UUID,
			dfp->dfp_ref, DP_UUID(dfp->dfp_pool));

	d_hash_table_traverse(&dfp->dfp_cont_table,
			      dfuse_cont_close_cb, NULL);

	rc = d_hash_table_destroy_inplace(&dfp->dfp_cont_table, false);
	if (rc != -DER_SUCCESS)
		DFUSE_TRA_ERROR(dfp, "Failed to close cont table");

	if (daos_handle_is_valid(dfp->dfp_poh)) {
		rc = daos_pool_disconnect(dfp->dfp_poh, NULL);
		if (rc != -DER_SUCCESS)
			DFUSE_TRA_ERROR(dfp,
					"daos_pool_disconnect() failed: "DF_RC,
					DP_RC(rc));
	}

	return 0;
}

/* Called as part of shutdown, if the startup was successful.  Releases resources created during
 * operation.
 */
int
dfuse_fs_stop(struct dfuse_projection_info *fs_handle)
{
	d_list_t	*rlink;
	uint64_t	refs = 0;
	int		handles = 0;
	int		rc;

	DFUSE_TRA_INFO(fs_handle, "Flushing inode table");

	fs_handle->dpi_shutdown = true;
	sem_post(&fs_handle->dpi_sem);

	pthread_join(fs_handle->dpi_thread, NULL);

	sem_destroy(&fs_handle->dpi_sem);

	rc = d_hash_table_traverse(&fs_handle->dpi_iet, ino_flush, fs_handle);

	DFUSE_TRA_INFO(fs_handle, "Flush complete: "DF_RC, DP_RC(rc));

	DFUSE_TRA_INFO(fs_handle, "Draining inode table");
	do {
		struct dfuse_inode_entry *ie;
		uint32_t ref;

		rlink = d_hash_rec_first(&fs_handle->dpi_iet);

		if (!rlink)
			break;

		ie = container_of(rlink, struct dfuse_inode_entry, ie_htl);

		ref = atomic_load_relaxed(&ie->ie_ref);

		DFUSE_TRA_DEBUG(ie, "Dropping %d", ref);

		refs += ref;
		d_hash_rec_ndecref(&fs_handle->dpi_iet, ref, rlink);
		handles++;
	} while (rlink);

	if (handles && rc != -DER_SUCCESS && rc != -DER_NO_HDL)
		DFUSE_TRA_WARNING(fs_handle, "dropped %lu refs on %u inodes", refs, handles);
	else
		DFUSE_TRA_INFO(fs_handle, "dropped %lu refs on %u inodes", refs, handles);

	d_hash_table_traverse(&fs_handle->dpi_pool_table, dfuse_pool_close_cb, NULL);

	return 0;
}

/* Called as part of shutdown, after fs_stop(), and regardless of if dfuse started or not.
 * Releases core resources.
 */
int
dfuse_fs_fini(struct dfuse_projection_info *fs_handle)
{
	int	rc;
	int	rc2 = -DER_SUCCESS;

	rc = daos_eq_destroy(fs_handle->dpi_eq, 0);
	if (rc)
		DFUSE_TRA_WARNING(fs_handle, "Failed to destroy EQ");

	rc2 = d_hash_table_destroy_inplace(&fs_handle->dpi_iet, false);
	if (rc2) {
		DFUSE_TRA_WARNING(fs_handle, "Failed to close inode handles");
		if (rc == -DER_SUCCESS)
			rc = rc2;
	}

	rc2 = d_hash_table_destroy_inplace(&fs_handle->dpi_pool_table, false);
	if (rc2) {
		DFUSE_TRA_WARNING(fs_handle, "Failed to close pools");
		if (rc == -DER_SUCCESS)
			rc = rc2;
	}

	return rc;
}<|MERGE_RESOLUTION|>--- conflicted
+++ resolved
@@ -996,15 +996,9 @@
 		left.tv_sec--;
 		left.tv_nsec += 1000000000;
 	}
-<<<<<<< HEAD
 	time_left = max_age - (left.tv_sec + ((double)left.tv_nsec / 1000000000));
 	if (time_left > 0) {
-		DFUSE_TRA_INFO(ie, "Allowing cache use, time remaining: %lf", time_left);
-=======
-	timeout = max_age - (left.tv_sec + ((double)left.tv_nsec / 1000000000));
-	if (timeout > 0) {
-		DFUSE_TRA_DEBUG(ie, "Allowing cache use, time remaining: %lf", timeout);
->>>>>>> e086d64b
+		DFUSE_TRA_DEBUG(ie, "Allowing cache use, time remaining: %lf", time_left);
 		use = true;
 	}
 
