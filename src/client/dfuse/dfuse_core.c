/**
 * (C) Copyright 2016-2022 Intel Corporation.
 *
 * SPDX-License-Identifier: BSD-2-Clause-Patent
 */

#include <pthread.h>

#include "dfuse_common.h"
#include "dfuse.h"

/* Async progress thread.
 *
 * This thread is started at launch time with an event queue and blocks
 * on a semaphore until a asynchronous event is created, at which point
 * the thread wakes up and busy polls in daos_eq_poll() until it's complete.
 */
static void *
dfuse_progress_thread(void *arg)
{
	struct dfuse_projection_info *fs_handle = arg;
	int rc;
	daos_event_t *dev;
	struct dfuse_event *ev;

	while (1) {
		errno = 0;
		rc = sem_wait(&fs_handle->dpi_sem);
		if (rc != 0) {
			rc = errno;

			if (rc == EINTR)
				continue;

			DFUSE_TRA_ERROR(fs_handle, "Error from sem_wait: %d", rc);
		}

		if (fs_handle->dpi_shutdown)
			return NULL;

		rc = daos_eq_poll(fs_handle->dpi_eq, 1, DAOS_EQ_WAIT, 1, &dev);
		if (rc == 1) {
			daos_event_fini(dev);
			ev = container_of(dev, struct dfuse_event, de_ev);
			ev->de_complete_cb(ev);
			D_FREE(ev);
		}
	}
	return NULL;
}

/* Parse a string to a time, used for reading container attributes info
 * timeouts.
 */
static int
dfuse_parse_time(char *buff, size_t len, unsigned int *_out)
{
	int		matched;
	unsigned int	out = 0;
	int		count0 = 0;
	int		count1 = 0;
	char		c = '\0';

	matched = sscanf(buff, "%u%n%c%n", &out, &count0, &c, &count1);

	if (matched == 0)
		return EINVAL;

	if (matched == 1 && len != count0)
		return EINVAL;

	if (matched == 2 && len != count1)
		return EINVAL;

	if (matched == 2) {
		if (c == 'd' || c == 'D')
			out *= 60 * 60 * 24;
		else if (c == 'h' || c == 'H')
			out *= 60 * 60;
		else if (c == 'm' || c == 'M')
			out *= 60;
		else if (c == 's' || c == 'S')
			true;
		else
			return EINVAL;
	}

	*_out = out;
	return 0;
}

/* Inode entry hash table operations */

/* Shrink a 64 bit value into 32 bits to avoid hash collisions */
static uint32_t
ih_key_hash(struct d_hash_table *htable, const void *key,
	    unsigned int ksize)
{
	const ino_t *_ino = key;
	ino_t ino = *_ino;
	uint32_t hash = ino ^ (ino >> 32);

	/* Shift everything left, then use the rightmost bit to embed directory status */
	hash              = hash << 1;
	hash |= (ino | 0x1);
	return hash;
}

static bool
ih_key_cmp(struct d_hash_table *htable, d_list_t *rlink,
	   const void *key, unsigned int ksize)
{
	const struct dfuse_inode_entry	*ie;
	const ino_t			*ino = key;

	ie = container_of(rlink, struct dfuse_inode_entry, ie_htl);

	return *ino == ie->ie_stat.st_ino;
}

static uint32_t
ih_rec_hash(struct d_hash_table *htable, d_list_t *rlink)
{
	const struct dfuse_inode_entry	*ie;

	ie = container_of(rlink, struct dfuse_inode_entry, ie_htl);

	return ih_key_hash(NULL,
			   &ie->ie_stat.st_ino,
			   sizeof(ie->ie_stat.st_ino));
}

static void
ih_addref(struct d_hash_table *htable, d_list_t *rlink)
{
	struct dfuse_inode_entry	*ie;
	uint				oldref;

	ie = container_of(rlink, struct dfuse_inode_entry, ie_htl);
	oldref = atomic_fetch_add_relaxed(&ie->ie_ref, 1);
	DFUSE_TRA_DEBUG(ie, "addref to %u", oldref + 1);
}

static bool
ih_decref(struct d_hash_table *htable, d_list_t *rlink)
{
	struct dfuse_inode_entry	*ie;
	uint				oldref;

	ie = container_of(rlink, struct dfuse_inode_entry, ie_htl);
	oldref = atomic_fetch_sub_relaxed(&ie->ie_ref, 1);
	DFUSE_TRA_DEBUG(ie, "decref to %u", oldref - 1);
	return oldref == 1;
}

static int
ih_ndecref(struct d_hash_table *htable, d_list_t *rlink, int count)
{
	struct dfuse_inode_entry	*ie;
	uint				oldref = 0;
	uint				newref = 0;

	ie = container_of(rlink, struct dfuse_inode_entry, ie_htl);

	do {
		oldref = atomic_load_relaxed(&ie->ie_ref);

		if (oldref < count)
			break;

		newref = oldref - count;

	} while (!atomic_compare_exchange(&ie->ie_ref, oldref, newref));

	if (oldref < count) {
		DFUSE_TRA_ERROR(ie, "unable to decref %u from %u",
				count, oldref);
		return -DER_INVAL;
	}

	DFUSE_TRA_DEBUG(ie, "decref of %u to %u", count, newref);
	if (newref == 0)
		return 1;
	return 0;
}

static void
ih_free(struct d_hash_table *htable, d_list_t *rlink)
{
	struct dfuse_projection_info	*fs_handle = htable->ht_priv;
	struct dfuse_inode_entry	*ie;

	ie = container_of(rlink, struct dfuse_inode_entry, ie_htl);

	DFUSE_TRA_DEBUG(ie, "parent %#lx", ie->ie_parent);
	dfuse_ie_close(fs_handle, ie);
}

static d_hash_table_ops_t ie_hops = {
	.hop_key_cmp		= ih_key_cmp,
	.hop_key_hash		= ih_key_hash,
	.hop_rec_hash		= ih_rec_hash,
	.hop_rec_addref		= ih_addref,
	.hop_rec_decref		= ih_decref,
	.hop_rec_ndecref	= ih_ndecref,
	.hop_rec_free		= ih_free,
};

static uint32_t
ph_key_hash(struct d_hash_table *htable, const void *key,
	    unsigned int ksize)
{
	return *((const uint32_t *)key);
}

static uint32_t
ph_rec_hash(struct d_hash_table *htable, d_list_t *link)
{
	struct dfuse_pool *dfp;

	dfp = container_of(link, struct dfuse_pool, dfp_entry);

	return ph_key_hash(NULL, &dfp->dfp_pool, sizeof(dfp->dfp_pool));
}

static bool
ph_key_cmp(struct d_hash_table *htable, d_list_t *link,
	   const void *key, unsigned int ksize)
{
	struct dfuse_pool *dfp;

	dfp = container_of(link, struct dfuse_pool, dfp_entry);
	return uuid_compare(dfp->dfp_pool, key) == 0;
}

static void
ph_addref(struct d_hash_table *htable, d_list_t *link)
{
	struct dfuse_pool	 *dfp;
	uint			 oldref;

	dfp = container_of(link, struct dfuse_pool, dfp_entry);
	oldref = atomic_fetch_add_relaxed(&dfp->dfp_ref, 1);
	DFUSE_TRA_DEBUG(dfp, "addref to %u", oldref + 1);
}

static bool
ph_decref(struct d_hash_table *htable, d_list_t *link)
{
	struct dfuse_pool	*dfp;
	uint			oldref;

	dfp = container_of(link, struct dfuse_pool, dfp_entry);
	oldref = atomic_fetch_sub_relaxed(&dfp->dfp_ref, 1);
	DFUSE_TRA_DEBUG(dfp, "decref to %u", oldref - 1);
	return oldref == 1;
}

static void
_ph_free(struct dfuse_pool *dfp)
{
	int rc;

	if (daos_handle_is_valid(dfp->dfp_poh)) {
		rc = daos_pool_disconnect(dfp->dfp_poh, NULL);
		/* Hook for fault injection testing, if the disconnect fails with out of memory
		 * then simply try it again, only what might have happened is that the first
		 * call might have disconnected, but then failed to notify about the disconnect,
		 * in which case the subsequent call will return -DER_NO_HDL, if that's the case
		 * then this is expected, if odd, behavior so silence that case and just return
		 * success.
		 */
		if (rc == -DER_NOMEM) {
			rc = daos_pool_disconnect(dfp->dfp_poh, NULL);
			if (rc == -DER_NO_HDL)
				rc = -DER_SUCCESS;
		}
		if (rc != -DER_SUCCESS)
			DFUSE_TRA_ERROR(dfp,
					"daos_pool_disconnect() failed: "DF_RC,
					DP_RC(rc));
	}

	rc = d_hash_table_destroy_inplace(&dfp->dfp_cont_table, false);
	if (rc != -DER_SUCCESS)
		DFUSE_TRA_ERROR(dfp, "Failed to destroy pool hash table: "DF_RC,
				DP_RC(rc));

	D_FREE(dfp);
}

static void
ph_free(struct d_hash_table *htable, d_list_t *link)
{
	_ph_free(container_of(link, struct dfuse_pool, dfp_entry));
}

static d_hash_table_ops_t pool_hops = {
	.hop_key_cmp		= ph_key_cmp,
	.hop_key_hash		= ph_key_hash,
	.hop_rec_hash		= ph_rec_hash,
	.hop_rec_addref		= ph_addref,
	.hop_rec_decref		= ph_decref,
	.hop_rec_free		= ph_free,
};

static uint32_t
ch_key_hash(struct d_hash_table *htable, const void *key,
	    unsigned int ksize)
{
	return *((const uint32_t *)key);
}

static uint32_t
ch_rec_hash(struct d_hash_table *htable, d_list_t *link)
{
	struct dfuse_cont *dfc;

	dfc = container_of(link, struct dfuse_cont, dfs_entry);

	return ch_key_hash(NULL, &dfc->dfs_cont, sizeof(dfc->dfs_cont));
}

static bool
ch_key_cmp(struct d_hash_table *htable, d_list_t *link,
	   const void *key, unsigned int ksize)
{
	struct dfuse_cont *dfc;

	dfc = container_of(link, struct dfuse_cont, dfs_entry);
	return uuid_compare(dfc->dfs_cont, key) == 0;
}

static void
ch_addref(struct d_hash_table *htable, d_list_t *link)
{
	struct dfuse_cont	*dfc;
	uint			oldref;

	dfc = container_of(link, struct dfuse_cont, dfs_entry);
	oldref = atomic_fetch_add_relaxed(&dfc->dfs_ref, 1);
	DFUSE_TRA_DEBUG(dfc, "addref to %u", oldref + 1);
}

static bool
ch_decref(struct d_hash_table *htable, d_list_t *link)
{
	struct dfuse_cont	*dfc;
	uint			oldref;

	dfc = container_of(link, struct dfuse_cont, dfs_entry);
	oldref = atomic_fetch_sub_relaxed(&dfc->dfs_ref, 1);
	DFUSE_TRA_DEBUG(dfc, "decref to %u", oldref - 1);
	return oldref == 1;
}

static void
_ch_free(struct dfuse_projection_info *fs_handle, struct dfuse_cont *dfc)
{
	if (daos_handle_is_valid(dfc->dfs_coh)) {
		int rc;

		rc = dfs_umount(dfc->dfs_ns);
		if (rc != 0)
			DFUSE_TRA_ERROR(dfc, "dfs_umount() failed: %d (%s)", rc, strerror(rc));

		rc = daos_cont_close(dfc->dfs_coh, NULL);
		if (rc == -DER_NOMEM)
			rc = daos_cont_close(dfc->dfs_coh, NULL);
		if (rc != 0)
			DFUSE_TRA_ERROR(dfc, "daos_cont_close() failed, "DF_RC, DP_RC(rc));
	}

	d_hash_rec_decref(&fs_handle->dpi_pool_table, &dfc->dfs_dfp->dfp_entry);

	D_FREE(dfc);
}

static void
ch_free(struct d_hash_table *htable, d_list_t *link)
{
	_ch_free(htable->ht_priv,
		 container_of(link, struct dfuse_cont, dfs_entry));
}

d_hash_table_ops_t cont_hops = {
	.hop_key_cmp		= ch_key_cmp,
	.hop_key_hash		= ch_key_hash,
	.hop_rec_hash		= ch_rec_hash,
	.hop_rec_addref		= ch_addref,
	.hop_rec_decref		= ch_decref,
	.hop_rec_free		= ch_free,
};

/* Return a pool connection by label.
 *
 * Only used for command line parsing, so does not check for existing pools
 *
 * Return code is a system errno.
 */
int
dfuse_pool_connect_by_label(struct dfuse_projection_info *fs_handle, const char *label,
			    struct dfuse_pool **_dfp)
{
	struct dfuse_pool	*dfp;
	daos_pool_info_t        p_info = {};
	d_list_t		*rlink;
	int			rc;

	D_ALLOC_PTR(dfp);
	if (dfp == NULL)
		D_GOTO(err, rc = ENOMEM);

	atomic_store_relaxed(&dfp->dfp_ref, 1);

	DFUSE_TRA_UP(dfp, fs_handle, "dfp");

	rc = daos_pool_connect(label, fs_handle->dpi_info->di_group, DAOS_PC_RO, &dfp->dfp_poh,
			       &p_info, NULL);
	if (rc) {
		if (rc == -DER_NO_PERM)
			DFUSE_TRA_INFO(dfp, "daos_pool_connect() failed, " DF_RC, DP_RC(rc));
		else
			DFUSE_TRA_ERROR(dfp, "daos_pool_connect() failed, " DF_RC, DP_RC(rc));
		D_GOTO(err_free, rc = daos_der2errno(rc));
	}

	uuid_copy(dfp->dfp_pool, p_info.pi_uuid);

	rc = d_hash_table_create_inplace(D_HASH_FT_LRU | D_HASH_FT_EPHEMERAL,
					 3, fs_handle, &cont_hops,
					 &dfp->dfp_cont_table);
	if (rc != -DER_SUCCESS) {
		DFUSE_TRA_ERROR(dfp, "Failed to create hash table: "DF_RC,
				DP_RC(rc));
		D_GOTO(err_disconnect, rc = daos_der2errno(rc));
	}

	rlink = d_hash_rec_find_insert(&fs_handle->dpi_pool_table,
				       &dfp->dfp_pool, sizeof(dfp->dfp_pool),
				       &dfp->dfp_entry);

	if (rlink != &dfp->dfp_entry) {
		DFUSE_TRA_DEBUG(dfp, "Found existing pool, reusing");
		_ph_free(dfp);
		dfp = container_of(rlink, struct dfuse_pool, dfp_entry);
	}

	DFUSE_TRA_DEBUG(dfp, "Returning dfp for "DF_UUID,
			DP_UUID(dfp->dfp_pool));

	*_dfp = dfp;
	return rc;
err_disconnect:
	daos_pool_disconnect(dfp->dfp_poh, NULL);
err_free:
	D_FREE(dfp);
err:
	return rc;
}

/* Return a pool connection by uuid.
 *
 * Re-use an existing connection if possible, otherwise open new connection.
 *
 * If successsfull with pass out a pool pointer, with one reference held.
 *
 * Return code is a system errno.
 */
int
dfuse_pool_connect(struct dfuse_projection_info *fs_handle, uuid_t *pool,
		   struct dfuse_pool **_dfp)
{
	struct dfuse_pool	*dfp;
	d_list_t		*rlink;
	int			rc;

	rlink = d_hash_rec_find(&fs_handle->dpi_pool_table, pool, sizeof(*pool));
	if (rlink) {
		*_dfp = container_of(rlink, struct dfuse_pool, dfp_entry);
		return 0;
	}

	D_ALLOC_PTR(dfp);
	if (dfp == NULL)
		D_GOTO(err, rc = ENOMEM);

	atomic_store_relaxed(&dfp->dfp_ref, 1);

	DFUSE_TRA_UP(dfp, fs_handle, "dfp");

	DFUSE_TRA_DEBUG(dfp, "New pool "DF_UUIDF, DP_UUID(pool));

	if (uuid_is_null(*pool) == 0) {
		char uuid_str[37];

		uuid_copy(dfp->dfp_pool, *pool);
		uuid_unparse(dfp->dfp_pool, uuid_str);
		rc = daos_pool_connect(uuid_str, fs_handle->dpi_info->di_group, DAOS_PC_RO,
				       &dfp->dfp_poh, NULL, NULL);
		if (rc) {
			if (rc == -DER_NO_PERM)
				DFUSE_TRA_INFO(dfp, "daos_pool_connect() failed, "DF_RC, DP_RC(rc));
			else
				DFUSE_TRA_ERROR(dfp, "daos_pool_connect() failed, "DF_RC,
						DP_RC(rc));
			D_GOTO(err_free, rc = daos_der2errno(rc));
		}
	}

	rc = d_hash_table_create_inplace(D_HASH_FT_LRU | D_HASH_FT_EPHEMERAL,
					 3, fs_handle, &cont_hops,
					 &dfp->dfp_cont_table);
	if (rc != -DER_SUCCESS) {
		DFUSE_TRA_ERROR(dfp, "Failed to create hash table: "DF_RC,
				DP_RC(rc));
		D_GOTO(err_disconnect, rc = daos_der2errno(rc));
	}

	rlink = d_hash_rec_find_insert(&fs_handle->dpi_pool_table,
				       &dfp->dfp_pool, sizeof(dfp->dfp_pool),
				       &dfp->dfp_entry);

	if (rlink != &dfp->dfp_entry) {
		DFUSE_TRA_DEBUG(dfp, "Found existing pool, reusing");
		_ph_free(dfp);
		dfp = container_of(rlink, struct dfuse_pool, dfp_entry);
	}

	DFUSE_TRA_DEBUG(dfp, "Returning dfp for "DF_UUID,
			DP_UUID(dfp->dfp_pool));

	*_dfp = dfp;
	return rc;
err_disconnect:
	if (daos_handle_is_valid(dfp->dfp_poh))
		daos_pool_disconnect(dfp->dfp_poh, NULL);
err_free:
	D_FREE(dfp);
err:
	return rc;
}

#define ATTR_COUNT 6

char const *const
cont_attr_names[ATTR_COUNT] = {"dfuse-attr-time",
			       "dfuse-dentry-time",
			       "dfuse-dentry-dir-time",
			       "dfuse-ndentry-time",
			       "dfuse-data-cache",
			       "dfuse-direct-io-disable"};

#define ATTR_TIME_INDEX		0
#define ATTR_DENTRY_INDEX	1
#define ATTR_DENTRY_DIR_INDEX	2
#define ATTR_NDENTRY_INDEX	3
#define ATTR_DATA_CACHE_INDEX	4
#define ATTR_DIRECT_IO_DISABLE_INDEX	5

/* Attribute values are of the form "120M", so the buffer does not need to be
 * large.
 */
#define ATTR_VALUE_LEN 128

/* Setup caching attributes for a container.
 *
 * These are read from pool attributes, or can be overwritten on the command
 * line, but only for the root dfc in that case, so to use caching with
 * multiple containers it needs to be set via attributes.
 *
 * Returns a  error code on error, or ENODATA if no attributes are
 * set.
 */
static int
dfuse_cont_get_cache(struct dfuse_cont *dfc)
{
	size_t		sizes[ATTR_COUNT];
	char		*buff;
	char		*buff_addrs[ATTR_COUNT];
	int		rc;
	int		i;
	unsigned int	value;
	bool		have_dentry = false;
	bool		have_dentry_dir = false;
	bool		have_dio = false;
	bool		have_cache_off = false;

	D_ALLOC(buff, ATTR_VALUE_LEN * ATTR_COUNT);

	if (buff == NULL)
		return ENOMEM;

	for (i = 0; i < ATTR_COUNT; i++) {
		sizes[i] = ATTR_VALUE_LEN - 1;
		buff_addrs[i] = buff + i * ATTR_VALUE_LEN;
	}

	rc = daos_cont_get_attr(dfc->dfs_coh, ATTR_COUNT, cont_attr_names,
				(void * const*)buff_addrs, sizes, NULL);

	if (rc == -DER_NONEXIST) {
		/* none of the cache related attrs are present */
		D_GOTO(out, rc = ENODATA);
	} else if (rc != -DER_SUCCESS) {
		DFUSE_TRA_WARNING(dfc, "Failed to load values for all cache "
				  "related attrs" DF_RC, DP_RC(rc));
		D_GOTO(out, rc = daos_der2errno(rc));
	}

	for (i = 0; i < ATTR_COUNT; i++) {
		if (sizes[i] == 0) {
			/* attr is not present */
			continue;
		}

		/* Ensure the character after the fetched string is zero in case
		 * of non-null terminated strings.  size always refers to the
		 * number of non-null characters in this case, regardless of if
		 * the attribute is null terminated or not.
		 */
		if (*(buff_addrs[i] + sizes[i] - 1) == '\0')
			sizes[i]--;
		else
			*(buff_addrs[i] + sizes[i]) = '\0';

		if (i == ATTR_DATA_CACHE_INDEX) {
			if (strncmp(buff_addrs[i], "on", sizes[i]) == 0) {
				dfc->dfc_data_caching = true;
			} else if (strncmp(buff_addrs[i], "off",
				   sizes[i]) == 0) {
				have_cache_off = true;
				dfc->dfc_data_caching = false;
			} else {
				DFUSE_TRA_WARNING(dfc,
						  "Failed to parse '%s' for '%s'",
						  buff_addrs[i],
						  cont_attr_names[i]);
				dfc->dfc_data_caching = false;
			}
			continue;
		}
		if (i == ATTR_DIRECT_IO_DISABLE_INDEX) {
			if (strncmp(buff_addrs[i], "on", sizes[i]) == 0) {
				have_dio = true;
				dfc->dfc_direct_io_disable = true;
			} else if (strncmp(buff_addrs[i], "off",
				   sizes[i]) == 0) {
				dfc->dfc_direct_io_disable = false;
			} else {
				DFUSE_TRA_WARNING(dfc,
						  "Failed to parse '%s' for '%s'",
						  buff_addrs[i],
						  cont_attr_names[i]);
				dfc->dfc_data_caching = false;
			}
			continue;
		}

		rc = dfuse_parse_time(buff_addrs[i], sizes[i], &value);
		if (rc != 0) {
			DFUSE_TRA_WARNING(dfc, "Failed to parse '%s' for '%s'",
					  buff_addrs[i], cont_attr_names[i]);
			continue;
		}
		DFUSE_TRA_INFO(dfc, "setting '%s' is %u",
			       cont_attr_names[i], value);
		if (i == ATTR_TIME_INDEX) {
			dfc->dfc_attr_timeout = value;
		} else if (i == ATTR_DENTRY_INDEX) {
			have_dentry = true;
			dfc->dfc_dentry_timeout = value;
		} else if (i == ATTR_DENTRY_DIR_INDEX) {
			have_dentry_dir = true;
			dfc->dfc_dentry_dir_timeout = value;
		} else if (i == ATTR_NDENTRY_INDEX) {
			dfc->dfc_ndentry_timeout = value;
		}
	}

	/* Check if dfuse-direct-io-disable is set to on but
	 * dfuse-data-cache is set to off.  This combination
	 * does not make sense, so warn in this case and set
	 * caching to on.
	 */
	if (have_dio) {
		if (have_cache_off)
			DFUSE_TRA_WARNING(dfc, "Caching enabled because of %s",
					  cont_attr_names[ATTR_DIRECT_IO_DISABLE_INDEX]);
		dfc->dfc_data_caching = true;
	}

	if (have_dentry && !have_dentry_dir)
		dfc->dfc_dentry_dir_timeout = dfc->dfc_dentry_timeout;
	rc = 0;
out:
	D_FREE(buff);
	return rc;
}

/* Set default cache values for a container.
 *
 * These are used by default if the container does not set any attributes
 * itself, and there are no command-line settings to overrule them.
 *
 * It is intended to improve performance and usability on interactive
 * nodes without preventing use across nodes, as such data cache is enabled
 * and metadata cache is on but with relatively short timeouts.
 *
 * One second is used for attributes, dentries and negative dentries, however
 * dentries which represent directories and are therefore referenced much
 * more often during path-walk activities are set to five seconds.
 */
void
dfuse_set_default_cont_cache_values(struct dfuse_cont *dfc)
{
	dfc->dfc_attr_timeout = 1;
	dfc->dfc_dentry_timeout = 1;
	dfc->dfc_dentry_dir_timeout = 5;
	dfc->dfc_ndentry_timeout = 1;
	dfc->dfc_data_caching = true;
	dfc->dfc_direct_io_disable = false;
}

/* Open a cont by label.
 *
 * Only used for command line labels, not for paths in dfuse.
 */
int
dfuse_cont_open_by_label(struct dfuse_projection_info *fs_handle, struct dfuse_pool *dfp,
			 const char *label, struct dfuse_cont **_dfc)
{
	struct dfuse_cont	*dfc;
	daos_cont_info_t	c_info = {};
	int			dfs_flags = O_RDWR;
	int			rc;

	D_ALLOC_PTR(dfc);
	if (dfc == NULL)
		D_GOTO(err_free, rc = ENOMEM);

	DFUSE_TRA_UP(dfc, dfp, "dfc");

	rc = daos_cont_open(dfp->dfp_poh, label, DAOS_COO_RW, &dfc->dfs_coh, &c_info, NULL);
	if (rc == -DER_NO_PERM) {
		dfs_flags = O_RDONLY;
		rc = daos_cont_open(dfp->dfp_poh, label, DAOS_COO_RO, &dfc->dfs_coh, &c_info, NULL);
	}
	if (rc == -DER_NONEXIST) {
		DFUSE_TRA_INFO(dfc, "daos_cont_open() failed: "	DF_RC, DP_RC(rc));
		D_GOTO(err_free, rc = daos_der2errno(rc));
	} else if (rc != -DER_SUCCESS) {
		DFUSE_TRA_ERROR(dfc, "daos_cont_open() failed: " DF_RC, DP_RC(rc));
		D_GOTO(err_free, rc = daos_der2errno(rc));
	}

	uuid_copy(dfc->dfs_cont, c_info.ci_uuid);

	rc = dfs_mount(dfp->dfp_poh, dfc->dfs_coh, dfs_flags, &dfc->dfs_ns);
	if (rc) {
		DFUSE_TRA_ERROR(dfc, "dfs_mount() failed: (%s)", strerror(rc));
		D_GOTO(err_close, rc);
	}

	if (fs_handle->dpi_info->di_caching) {
		rc = dfuse_cont_get_cache(dfc);
		if (rc == ENODATA) {
			/* If there is no container specific
			 * attributes then use defaults
			 */
			DFUSE_TRA_INFO(dfc,
				"Using default caching values");
			dfuse_set_default_cont_cache_values(dfc);
			rc = 0;
		} else if (rc != 0) {
			D_GOTO(err_close, rc);
		}
	} else {
		DFUSE_TRA_INFO(dfc,
			"Caching disabled");
	}

	rc = dfuse_cont_open(fs_handle, dfp, &c_info.ci_uuid, &dfc);
	if (rc) {
		D_FREE(dfc);
		return rc;
	}
	*_dfc = dfc;
	return 0;

err_close:
	daos_cont_close(dfc->dfs_coh, NULL);
err_free:
	D_FREE(dfc);
	return rc;
}

/*
 * Return a container connection by uuid.
 *
 * Re-use an existing connection if possible, otherwise open new connection
 * and setup dfs.
 *
 * In the case of a container which has been created by mkdir _dfs will be a
 * valid pointer, with dfs_ns and dfs_coh set already.  Failure in this case
 * will result in the memory being freed.
 *
 * If successful will pass out a dfs pointer, with one reference held.
 *
 * Return code is a system errno.
 */
int
dfuse_cont_open(struct dfuse_projection_info *fs_handle, struct dfuse_pool *dfp,
		uuid_t *cont, struct dfuse_cont **_dfc)
{
	struct dfuse_cont	*dfc = NULL;
	d_list_t		*rlink;
	int			rc = -DER_SUCCESS;

	if (*_dfc) {
		dfc = *_dfc;
	} else {
		/* Check if there is already a open container connection, and
		 * just use it if there is.  The rec_find() will take the
		 * additional reference for us.
		 */
		rlink = d_hash_rec_find(&dfp->dfp_cont_table,
					cont, sizeof(*cont));
		if (rlink) {
			*_dfc = container_of(rlink, struct dfuse_cont,
					     dfs_entry);
			return 0;
		}

		D_ALLOC_PTR(dfc);
		if (!dfc)
			D_GOTO(err, rc = ENOMEM);

		DFUSE_TRA_UP(dfc, dfp, "dfc");
	}

	/* No existing container found, so setup dfs and connect to one */

	atomic_store_relaxed(&dfc->dfs_ref, 1);

	DFUSE_TRA_DEBUG(dfp, "New cont "DF_UUIDF" in pool "DF_UUIDF,
			DP_UUID(cont), DP_UUID(dfp->dfp_pool));

	dfc->dfs_dfp = dfp;

	/* Allow for uuid to be NULL, in which case this represents a pool */
	if (uuid_is_null(*cont)) {
		if (uuid_is_null(dfp->dfp_pool))
			dfc->dfs_ops = &dfuse_pool_ops;
		else
			dfc->dfs_ops = &dfuse_cont_ops;

		/* Turn on some caching of metadata, otherwise container
		 * operations will be very frequent
		 */
		dfc->dfc_attr_timeout = 5;
		dfc->dfc_dentry_dir_timeout = 5;
		dfc->dfc_ndentry_timeout = 5;

	} else if (*_dfc == NULL) {
		char str[37];
		int  dfs_flags = O_RDWR;

		dfc->dfs_ops = &dfuse_dfs_ops;
		uuid_copy(dfc->dfs_cont, *cont);
		uuid_unparse(dfc->dfs_cont, str);
		rc = daos_cont_open(dfp->dfp_poh, str, DAOS_COO_RW, &dfc->dfs_coh, NULL, NULL);
		if (rc == -DER_NO_PERM) {
			dfs_flags = O_RDONLY;
			rc = daos_cont_open(dfp->dfp_poh, str, DAOS_COO_RO, &dfc->dfs_coh, NULL,
					    NULL);
		}
		if (rc == -DER_NONEXIST) {
			DFUSE_TRA_INFO(dfc, "daos_cont_open() failed: " DF_RC, DP_RC(rc));
			D_GOTO(err_free, rc = daos_der2errno(rc));
		} else if (rc != -DER_SUCCESS) {
			DFUSE_TRA_ERROR(dfc, "daos_cont_open() failed: " DF_RC, DP_RC(rc));
			D_GOTO(err_free, rc = daos_der2errno(rc));
		}
		rc = dfs_mount(dfp->dfp_poh, dfc->dfs_coh, dfs_flags, &dfc->dfs_ns);
		if (rc) {
			DFUSE_TRA_ERROR(dfc, "dfs_mount() failed: %d (%s)", rc, strerror(rc));
			D_GOTO(err_close, rc);
		}

		if (fs_handle->dpi_info->di_caching) {
			rc = dfuse_cont_get_cache(dfc);
			if (rc == ENODATA) {
				/* If there are no container attributes then use defaults */
				DFUSE_TRA_INFO(dfc, "Using default caching values");
				dfuse_set_default_cont_cache_values(dfc);
				rc = 0;
			} else if (rc != 0) {
				D_GOTO(err_umount, rc);
			}
		} else {
			DFUSE_TRA_INFO(dfc, "Caching disabled");
		}
	} else {
		/* This is either a container where a label is set on the
		 * command line, or one created through mkdir, in either case
		 * the container will be mounted, and caching etc already
		 * setup.
		 */
		dfc->dfs_ops = &dfuse_dfs_ops;
	}

	dfc->dfs_ino = atomic_fetch_add_relaxed(&fs_handle->dpi_ino_next, 1);
<<<<<<< HEAD
	dfc->dfs_ino = (dfc->dfs_ino << 1) | 0x1;
	D_MUTEX_INIT(&dfc->dfs_read_mutex, NULL);
=======
>>>>>>> 67bbc07f

	/* Take a reference on the pool */
	d_hash_rec_addref(&fs_handle->dpi_pool_table, &dfp->dfp_entry);

	/* Finally insert into the hash table.  This may return an existing
	 * container if there is a race to insert, so if that happens
	 * just use that one.
	 */
	rlink = d_hash_rec_find_insert(&dfp->dfp_cont_table,
				       &dfc->dfs_cont, sizeof(dfc->dfs_cont),
				       &dfc->dfs_entry);

	if (rlink != &dfc->dfs_entry) {
		DFUSE_TRA_DEBUG(dfp, "Found existing container, reusing");

		_ch_free(fs_handle, dfc);

		dfc = container_of(rlink, struct dfuse_cont, dfs_entry);
	}

	DFUSE_TRA_DEBUG(dfc, "Returning dfs for "DF_UUID" ref %d",
			DP_UUID(dfc->dfs_cont), dfc->dfs_ref);

	*_dfc = dfc;

	return rc;
err_umount:
	dfs_umount(dfc->dfs_ns);
err_close:
	daos_cont_close(dfc->dfs_coh, NULL);
err_free:
	D_FREE(dfc);
err:
	return rc;
}

int
dfuse_fs_init(struct dfuse_info *dfuse_info,
	      struct dfuse_projection_info **_fsh)
{
	struct dfuse_projection_info	*fs_handle;
	int				rc;

	D_ALLOC_PTR(fs_handle);
	if (!fs_handle)
		return -DER_NOMEM;

	DFUSE_TRA_UP(fs_handle, dfuse_info, "fs_handle");

	fs_handle->dpi_info = dfuse_info;

	rc = d_hash_table_create_inplace(D_HASH_FT_LRU | D_HASH_FT_EPHEMERAL,
					 3, fs_handle, &pool_hops,
					 &fs_handle->dpi_pool_table);
	if (rc != 0)
		D_GOTO(err, rc);

	rc = d_hash_table_create_inplace(D_HASH_FT_LRU | D_HASH_FT_EPHEMERAL, 10, fs_handle,
					 &ie_hops, &fs_handle->dpi_iet);
	if (rc != 0)
		D_GOTO(err_pt, rc);

	atomic_store_relaxed(&fs_handle->dpi_ino_next, 2);

	rc = daos_eq_create(&fs_handle->dpi_eq);
	if (rc != -DER_SUCCESS)
		D_GOTO(err_iht, rc);

	rc = sem_init(&fs_handle->dpi_sem, 0, 0);
	if (rc != 0)
		D_GOTO(err_eq, rc = daos_errno2der(errno));

	fs_handle->dpi_shutdown = false;
	*_fsh = fs_handle;
	return rc;

err_eq:
	daos_eq_destroy(fs_handle->dpi_eq, DAOS_EQ_DESTROY_FORCE);
err_iht:
	d_hash_table_destroy_inplace(&fs_handle->dpi_iet, false);
err_pt:
	d_hash_table_destroy_inplace(&fs_handle->dpi_pool_table, false);
err:
	D_FREE(fs_handle);
	return rc;
}

void
dfuse_ie_close(struct dfuse_projection_info *fs_handle,
	       struct dfuse_inode_entry *ie)
{
	int	rc;
	int	ref;

	ref = atomic_load_relaxed(&ie->ie_ref);
	DFUSE_TRA_DEBUG(ie,
			"closing, inode %#lx ref %u, name '%s', parent %#lx",
			ie->ie_stat.st_ino, ref, ie->ie_name, ie->ie_parent);

	D_ASSERT(ref == 0);
	D_ASSERT(atomic_load_relaxed(&ie->ie_il_count) == 0);
	D_ASSERT(atomic_load_relaxed(&ie->ie_open_count) == 0);

	if (ie->ie_obj) {
		rc = dfs_release(ie->ie_obj);
		if (rc == ENOMEM)
			rc = dfs_release(ie->ie_obj);
		if (rc) {
			DFUSE_TRA_ERROR(ie, "dfs_release() failed: (%s)",
					strerror(rc));
		}
	}

	if (ie->ie_root) {
		struct dfuse_cont	*dfc = ie->ie_dfs;
		struct dfuse_pool	*dfp = dfc->dfs_dfp;

		DFUSE_TRA_INFO(ie, "Closing poh %d coh %d",
			       daos_handle_is_valid(dfp->dfp_poh),
			       daos_handle_is_valid(dfc->dfs_coh));

		d_hash_rec_decref(&dfp->dfp_cont_table, &dfc->dfs_entry);
	}

	D_FREE(ie);
}

int
dfuse_fs_start(struct dfuse_projection_info *fs_handle, struct dfuse_cont *dfs)
{
	struct fuse_args		args = {0};
	struct dfuse_inode_entry	*ie = NULL;
	int				rc;

	args.argc = 4;

	/* These allocations are freed later by libfuse so do not use the
	 * standard allocation macros
	 */
	args.allocated = 1;
	args.argv = calloc(sizeof(*args.argv), args.argc);
	if (!args.argv)
		D_GOTO(err, rc = -DER_NOMEM);

	args.argv[0] = strdup("");
	if (!args.argv[0])
		D_GOTO(err, rc = -DER_NOMEM);

	args.argv[1] = strdup("-ofsname=dfuse");
	if (!args.argv[1])
		D_GOTO(err, rc = -DER_NOMEM);

	args.argv[2] = strdup("-osubtype=daos");
	if (!args.argv[2])
		D_GOTO(err, rc = -DER_NOMEM);

	args.argv[3] = strdup("-odefault_permissions");
	if (!args.argv[3])
		D_GOTO(err, rc = -DER_NOMEM);

	/* Create the root inode and insert into table */
	D_ALLOC_PTR(ie);
	if (!ie)
		D_GOTO(err, rc = -DER_NOMEM);

	DFUSE_TRA_UP(ie, fs_handle, "root_inode");

	ie->ie_dfs = dfs;
	ie->ie_root = true;
	ie->ie_parent = 1;
	atomic_store_relaxed(&ie->ie_ref, 1);
	/* Use a inode number of 1 here as this is the filesystem root.  This works because the
	 * bit used for detecting directories is also 1.
	 */
	ie->ie_stat.st_ino = 1;
	ie->ie_stat.st_uid = geteuid();
	ie->ie_stat.st_gid = getegid();
	ie->ie_stat.st_mode = 0700 | S_IFDIR;
	dfs->dfs_ino = ie->ie_stat.st_ino;

	if (dfs->dfs_ops == &dfuse_dfs_ops) {
		rc = dfs_lookup(dfs->dfs_ns, "/", O_RDWR, &ie->ie_obj, NULL, NULL);
		if (rc) {
			DFUSE_TRA_ERROR(ie, "dfs_lookup() failed: %d (%s)", rc, strerror(rc));
			D_GOTO(err, rc = daos_errno2der(rc));
		}
	}

	rc = d_hash_rec_insert(&fs_handle->dpi_iet,
			       &ie->ie_stat.st_ino,
			       sizeof(ie->ie_stat.st_ino),
			       &ie->ie_htl,
			       false);
	D_ASSERT(rc == -DER_SUCCESS);

	rc = pthread_create(&fs_handle->dpi_thread, NULL,
			    dfuse_progress_thread, fs_handle);
	if (rc != 0)
		D_GOTO(err_ie_remove, rc = daos_errno2der(rc));

	pthread_setname_np(fs_handle->dpi_thread, "dfuse_progress");

	rc = dfuse_launch_fuse(fs_handle, &args);
	fuse_opt_free_args(&args);
	if (rc == -DER_SUCCESS)
		return rc;

err_ie_remove:
	d_hash_rec_delete_at(&fs_handle->dpi_iet, &ie->ie_htl);
err:
	DFUSE_TRA_ERROR(fs_handle, "Failed to start dfuse, rc: "DF_RC, DP_RC(rc));
	fuse_opt_free_args(&args);
	D_FREE(ie);
	return rc;
}

static int
ino_flush(d_list_t *rlink, void *arg)
{
	struct dfuse_projection_info *fs_handle = arg;
	struct dfuse_inode_entry *ie = container_of(rlink, struct dfuse_inode_entry, ie_htl);
	int rc;

	/* Do not evict root itself */
	if (ie->ie_stat.st_ino == 1)
		return 0;

	/* Evict all entries that are either the root of a container, or a child of the fs root */
	if (ie->ie_parent != 1 || !ie->ie_root)
		return 0;

	rc = fuse_lowlevel_notify_inval_entry(fs_handle->dpi_info->di_session,
					      ie->ie_parent,
					      ie->ie_name,
					      strlen(ie->ie_name));
	if (rc != 0 && rc != -EBADF)
		DFUSE_TRA_WARNING(ie,
				  "%#lx %#lx '%s': %d %s",
				  ie->ie_parent, ie->ie_stat.st_ino,
				  ie->ie_name, rc, strerror(-rc));
	else
		DFUSE_TRA_INFO(ie,
			       "%#lx %#lx '%s': %d %s",
			       ie->ie_parent, ie->ie_stat.st_ino,
			       ie->ie_name, rc, strerror(-rc));

	/* If the FUSE connection is dead then do not traverse further, it
	 * doesn't matter what gets returned here, as long as it's negative
	 */
	if (rc == -EBADF)
		return -DER_NO_HDL;

	return -DER_SUCCESS;
}

static int
dfuse_cont_close_cb(d_list_t *rlink, void *handle)
{
	struct dfuse_cont *dfc;

	dfc = container_of(rlink, struct dfuse_cont, dfs_entry);

	DFUSE_TRA_ERROR(dfc, "Failed to close cont ref %d "DF_UUID,
			dfc->dfs_ref, DP_UUID(dfc->dfs_cont));
	return 0;
}

/* Called during shutdown on still-open pools.  We've already stopped
 * taking requests from the kernel at this point and joined all the thread
 * as well as drained the inode table and dropped all references held there
 * so anything still held at this point represents a reference leak.
 *
 * As such log what we have as an error, and attempt to close/free everything.
 * the dfp itself will remain allocated as well as some hash table metadata.
 */
static int
dfuse_pool_close_cb(d_list_t *rlink, void *handle)
{
	struct dfuse_pool *dfp;
	int rc;

	dfp = container_of(rlink, struct dfuse_pool, dfp_entry);

	DFUSE_TRA_ERROR(dfp, "Failed to close pool ref %d "DF_UUID,
			dfp->dfp_ref, DP_UUID(dfp->dfp_pool));

	d_hash_table_traverse(&dfp->dfp_cont_table,
			      dfuse_cont_close_cb, NULL);

	rc = d_hash_table_destroy_inplace(&dfp->dfp_cont_table, false);
	if (rc != -DER_SUCCESS)
		DFUSE_TRA_ERROR(dfp, "Failed to close cont table");

	if (daos_handle_is_valid(dfp->dfp_poh)) {
		rc = daos_pool_disconnect(dfp->dfp_poh, NULL);
		if (rc != -DER_SUCCESS)
			DFUSE_TRA_ERROR(dfp,
					"daos_pool_disconnect() failed: "DF_RC,
					DP_RC(rc));
	}

	return 0;
}

/* Called as part of shutdown, if the startup was successful.  Releases resources created during
 * operation.
 */
int
dfuse_fs_stop(struct dfuse_projection_info *fs_handle)
{
	d_list_t	*rlink;
	uint64_t	refs = 0;
	int		handles = 0;
	int		rc;

	DFUSE_TRA_INFO(fs_handle, "Flushing inode table");

	/* Do an initial debug */
	d_hash_table_debug(&fs_handle->dpi_iet);

	/* Flush anything we can */
	rc                      = d_hash_table_traverse(&fs_handle->dpi_iet, ino_flush, fs_handle);

	fs_handle->dpi_shutdown = true;
	sem_post(&fs_handle->dpi_sem);

	pthread_join(fs_handle->dpi_thread, NULL);

	sem_destroy(&fs_handle->dpi_sem);

	DFUSE_TRA_INFO(fs_handle, "Flush complete: "DF_RC, DP_RC(rc));

	DFUSE_TRA_INFO(fs_handle, "Draining inode table");
	do {
		struct dfuse_inode_entry *ie;
		uint32_t ref;

		rlink = d_hash_rec_first(&fs_handle->dpi_iet);

		if (!rlink)
			break;

		ie = container_of(rlink, struct dfuse_inode_entry, ie_htl);

		ref = atomic_load_relaxed(&ie->ie_ref);

		DFUSE_TRA_DEBUG(ie, "Dropping %d", ref);

		refs += ref;
		d_hash_rec_ndecref(&fs_handle->dpi_iet, ref, rlink);
		handles++;
	} while (rlink);

	if (handles && rc != -DER_SUCCESS && rc != -DER_NO_HDL)
		DFUSE_TRA_WARNING(fs_handle, "dropped %lu refs on %u inodes", refs, handles);
	else
		DFUSE_TRA_INFO(fs_handle, "dropped %lu refs on %u inodes", refs, handles);

	d_hash_table_traverse(&fs_handle->dpi_pool_table, dfuse_pool_close_cb, NULL);

	return 0;
}

/* Called as part of shutdown, after fs_stop(), and regardless of if dfuse started or not.
 * Releases core resources.
 */
int
dfuse_fs_fini(struct dfuse_projection_info *fs_handle)
{
	int	rc;
	int	rc2 = -DER_SUCCESS;

	rc = daos_eq_destroy(fs_handle->dpi_eq, 0);
	if (rc)
		DFUSE_TRA_WARNING(fs_handle, "Failed to destroy EQ");

	rc2 = d_hash_table_destroy_inplace(&fs_handle->dpi_iet, false);
	if (rc2) {
		DFUSE_TRA_WARNING(fs_handle, "Failed to close inode handles");
		if (rc == -DER_SUCCESS)
			rc = rc2;
	}

	rc2 = d_hash_table_destroy_inplace(&fs_handle->dpi_pool_table, false);
	if (rc2) {
		DFUSE_TRA_WARNING(fs_handle, "Failed to close pools");
		if (rc == -DER_SUCCESS)
			rc = rc2;
	}

	return rc;
}<|MERGE_RESOLUTION|>--- conflicted
+++ resolved
@@ -911,11 +911,7 @@
 	}
 
 	dfc->dfs_ino = atomic_fetch_add_relaxed(&fs_handle->dpi_ino_next, 1);
-<<<<<<< HEAD
 	dfc->dfs_ino = (dfc->dfs_ino << 1) | 0x1;
-	D_MUTEX_INIT(&dfc->dfs_read_mutex, NULL);
-=======
->>>>>>> 67bbc07f
 
 	/* Take a reference on the pool */
 	d_hash_rec_addref(&fs_handle->dpi_pool_table, &dfp->dfp_entry);
