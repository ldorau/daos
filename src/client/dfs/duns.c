/**
 * (C) Copyright 2019-2021 Intel Corporation.
 *
 * SPDX-License-Identifier: BSD-2-Clause-Patent
 */
/**
 * DAOS Unified namespace functionality.
 */

#define D_LOGFAC	DD_FAC(duns)

#include <dirent.h>
#include <libgen.h>
#include <sys/xattr.h>
#include <sys/types.h>
#include <sys/stat.h>
#include <sys/statfs.h>
#include <fcntl.h>
#include <sys/ioctl.h>
#include <dlfcn.h>
#include <regex.h>
#include <pwd.h>
#ifdef LUSTRE_INCLUDE
#include <lustre/lustreapi.h>
#include <linux/lustre/lustre_idl.h>
#endif
#include <daos/common.h>
#include <daos/object.h>
#include "daos_types.h"
#include "daos.h"
#include "daos_fs.h"
#include "daos_uns.h"

#define DUNS_XATTR_FMT		"DAOS.%s://%36s/%36s"

#ifndef FUSE_SUPER_MAGIC
#define FUSE_SUPER_MAGIC	0x65735546
#endif

#ifdef LUSTRE_INCLUDE
#define LIBLUSTRE		"liblustreapi.so"

static bool liblustre_notfound;
/* need to protect against concurrent/multi-threaded attempts to bind ? */
static bool liblustre_binded;
static int (*dir_create_foreign)(const char *, mode_t, __u32, __u32,
				 const char *) = NULL;
static int (*unlink_foreign)(char *);

static int
bind_liblustre()
{
	void *lib;

	/* bind to lustre lib/API */
	lib = dlopen(LIBLUSTRE, RTLD_NOW);
	if (lib == NULL) {
		liblustre_notfound = true;
		D_ERROR("unable to locate/bind %s, dlerror() says '%s', "
			"reverting to non-lustre behavior.\n",
			LIBLUSTRE, dlerror());
		return EINVAL;
	}

	D_DEBUG(DB_TRACE, "%s has been found and dynamically binded !\n",
		LIBLUSTRE);

	/* now try to map the API methods we need */
	dir_create_foreign = (int (*)(const char *, mode_t, __u32, __u32,
			      const char *))dlsym(lib,
						  "llapi_dir_create_foreign");
	if (dir_create_foreign == NULL) {
		liblustre_notfound = true;
		D_ERROR("unable to resolve llapi_dir_create_foreign symbol, "
			"dlerror() says '%s', Lustre version do not seem to "
			"support foreign LOV/LMV, reverting to non-lustre "
			"behavior.\n", dlerror());
		return EINVAL;
	}

	D_DEBUG(DB_TRACE, "llapi_dir_create_foreign() resolved at %p\n",
		dir_create_foreign);

	unlink_foreign = (int (*)(char *))dlsym(lib,
						      "llapi_unlink_foreign");
	if (unlink_foreign == NULL) {
		liblustre_notfound = true;
		D_ERROR("unable to resolve llapi_unlink_foreign symbol, "
			"dlerror() says '%s', Lustre version do not seem to "
			"support foreign daos type, reverting to non-lustre "
			"behavior.\n", dlerror());
		return EINVAL;
	}

	D_DEBUG(DB_TRACE, "llapi_unlink_foreign() resolved at %p\n",
		unlink_foreign);

	liblustre_binded = true;
	return 0;
}

static int
duns_resolve_lustre_path(const char *path, struct duns_attr_t *attr)
{
	char			str[DUNS_MAX_XATTR_LEN + 1];
	char			*saveptr, *t;
	char			*buf;
	struct lmv_user_md	*lum;
	struct lmv_foreign_md	*lfm;
	int			fd;
	int			rc;

	/* XXX if a Posix container is not always mapped with a daos foreign dir
	 * with LMV, both LOV and LMV will need to be queried if ENODATA is
	 * returned at 1st, as the file/dir type is hidden to help decide before
	 * due to the symlink fake !!
	 */

	/* XXX if liblustreapi is not binded, do it now ! */
	if (liblustre_binded == false && liblustre_notfound == false) {
		rc = bind_liblustre();
		if (rc)
			return rc;
	} else if (liblustre_notfound == true) {
		/* no liblustreapi.so found, or incompatible */
		return EINVAL;
	} else if (liblustre_binded == false) {
		/* this should not happen */
		D_ERROR("liblustre_notfound == false && liblustre_notfound == "
			"false not expected after bind_liblustre()\n");
		return EINVAL;
	}

	D_DEBUG(DB_TRACE, "Trying to retrieve associated container's infos "
		"from Lustre path '%s'\n", path);

	/* get LOV/LMV
	 * llapi_getstripe() API can not be used here as it frees
	 * param.[fp_lmv_md, fp_lmd->lmd_lmm]  buffer for LMV after printing
	 * its content
	 * raw/ioctl() way must be used then
	 */
	buf = calloc(1, XATTR_SIZE_MAX);
	if (buf == NULL) {
		D_ERROR("unable to allocate XATTR_SIZE_MAX to get LOV/LMV "
			"for '%s', errno %d(%s).\n", path, errno,
			strerror(errno));
		return ENOMEM;
	}
	fd = open(path, O_RDONLY | O_DIRECTORY | O_NOFOLLOW);
	if (fd == -1 && errno != ENOTDIR) {
		int err = errno;

		D_ERROR("unable to open '%s' errno %d(%s).\n", path, errno,
			strerror(errno));
		return err;
	} else if (errno == ENOTDIR) {
		/* should we handle file/LOV case ?
		 * for link to HDF5 container ?
		 */
		D_ERROR("file with foreign LOV support is presently not "
			"supported\n");
	} else {
		/* it is a dir so get LMV ! */
		lum = (struct lmv_user_md *)buf;
		/* to get LMV and not default one !! */
		lum->lum_magic = LMV_MAGIC_V1;
		/* to confirm we have already a buffer large enough get a
		 * BIG LMV !!
		 */
		lum->lum_stripe_count = (XATTR_SIZE_MAX -
					sizeof(struct lmv_user_md)) /
					sizeof(struct lmv_user_mds_data);
		rc = ioctl(fd, LL_IOC_LMV_GETSTRIPE, buf);
		if (rc != 0) {
			int err = errno;

			D_ERROR("ioctl(LL_IOC_LMV_GETSTRIPE) failed, rc: %d, "
				"errno %d(%s).\n", rc, errno, strerror(errno));
			return err;
		}

		lfm = (struct lmv_foreign_md *)buf;
		/* sanity check */
		if (lfm->lfm_magic != LMV_MAGIC_FOREIGN  ||
		    lfm->lfm_type != LU_FOREIGN_TYPE_SYMLINK ||
		    lfm->lfm_length > DUNS_MAX_XATTR_LEN ||
		    snprintf(str, DUNS_MAX_XATTR_LEN, "%s",
			     lfm->lfm_value) > DUNS_MAX_XATTR_LEN) {
			D_ERROR("Invalid DAOS LMV format (%s).\n", str);
			return EINVAL;
		}
	}

	t = strtok_r(str, ".", &saveptr);
	if (t == NULL) {
		D_ERROR("Invalid DAOS LMV format (%s).\n", str);
		return EINVAL;
	}

	t = strtok_r(NULL, ":", &saveptr);
	if (t == NULL) {
		D_ERROR("Invalid DAOS LMV format (%s).\n", str);
		return EINVAL;
	}

	daos_parse_ctype(t, &attr->da_type);
	if (attr->da_type == DAOS_PROP_CO_LAYOUT_UNKOWN) {
		D_ERROR("Invalid DAOS LMV format: Container layout cannot be"
			" unknown\n");
		return EINVAL;
	}

	t = strtok_r(NULL, "/", &saveptr);
	if (t == NULL) {
		D_ERROR("Invalid DAOS LMV format (%s).\n", str);
		return EINVAL;
	}

	rc = uuid_parse(t, attr->da_puuid);
	if (rc) {
		D_ERROR("Invalid DAOS LMV format: pool UUID cannot be"
			" parsed\n");
		return EINVAL;
	}

	t = strtok_r(NULL, "/", &saveptr);
	if (t == NULL) {
		D_ERROR("Invalid DAOS LMV format (%s).\n", str);
		return EINVAL;
	}

	rc = uuid_parse(t, attr->da_cuuid);
	if (rc) {
		D_ERROR("Invalid DAOS LMV format: container UUID cannot be"
			" parsed\n");
		return EINVAL;
	}

	/* path is DAOS-foreign and will need to be unlinked using
	 * unlink_foreign API
	 */
	attr->da_on_lustre = true;

	return 0;
}
#endif

#define UUID_REGEX "([a-fA-F0-9]{8}-[a-fA-F0-9]{4}-[a-fA-F0-9]{4}-[a-fA-F0-9]{4}-[a-fA-F0-9]{12}){1}"
/** 127 corresponds to DAOS_PROP_LABEL_MAX_LEN. */
#define LABEL_REGEX "([a-zA-Z0-9._:]{1,127})"
#define DAOS_FORMAT "^daos://("UUID_REGEX"|"LABEL_REGEX")/("UUID_REGEX"|"LABEL_REGEX")(/.*)?$"
#define DAOS_FORMAT_NO_PREFIX "^[/]+("UUID_REGEX")/("UUID_REGEX")(/.*)?$"
#define DAOS_FORMAT_NO_CONT "^daos://("UUID_REGEX"|"LABEL_REGEX")[/]?$"

static int
check_direct_format(const char *path, bool no_prefix, bool *pool_only)
{
	regex_t regx;
	int	rc;

	if (no_prefix)
		rc = regcomp(&regx, DAOS_FORMAT_NO_PREFIX, REG_EXTENDED | REG_ICASE);
	else
		rc = regcomp(&regx, DAOS_FORMAT, REG_EXTENDED | REG_ICASE);
	if (rc)
		return EINVAL;

	rc = regexec(&regx, path, 0, NULL, 0);
	regfree(&regx);
	if (rc == 0) {
		*pool_only = false;
		return rc;
	} else if (rc != REG_NOMATCH) {
		return rc;
	}

	rc = regcomp(&regx, DAOS_FORMAT_NO_CONT, REG_EXTENDED | REG_ICASE);
	if (rc)
		return EINVAL;

	rc = regexec(&regx, path, 0, NULL, 0);
	if (rc == 0)
		*pool_only = true;

	regfree(&regx);
	return rc;
}

static int
parse_path(const char *path, size_t path_len, size_t *cur_end_idx,
	   size_t *rel_len, char *dir_path, char *rel_path)
{
	size_t	dir_name_len = 0;
	size_t	i;
	size_t	slash_idx = 0;

	if (path == NULL)
		return EINVAL;

	/** Find end, not including trailing slashes */
	for (i = *cur_end_idx - 1; i > 0; i--) {
		if (path[i] != '/')
			break;
	}

	/** Find last slash */
	for (; i > 0; i--) {
		if (path[i] == '/') {
			slash_idx = i;
			break;
		}
	}

	/** Copy the dirname */
	if (slash_idx == 0)
		dir_name_len = 1;
	else
		dir_name_len = slash_idx;

	/** Copy the remaining path rel_path */
	*rel_len = path_len - dir_name_len + 1;
	if (*rel_len > 0) {
		strncpy(rel_path, path + slash_idx, *rel_len);
		rel_path[*rel_len] = '\0';
	}

	strncpy(dir_path, path, dir_name_len);
	dir_path[dir_name_len] = '\0';

	*cur_end_idx = slash_idx;
	return 0;
}

static int
resolve_direct_path(const char *path, struct duns_attr_t *attr, bool no_prefix,
		    bool pool_only)
{
	char	*saveptr, *t;
	char	*dir;
	int	rc = 0;

	D_STRNDUP(dir, path, PATH_MAX);
	if (dir == NULL)
		return ENOMEM;

	t = strtok_r(dir, "/", &saveptr);
	if (t == NULL) {
		D_ERROR("Invalid DAOS format (%s).\n", path);
		D_GOTO(err, rc = EINVAL);
	}

	/** if there is a daos: prefix, skip over it */
	if (!no_prefix) {
		t = strtok_r(NULL, "/", &saveptr);
		if (t == NULL) {
			D_ERROR("Invalid DAOS format (%s).\n", path);
			D_GOTO(err, rc = EINVAL);
		}
	}

	/** parse the pool uuid */
	rc = uuid_parse(t, attr->da_puuid);
	if (rc) {
		rc = 0;
		/** redundant, but to make sure property check is OK */
		if (!daos_label_is_valid(t))
			D_GOTO(err, rc = EINVAL);
		D_STRNDUP(attr->da_pool_label, t, DAOS_PROP_LABEL_MAX_LEN);
		if (attr->da_pool_label == NULL)
			D_GOTO(err, rc = ENOMEM);
	} else {
		attr->da_pool_label = NULL;
	}

	if (pool_only) {
		D_FREE(dir);
		return 0;
	}

	t = strtok_r(NULL, "/", &saveptr);
	if (t == NULL) {
		D_ERROR("Invalid DAOS format (%s).\n", path);
		D_GOTO(err, rc = EINVAL);
	}

	/** parse the container uuid */
	rc = uuid_parse(t, attr->da_cuuid);
	if (rc) {
		rc = 0;
		/** redundant, but to make sure property check is OK */
		if (!daos_label_is_valid(t))
			D_GOTO(err, rc = EINVAL);
		D_STRNDUP(attr->da_cont_label, t, DAOS_PROP_LABEL_MAX_LEN);
		if (attr->da_cont_label == NULL)
			D_GOTO(err, rc = ENOMEM);
	} else {
		attr->da_cont_label = NULL;
	}

	/** if there is a relative path, parse it out */
	t = strtok_r(NULL, "", &saveptr);
	if (t != NULL) {
		D_ASPRINTF(attr->da_rel_path, "/%s", t);
		if (attr->da_rel_path == NULL)
			D_GOTO(err, rc = ENOMEM);
	}

out:
	D_FREE(dir);
	return rc;
err:
	duns_destroy_attr(attr);
	goto out;
}

int
duns_resolve_path(const char *path, struct duns_attr_t *attr)
{
	ssize_t		s;
	char		str[DUNS_MAX_XATTR_LEN];
	struct statfs	fs;
	bool		pool_only = false;
	bool		no_prefix = false;
	char		*realp = NULL;
	char		*rel_path = NULL;
	char		*dir_path = NULL;
	size_t		path_len;
	size_t		cur_idx;
	size_t		rel_len = 0;
	int		rc;

	if (path == NULL || strlen(path) == 0)
		return EINVAL;

	if (attr->da_no_prefix || attr->da_flags & DUNS_NO_PREFIX)
		no_prefix = true;

	/**
	 * If caller requested to not check the file system path, we do the
	 * direct format parsing right away regardless of the format.
	 */
	if (attr->da_flags & DUNS_NO_CHECK_PATH ||
	    check_direct_format(path, no_prefix, &pool_only) == 0) {
		D_DEBUG(DB_TRACE, "DUNS resolve to direct path: %s\n", path);
		return resolve_direct_path(path, attr, no_prefix, pool_only);
	}

	/** no match for direct format, do the UNS fs check */

	rc = statfs(path, &fs);
	if (rc == -1) {
		int err = errno;

		D_INFO("Failed to statfs %s: %s\n", path, strerror(errno));
		return err;
	}

	D_REALPATH(realp, path);
	if (realp == NULL)
		return errno;

	path_len = strnlen(realp, PATH_MAX);
	if (path_len > PATH_MAX - 1)
		D_GOTO(out, rc = ENAMETOOLONG);

	D_ALLOC(rel_path, path_len + 1);
	if (rel_path == NULL)
		D_GOTO(out, rc = ENOMEM);

	D_STRNDUP(dir_path, realp, path_len);
	if (dir_path == NULL)
		D_GOTO(out, rc = ENOMEM);

	cur_idx = path_len;

	while (1) {
#ifdef LUSTRE_INCLUDE
		if (fs.f_type == LL_SUPER_MAGIC) {
			rc = duns_resolve_lustre_path(dir_path, attr);
			if (rc == 0)
				D_GOTO(out, rc);

			/* if Lustre specific method fails, fallback to try the
			 * normal way...
			 */
		}
#endif

		s = lgetxattr(dir_path, DUNS_XATTR_NAME, &str,
			      DUNS_MAX_XATTR_LEN);
		if (s < 0 || s > DUNS_MAX_XATTR_LEN) {
			int err = errno;

			if (err == ENODATA) {
				if (cur_idx == 0 || (attr->da_flags &
						     DUNS_NO_REVERSE_LOOKUP))
					D_INFO("Path does not represent a DAOS link\n");
				else
					goto parse;
			} else if (err == ENOTSUP) {
				D_INFO("Path is not in a filesystem that"
				       " supports the DAOS unified namespace\n");
			} else if (s > DUNS_MAX_XATTR_LEN) {
				err = EIO;
				D_ERROR("Invalid xattr length\n");
			} else {
				D_ERROR("Invalid DAOS unified namespace xattr:"
					" %s\n", strerror(err));
			}

			D_GOTO(out, rc = err);
		}

		/** On success, parse the attribute */
		rc = duns_parse_attr(&str[0], s, attr);
		if (rc) {
			D_ERROR("Invalid xattr format\n");
			D_GOTO(out, rc);
		}
		/** if the xattr parsing succeeds, break */
		break;
parse:
		rc = parse_path(realp, path_len, &cur_idx, &rel_len, dir_path, rel_path);
		if (rc) {
			D_ERROR("Failed to parse %s (%s)\n",
				path, strerror(rc));
			D_GOTO(out, rc);
		}
	}

	if (cur_idx != path_len) {
		D_ASSERT(rel_path);
		D_STRNDUP(attr->da_rel_path, rel_path, rel_len);
		if (attr->da_rel_path == NULL)
			D_GOTO(out, rc = ENOMEM);
	}

out:
	D_FREE(rel_path);
	D_FREE(dir_path);
	D_FREE(realp);
	return rc;
}

int
duns_parse_attr(char *str, daos_size_t len, struct duns_attr_t *attr)
{
	char	*local;
	char	*saveptr = NULL, *t;
	int	rc;

	D_STRNDUP(local, str, len);
	if (!local)
		return ENOMEM;

	t = strtok_r(local, ".", &saveptr);
	if (t == NULL) {
		D_ERROR("Invalid DAOS xattr format (%s).\n", str);
		D_GOTO(err, rc = EINVAL);
	}

	t = strtok_r(NULL, ":", &saveptr);
	if (t == NULL) {
		D_ERROR("Invalid DAOS xattr format (%s).\n", str);
		D_GOTO(err, rc = EINVAL);
	}
	daos_parse_ctype(t, &attr->da_type);
	if (attr->da_type == DAOS_PROP_CO_LAYOUT_UNKOWN) {
		D_ERROR("Invalid DAOS xattr format: Container layout cannot be unknown\n");
		D_GOTO(err, rc = EINVAL);
	}

	t = strtok_r(NULL, "/", &saveptr);
	if (t == NULL) {
		D_ERROR("Invalid DAOS xattr format (%s).\n", str);
		D_GOTO(err, rc = EINVAL);
	}

	rc = uuid_parse(t, attr->da_puuid);
	if (rc) {
		D_ERROR("Invalid DAOS xattr format: pool UUID cannot be parsed\n");
		D_GOTO(err, rc = EINVAL);
	}

	t = strtok_r(NULL, "/", &saveptr);
	if (t == NULL) {
		D_ERROR("Invalid DAOS xattr format (%s).\n", str);
		D_GOTO(err, rc = EINVAL);
	}
	rc = uuid_parse(t, attr->da_cuuid);
	if (rc) {
		D_ERROR("Invalid DAOS xattr format: container UUID cannot be parsed\n");
		D_GOTO(err, rc = EINVAL);
	}

	rc = 0;
err:
	D_FREE(local);
	return rc;
}

#ifdef LUSTRE_INCLUDE
static int
duns_create_lustre_path(daos_handle_t poh, const char *path,
			struct duns_attr_t *attrp)
{
	char			pool[37], cont[37];
	char			oclass[10], type[10];
	char			str[DUNS_MAX_XATTR_LEN + 1];
	int			len;
	int			try_multiple = 1;		/* boolean */
	int			rc;

	/* XXX pool must already be created, and associated DFuse-mount
	 * should already be mounted
	 */

	/* XXX if liblustreapi is not binded, do it now ! */
	if (liblustre_binded == false && liblustre_notfound == false) {
		rc = bind_liblustre();
		if (rc)
			return EINVAL;
	}

	uuid_unparse(attrp->da_puuid, pool);
	daos_oclass_id2name(attrp->da_oclass_id, oclass);
	daos_unparse_ctype(attrp->da_type, type);

	/* create container with specified container uuid (try_multiple=0)
	 * or a generated random container uuid (try_multiple!=0).
	 */
	if (!uuid_is_null(attrp->da_cuuid)) {
		try_multiple = 0;
		uuid_unparse(attrp->da_cuuid, cont);
		D_INFO("try create once with provided container UUID: %36s\n",
		       cont);
	}
	/* create container */
	do {
		if (try_multiple) {
			uuid_generate(attrp->da_cuuid);
			uuid_unparse(attrp->da_cuuid, cont);
		}

		if (attrp->da_type == DAOS_PROP_CO_LAYOUT_POSIX) {
			dfs_attr_t	dfs_attr = { 0 };

			/** TODO: set Lustre FID here. */
			dfs_attr.da_id = 0;
			dfs_attr.da_oclass_id = attrp->da_oclass_id;
			dfs_attr.da_chunk_size = attrp->da_chunk_size;
			dfs_attr.da_props = attrp->da_props;
			rc = dfs_cont_create(poh, attrp->da_cuuid, &dfs_attr,
					     NULL, NULL);
		} else {
			daos_prop_t	*prop;
			int		 nr = 1;

			if (attrp->da_props != NULL)
				nr = attrp->da_props->dpp_nr + 1;

			prop = daos_prop_alloc(nr);
			if (prop == NULL) {
				D_ERROR("Failed to allocate container prop.");
				D_GOTO(err, rc = ENOMEM);
			}
			if (attrp->da_props != NULL) {
				rc = daos_prop_copy(prop, attrp->da_props);
				if (rc) {
					daos_prop_free(prop);
					D_ERROR("failed to copy properties (%d)\n", rc);
					return daos_der2errno(rc);
				}
			}
			prop->dpp_entries[prop->dpp_nr - 1].dpe_type =
				DAOS_PROP_CO_LAYOUT_TYPE;
			prop->dpp_entries[prop->dpp_nr - 1].dpe_val =
				attrp->da_type;
			rc = daos_cont_create(poh, attrp->da_cuuid, prop, NULL);
			daos_prop_free(prop);
		}

	} while ((rc == -DER_EXIST) && try_multiple);

	if (rc) {
		D_ERROR("Failed to create container (%d)\n", rc);
		D_GOTO(err, rc);
	}

	/* XXX should file with foreign LOV be expected/supoorted here ? */

	/** create dir and store the daos attributes in the path LMV */
	len = snprintf(str,
		       DUNS_MAX_XATTR_LEN, DUNS_XATTR_FMT, type, pool, cont);
	if (len < 0) {
		D_ERROR("Failed to create LMV value\n");
		D_GOTO(err_cont, rc = EINVAL);
	}

	rc = (*dir_create_foreign)(path, S_IRWXU | S_IRWXG | S_IROTH | S_IWOTH,
				   LU_FOREIGN_TYPE_SYMLINK, 0xda05, str);
	if (rc) {
		D_ERROR("Failed to create Lustre dir '%s' with foreign "
			"LMV '%s' (rc = %d).\n", path, str, rc);
		D_GOTO(err_cont, rc = EINVAL);
	}

	return rc;

err_cont:
	daos_cont_destroy(poh, attrp->da_cuuid, 1, NULL);
err:
	return rc;
}
#endif

#define PW_BUF_SIZE 1024

static int
duns_set_fuse_acl(const char *path, daos_handle_t coh)
{
	char		*buf;
	int		rc = 0;
	struct daos_acl	*acl;
	struct daos_ace	*ace;
	struct stat	stbuf = {};
	int		uid;
	struct passwd	pwd = {};
	struct passwd	*pwdp = NULL;
	char		*name;

	rc = stat(path, &stbuf);
	if (rc == -1)
		return errno;

	uid = geteuid();

	if (uid == stbuf.st_uid) {
		D_DEBUG(DB_TRACE, "Same user, returning\n");
		return 0;
	}

	printf("Setting ACL for new container\n");

	/* TODO: Use daos_acl_uid_to_principal() here */

	D_ALLOC(buf, PW_BUF_SIZE);
	if (buf == NULL)
		return ENOMEM;

	errno = 0;
	rc = getpwuid_r(stbuf.st_uid, &pwd, buf, PW_BUF_SIZE, &pwdp);
	if (rc == -1 || pwdp == NULL) {
		int err = errno;

		D_ERROR("getpwuid() failed, (%s)\n", strerror(rc));
		D_GOTO(out_buf, rc = err);
	}

	D_ASPRINTF(name, "%s@", pwdp->pw_name);
	if (name == NULL)
		D_GOTO(out_buf, rc = ENOMEM);

	ace = daos_ace_create(DAOS_ACL_USER, name);
	if (ace == NULL) {
		D_ERROR("daos_ace_create() failed.\n");
		D_GOTO(out_name, rc = EIO);
	}

	ace->dae_access_types = DAOS_ACL_ACCESS_ALLOW;
	ace->dae_allow_perms = DAOS_ACL_PERM_READ | DAOS_ACL_PERM_WRITE |
		DAOS_ACL_PERM_GET_PROP | DAOS_ACL_PERM_GET_ACL;

	acl = daos_acl_create(&ace, 1);
	if (acl == NULL)
		D_GOTO(out_ace, rc = EIO);

	rc = daos_cont_update_acl(coh, acl, NULL);
	if (rc) {
		D_ERROR("daos_cont_update_acl() failed, " DF_RC "\n",
			DP_RC(rc));
	}

	daos_acl_free(acl);

out_ace:
	daos_ace_free(ace);
out_name:
	D_FREE(name);
out_buf:
	D_FREE(buf);
	return rc;
}

static int
create_cont(daos_handle_t poh, struct duns_attr_t *attrp,
	    const char *path, bool backend_dfuse)
{
	int rc;

	if (attrp->da_type == DAOS_PROP_CO_LAYOUT_POSIX) {
		dfs_attr_t dfs_attr = {};
		daos_handle_t   coh;

		/** TODO: set Lustre FID here. */
		dfs_attr.da_id = 0;
		dfs_attr.da_oclass_id = attrp->da_oclass_id;
		dfs_attr.da_chunk_size = attrp->da_chunk_size;
		dfs_attr.da_props = attrp->da_props;
<<<<<<< HEAD
		rc = dfs_cont_create(poh, attrp->da_cuuid, &dfs_attr,
				     backend_dfuse ? &coh : NULL, NULL);
		if (rc == -DER_SUCCESS && backend_dfuse) {
			rc = duns_set_fuse_acl(path, coh);
			daos_cont_close(coh, NULL);
		}

=======
		rc = dfs_cont_create(poh, attrp->da_cuuid, &dfs_attr, NULL, NULL);
>>>>>>> 35e48926
	} else {
		daos_prop_t	*prop;
		int		 nr = 1;

		if (attrp->da_props != NULL)
			nr = attrp->da_props->dpp_nr + 1;

		prop = daos_prop_alloc(nr);
		if (prop == NULL) {
			D_ERROR("Failed to allocate container prop.");
			return ENOMEM;
		}
		if (attrp->da_props != NULL) {
			rc = daos_prop_copy(prop, attrp->da_props);
			if (rc) {
				daos_prop_free(prop);
				D_ERROR("failed to copy properties (%d)\n", rc);
				return daos_der2errno(rc);
			}
		}
		prop->dpp_entries[prop->dpp_nr - 1].dpe_type = DAOS_PROP_CO_LAYOUT_TYPE;
		prop->dpp_entries[prop->dpp_nr - 1].dpe_val = attrp->da_type;
		rc = daos_cont_create(poh, attrp->da_cuuid, prop, NULL);
		if (rc)
			rc = daos_der2errno(rc);
		daos_prop_free(prop);
	}

	return rc;
}

int
duns_create_path(daos_handle_t poh, const char *path, struct duns_attr_t *attrp)
{
	char		pool[37], cont[37];
	char		oclass[10], type[10];
	char		str[DUNS_MAX_XATTR_LEN];
	int		len;
	bool		try_multiple = true;
	bool		no_prefix = false;
	int		rc;
	bool		backend_dfuse = false;
	bool		pool_only;
	size_t		path_len;

	if (path == NULL) {
		D_ERROR("Invalid path\n");
		return EINVAL;
	}

	path_len = strlen(path);

	if (attrp->da_no_prefix || attrp->da_flags & DUNS_NO_PREFIX)
		no_prefix = true;

	rc = check_direct_format(path, no_prefix, &pool_only);
	if (rc == 0) {
		if (pool_only) {
			D_ERROR("Invalid DUNS format: %s\n", path);
			return EINVAL;
		}

		rc = create_cont(poh, attrp, NULL, false);
		if (rc)
			D_ERROR("Failed to create container (%d)\n", rc);
		return rc;
	}

	if (attrp->da_type == DAOS_PROP_CO_LAYOUT_HDF5) {
		/** create a new file if HDF5 container */
		int fd;

		fd = open(path, O_CREAT | O_EXCL, S_IRUSR | S_IWUSR | S_IRGRP | S_IWGRP | S_IROTH);
		if (fd == -1) {
			rc = errno;

			D_ERROR("Failed to create file %s: %s\n", path,
				strerror(rc));
			return rc;
		}
		close(fd);
	} else if (attrp->da_type == DAOS_PROP_CO_LAYOUT_POSIX) {
		struct statfs   fs;
		char            *dir, *dirp;
		mode_t		mode = S_IRWXU | S_IRWXG | S_IROTH | S_IXOTH;

		D_STRNDUP(dir, path, path_len);
		if (dir == NULL) {
			D_ERROR("Failed copy path %s: %s\n", path, strerror(errno));
			return ENOMEM;
		}

		dirp = dirname(dir);
		rc = statfs(dirp, &fs);
		if (rc == -1) {
			int err = errno;

			D_ERROR("Failed to statfs dir %s: %s\n", dirp, strerror(errno));
			D_FREE(dir);
			return err;
		}
		D_FREE(dir);

		if (fs.f_type == FUSE_SUPER_MAGIC)
			backend_dfuse = true;

#ifdef LUSTRE_INCLUDE
		if (fs.f_type == LL_SUPER_MAGIC) {
			rc = duns_create_lustre_path(poh, path, attrp);
			if (rc == 0)
				return 0;
			/* if Lustre specific method fails, fallback to try the normal way... */
		}
#endif

		/** create a new directory if POSIX/MPI-IO container */
		rc = mkdir(path, mode);
		if (rc == -1) {
			rc = errno;

			D_ERROR("Failed to create dir %s: %s\n", path, strerror(rc));
			return rc;
		}
	} else {
		D_ERROR("Invalid container layout.\n");
		return EINVAL;
	}

	uuid_unparse(attrp->da_puuid, pool);
	if (attrp->da_oclass_id != OC_UNKNOWN)
		daos_oclass_id2name(attrp->da_oclass_id, oclass);
	else
		strcpy(oclass, "UNKNOWN");
	daos_unparse_ctype(attrp->da_type, type);

	/* create container with specified container uuid (try_multiple)
	 * or a generated random container uuid (!try_multiple).
	 */
	if (!uuid_is_null(attrp->da_cuuid)) {
		try_multiple = false;
		uuid_unparse(attrp->da_cuuid, cont);
		D_INFO("try create once with provided container UUID: %36s\n", cont);
	}
	do {
		if (try_multiple) {
			uuid_generate(attrp->da_cuuid);
			uuid_unparse(attrp->da_cuuid, cont);
		}

		/** store the daos attributes in the path xattr */
		len = snprintf(str, DUNS_MAX_XATTR_LEN, DUNS_XATTR_FMT, type, pool, cont);
		if (len < 0) {
			D_ERROR("Failed to create xattr value\n");
			D_GOTO(err_link, rc = EINVAL);
		}

		rc = lsetxattr(path, DUNS_XATTR_NAME, str, len + 1, 0);
		if (rc) {
			rc = errno;
			if (rc == ENOTSUP) {
				D_INFO("Path is not in a filesystem that supports the DAOS unified "
					"namespace\n");
			} else {
				D_ERROR("Failed to set DAOS xattr: %s\n",
					strerror(rc));
			}
			goto err_link;
		}

		rc = create_cont(poh, attrp, path, true);
		if (rc == -DER_SUCCESS && backend_dfuse) {
			/* This next setxattr will cause dfuse to lookup the entry point and perform
			 * a container connect, therefore this xattr will be set in the root of the
			 * new container, not the directory.
			 */
			rc = lsetxattr(path, DUNS_XATTR_NAME, str, len + 1, XATTR_CREATE);
			if (rc) {
				rc = errno;
				D_ERROR("Failed to set DAOS xattr: %s\n", strerror(rc));
				goto err_link;
			}
		}

	} while ((rc == -DER_EXIST) && try_multiple);
	if (rc) {
		D_ERROR("Failed to create container (%d)\n", rc);
		D_GOTO(err_link, rc = daos_der2errno(rc));
	}

	return rc;
err_link:
	if (attrp->da_type == DAOS_PROP_CO_LAYOUT_HDF5)
		unlink(path);
	else if (attrp->da_type == DAOS_PROP_CO_LAYOUT_POSIX)
		rmdir(path);
	return rc;
}

int
duns_destroy_path(daos_handle_t poh, const char *path)
{
	struct duns_attr_t dattr = {0};
	int	rc;

	/* Resolve pool, container UUIDs from path */
	rc = duns_resolve_path(path, &dattr);
	if (rc) {
		D_ERROR("duns_resolve_path() Failed on path %s (%d)\n", path, rc);
		return rc;
	}

	/** Destroy the container */
	rc = daos_cont_destroy(poh, dattr.da_cuuid, 1, NULL);
	if (rc) {
		D_ERROR("Failed to destroy container (%d)\n", rc);
		/** recreate the link ? */
		return daos_der2errno(rc);
	}

	if (dattr.da_type == DAOS_PROP_CO_LAYOUT_HDF5) {
#ifdef LUSTRE_INCLUDE
		if (dattr.da_on_lustre)
			rc = (*unlink_foreign)((char *)path);
		else
#endif
			rc = unlink(path);
		if (rc) {
			int err = errno;

			D_ERROR("Failed to unlink %sfile %s: %s\n",
				dattr.da_on_lustre ? "Lustre " : " ", path, strerror(errno));
			return err;
		}
	} else if (dattr.da_type == DAOS_PROP_CO_LAYOUT_POSIX) {
#ifdef LUSTRE_INCLUDE
		if (dattr.da_on_lustre)
			rc = (*unlink_foreign)((char *)path);
		else
#endif
			rc = rmdir(path);
		if (rc) {
			int err = errno;

			D_ERROR("Failed to remove %sdir %s: %s\n",
				dattr.da_on_lustre ? "Lustre " : " ", path, strerror(errno));
			return err;
		}
	}

	return 0;
}

int
duns_set_pool_label(struct duns_attr_t *attrp, const char *label)
{
	if (attrp == NULL)
		return EINVAL;
	D_STRNDUP(attrp->da_pool_label, label, DAOS_PROP_LABEL_MAX_LEN);
	if (attrp->da_pool_label == NULL)
		return ENOMEM;

	return 0;
}

int
duns_set_cont_label(struct duns_attr_t *attrp, const char *label)
{
	if (attrp == NULL)
		return EINVAL;
	D_STRNDUP(attrp->da_cont_label, label, DAOS_PROP_LABEL_MAX_LEN);
	if (attrp->da_cont_label == NULL)
		return ENOMEM;

	return 0;
}

void
duns_destroy_attr(struct duns_attr_t *attrp)
{
	if (attrp == NULL)
		return;

	D_FREE(attrp->da_rel_path);
	D_FREE(attrp->da_pool_label);
	D_FREE(attrp->da_cont_label);
}<|MERGE_RESOLUTION|>--- conflicted
+++ resolved
@@ -808,17 +808,12 @@
 		dfs_attr.da_oclass_id = attrp->da_oclass_id;
 		dfs_attr.da_chunk_size = attrp->da_chunk_size;
 		dfs_attr.da_props = attrp->da_props;
-<<<<<<< HEAD
 		rc = dfs_cont_create(poh, attrp->da_cuuid, &dfs_attr,
 				     backend_dfuse ? &coh : NULL, NULL);
 		if (rc == -DER_SUCCESS && backend_dfuse) {
 			rc = duns_set_fuse_acl(path, coh);
 			daos_cont_close(coh, NULL);
 		}
-
-=======
-		rc = dfs_cont_create(poh, attrp->da_cuuid, &dfs_attr, NULL, NULL);
->>>>>>> 35e48926
 	} else {
 		daos_prop_t	*prop;
 		int		 nr = 1;
