--- conflicted
+++ resolved
@@ -1012,7 +1012,7 @@
                 # Archive remote valgrind log files
                 return_code |= archive_files(
                     "valgrind log files",
-                    os.path.join(valgrind_logs_dir, "latest", "valgrind_logs"),
+                    os.path.join(avocado_logs_dir, "latest", "valgrind_logs"),
                     test_hosts,
                     "{}/valgrind*".format(valgrind_logs_dir),
                     args,
@@ -1041,68 +1041,6 @@
                 "/tmp/test.cov*",
                 args)
 
-<<<<<<< HEAD
-=======
-            # Archive remote daos log files
-            return_code |= archive_files(
-                "daos log files",
-                os.path.join(avocado_logs_dir, "latest", "daos_logs"),
-                test_hosts,
-                "{}/*.log*".format(test_log_dir),
-                args,
-                avocado_logs_dir,
-                get_test_category(test_file["py"]))
-
-            # Archive remote cart log files
-            return_code |= archive_files(
-                "cart log files",
-                os.path.join(avocado_logs_dir, "latest", "cart_logs"),
-                test_hosts,
-                "{}/*/*log*".format(test_log_dir),
-                args,
-                avocado_logs_dir,
-                get_test_category(test_file["py"]))
-
-            valgrind_logs_dir = os.environ.get("DAOS_TEST_SHARED_DIR",
-                                               os.environ['HOME'])
-
-            print('DEBUG log:1017, valgrind_logs_dir=', valgrind_logs_dir)
-            print('DEBUG log:1016, avocado_logs_dir=', avocado_logs_dir)
-
-            # Archive remote valgrind log files
-            return_code |= archive_files(
-                "valgrind log files",
-                os.path.join(avocado_logs_dir, "latest", "valgrind_logs"),
-                test_hosts,
-                "{}/valgrind*".format(valgrind_logs_dir),
-                args,
-                avocado_logs_dir,
-                get_test_category(test_file["py"]))
-
-            # Compress any log file that haven't been remotely compressed.
-            compress_log_files(avocado_logs_dir, args)
-
-        # Optionally rename the test results directory for this test
-        if args.rename:
-            return_code |= rename_logs(avocado_logs_dir, test_file["py"], args)
-
-        # Optionally process core files
-        if args.process_cores:
-            if not process_the_cores(avocado_logs_dir, test_file["yaml"], args):
-                return_code |= 256
-
-    if args.jenkinslog:
-        # Archive bullseye coverage logs
-        hosts = list(args.test_servers)
-        hosts += socket.gethostname().split(".")[0:1]
-        return_code |= archive_files(
-            "bullseye coverage logs",
-            os.path.join(avocado_logs_dir, "bullseye_coverage_logs"),
-            hosts,
-            "/tmp/test.cov*",
-            args)
-
->>>>>>> 72fef490
     return return_code
 
 
