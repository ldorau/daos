--- conflicted
+++ resolved
@@ -1850,297 +1850,6 @@
     return status
 
 
-<<<<<<< HEAD
-=======
-USE_DEBUGINFO_INSTALL = True
-
-
-def resolve_debuginfo(pkg):
-    """Return the debuginfo package for a given package name.
-
-    Args:
-        pkg (str): a package name
-
-    Returns:
-        dict: dictionary of debug package information
-
-    """
-    package_info = None
-    try:
-        # Eventually use python libraries for this rather than exec()ing out
-        name, version, release, epoch = get_output(
-            ["rpm", "-q", "--qf", "%{name} %{version} %{release} %{epoch}", pkg],
-            check=False).split()
-
-        debuginfo_map = {"glibc": "glibc-debuginfo-common"}
-        try:
-            debug_pkg = debuginfo_map[name]
-        except KeyError:
-            debug_pkg = "{}-debuginfo".format(name)
-        package_info = {
-            "name": debug_pkg,
-            "version": version,
-            "release": release,
-            "epoch": epoch
-        }
-    except ValueError:
-        print("Package {} not installed, skipping debuginfo".format(pkg))
-
-    return package_info
-
-
-def is_el(distro):
-    """Return True if a distro is an EL."""
-    return [d for d in ["almalinux", "rocky", "centos", "rhel"] if d in distro.name.lower()]
-
-
-def install_debuginfos():
-    """Install debuginfo packages.
-
-    NOTE: This does assume that the same daos packages that are installed
-        on the nodes that could have caused the core dump are installed
-        on this node also.
-
-    """
-    # The distro_utils.py file is installed in the util sub-directory relative to this file location
-    sys.path.append(os.path.join(os.getcwd(), "util"))
-    from distro_utils import detect         # pylint: disable=import-outside-toplevel
-
-    distro_info = detect()
-    install_pkgs = [{'name': 'gdb'}]
-    if is_el(distro_info):
-        install_pkgs.append({'name': 'python3-debuginfo'})
-
-    cmds = []
-
-    # -debuginfo packages that don't get installed with debuginfo-install
-    for pkg in ['systemd', 'ndctl', 'mercury', 'hdf5', 'argobots', 'libfabric',
-                'hdf5-vol-daos', 'hdf5-vol-daos-mpich', 'hdf5-vol-daos-mpich-tests',
-                'hdf5-vol-daos-openmpi', 'hdf5-vol-daos-openmpi-tests', 'ior']:
-        try:
-            debug_pkg = resolve_debuginfo(pkg)
-        except RuntimeError as error:
-            print("Failed trying to install_debuginfos(): ", error)
-            raise
-
-        if debug_pkg and debug_pkg not in install_pkgs:
-            install_pkgs.append(debug_pkg)
-
-    # remove any "source tree" test hackery that might interfere with RPM
-    # installation
-    path = os.path.sep + os.path.join('usr', 'share', 'spdk', 'include')
-    if os.path.islink(path):
-        cmds.append(["sudo", "rm", "-f", path])
-
-    if USE_DEBUGINFO_INSTALL:
-        dnf_args = ["--exclude", "ompi-debuginfo"]
-        if os.getenv("TEST_RPMS", 'false') == 'true':
-            if "suse" in distro_info.name.lower():
-                dnf_args.extend(["libpmemobj1", "python3", "openmpi3"])
-            elif "centos" in distro_info.name.lower() and \
-                 distro_info.version == "7":
-                dnf_args.extend(["--enablerepo=*-debuginfo", "--exclude",
-                                 "nvml-debuginfo", "libpmemobj",
-                                 "python36", "openmpi3", "gcc"])
-            elif is_el(distro_info) and distro_info.version == "8":
-                dnf_args.extend(["--enablerepo=*-debuginfo", "libpmemobj",
-                                 "python3", "openmpi", "gcc"])
-            else:
-                raise RuntimeError(
-                    "install_debuginfos(): Unsupported distro: {}".format(
-                        distro_info))
-            cmds.append(["sudo", "dnf", "-y", "install"] + dnf_args)
-        rpm_version = get_output(["rpm", "-q", "--qf", "%{evr}", "daos"], check=False)
-        cmds.append(
-            ["sudo", "dnf", "debuginfo-install", "-y"] + dnf_args
-            + ["daos-client-" + rpm_version,
-               "daos-server-" + rpm_version,
-               "daos-tests-" + rpm_version])
-    else:
-        # We're not using the yum API to install packages
-        # See the comments below.
-        # kwarg = {'name': 'gdb'}
-        # yum_base.install(**kwarg)
-
-        for debug_pkg in install_pkgs:
-            # This is how you actually use the API to add a package
-            # But since we need sudo to do it, we need to call out to yum
-            # kwarg = debug_pkg
-            # yum_base.install(**kwarg)
-            install_pkgs.append(debug_pkg)
-
-    # This is how you normally finish up a yum transaction, but
-    # again, we need to employ sudo
-    # yum_base.resolveDeps()
-    # yum_base.buildTransaction()
-    # yum_base.processTransaction(rpmDisplay=yum.rpmtrans.NoOutputCallBack())
-
-    # Now install a few pkgs that debuginfo-install wouldn't
-    cmd = ["sudo", "dnf", "-y"]
-    if is_el(distro_info) or "suse" in distro_info.name.lower():
-        cmd.append("--enablerepo=*debug*")
-    cmd.append("install")
-    for pkg in install_pkgs:
-        try:
-            cmd.append(
-                "{}-{}-{}".format(pkg['name'], pkg['version'], pkg['release']))
-        except KeyError:
-            cmd.append(pkg['name'])
-
-    cmds.append(cmd)
-
-    retry = False
-    for cmd in cmds:
-        try:
-            print(run_command(cmd))
-        except RuntimeError as error:
-            # got an error, so abort this list of commands and re-run
-            # it with a dnf clean, makecache first
-            print(error)
-            retry = True
-            break
-    if retry:
-        print("Going to refresh caches and try again")
-        cmd_prefix = ["sudo", "dnf"]
-        if is_el(distro_info) or "suse" in distro_info.name.lower():
-            cmd_prefix.append("--enablerepo=*debug*")
-        cmds.insert(0, cmd_prefix + ["clean", "all"])
-        cmds.insert(1, cmd_prefix + ["makecache"])
-        for cmd in cmds:
-            print(run_command(cmd))
-
-
-def process_the_cores(avocado_logs_dir, test_yaml, args):
-    """Copy all of the host test log files to the avocado results directory.
-
-    Args:
-        avocado_logs_dir (str): location of the avocado job logs
-        test_yaml (str): yaml file containing host names
-        args (argparse.Namespace): command line arguments for this program
-
-    Returns:
-        bool: True if everything was done as expected, False if there were
-              any issues processing core files
-
-    """
-    import fnmatch  # pylint: disable=import-outside-toplevel
-
-    return_status = True
-    this_host = socket.gethostname().split(".")[0]
-    host_list = get_hosts_from_yaml(test_yaml, args)
-    daos_cores_dir = os.path.join(avocado_logs_dir, "latest", "stacktraces")
-
-    # Create a subdirectory in the avocado logs directory for this test
-    print("-" * 80)
-    print("Processing cores from {} in {}".format(host_list, daos_cores_dir))
-    get_output(["mkdir", daos_cores_dir], check=False)
-
-    # Copy any core files that exist on the test hosts and remove them from the
-    # test host if the copy is successful.  Attempt all of the commands and
-    # report status at the end of the loop.  Include a listing of the file
-    # related to any failed command.
-    commands = [
-        "set -eu",
-        "rc=0",
-        "copied=()",
-        "df -h /var/tmp",
-        "for file in /var/tmp/core.*",
-        "do if [ -e $file ]",
-        "then ls -al $file",
-        "if [ ! -s $file ]",
-        "then ((rc++))",
-        "else if sudo chmod 644 $file && "
-        "scp $file {}:{}/${{file##*/}}-$(hostname -s)".format(
-            this_host, daos_cores_dir),
-        "then copied+=($file)",
-        "if ! sudo rm -fr $file",
-        "then ((rc++))",
-        "fi",
-        "else ((rc++))",
-        "fi",
-        "fi",
-        "fi",
-        "done",
-        "echo Copied ${copied[@]:-no files}",
-        "exit $rc",
-    ]
-    if not spawn_commands(host_list, "; ".join(commands), timeout=1800):
-        # we might have still gotten some core files, so don't return here
-        # but save a False return status for later
-        return_status = False
-
-    cores = os.listdir(daos_cores_dir)
-
-    if not cores:
-        return True
-
-    try:
-        install_debuginfos()
-    except RuntimeError as error:
-        print(error)
-        print("Removing core files to avoid archiving them")
-        for corefile in cores:
-            os.remove(os.path.join(daos_cores_dir, corefile))
-        return False
-
-    for corefile in cores:
-        if not fnmatch.fnmatch(corefile, 'core.*[0-9]'):
-            continue
-        corefile_fqpn = os.path.join(daos_cores_dir, corefile)
-        print(run_command(['ls', '-l', corefile_fqpn]))
-        # can't use the file python magic binding here due to:
-        # https://bugs.astron.com/view.php?id=225, fixed in:
-        # https://github.com/file/file/commit/6faf2eba2b8c65fbac7acd36602500d757614d2f
-        # but not available to us until that is in a released version
-        # revert the commit this comment is in to see use python magic instead
-        try:
-            gdb_output = run_command(["gdb", "-c", corefile_fqpn, "-ex",
-                                      "info proc exe", "-ex",
-                                      "quit"])
-
-            last_line = gdb_output.splitlines()[-1]
-            cmd = last_line[7:-1]
-            # assume there are no arguments on cmd
-            find_char = "'"
-            if cmd.find(" ") > -1:
-                # there are arguments on cmd
-                find_char = " "
-            exe_name = cmd[0:cmd.find(find_char)]
-        except RuntimeError:
-            exe_name = None
-
-        if exe_name:
-            cmd = [
-                "gdb", "-cd={}".format(daos_cores_dir),
-                "-ex", "set pagination off",
-                "-ex", "thread apply all bt full",
-                "-ex", "detach",
-                "-ex", "quit",
-                exe_name, corefile
-            ]
-            stack_trace_file = os.path.join(
-                daos_cores_dir, "{}.stacktrace".format(corefile))
-            try:
-                with open(stack_trace_file, "w") as stack_trace:
-                    stack_trace.writelines(get_output(cmd, check=False))
-            except IOError as error:
-                print("Error writing {}: {}".format(stack_trace_file, error))
-                return_status = False
-            except RuntimeError as error:
-                print("Error creating {}: {}".format(stack_trace_file, error))
-                return_status = False
-        else:
-            print(
-                "Unable to determine executable name from gdb output: '{}'\n"
-                "Not creating stacktrace".format(gdb_output))
-            return_status = False
-        print("Removing {}".format(corefile_fqpn))
-        os.unlink(corefile_fqpn)
-
-    return return_status
-
-
->>>>>>> 2b0d4a63
 def get_test_category(test_file):
     """Get a category for the specified test using its path and name.
 
