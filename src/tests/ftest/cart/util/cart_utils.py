#!/usr/bin/python
'''
  (C) Copyright 2018-2020 Intel Corporation.

  Licensed under the Apache License, Version 2.0 (the "License");
  you may not use this file except in compliance with the License.
  You may obtain a copy of the License at

     http://www.apache.org/licenses/LICENSE-2.0

  Unless required by applicable law or agreed to in writing, software
  distributed under the License is distributed on an "AS IS" BASIS,
  WITHOUT WARRANTIES OR CONDITIONS OF ANY KIND, either express or implied.
  See the License for the specific language governing permissions and
  limitations under the License.

  GOVERNMENT LICENSE RIGHTS-OPEN SOURCE SOFTWARE
  The Government's rights to use, modify, reproduce, release, perform, display,
  or disclose this software are subject to the terms of the Apache License as
  provided in Contract No. B609815.
  Any reproduction of computer software, computer software documentation, or
  portions thereof marked with this legend must also reproduce the markings.
'''
from __future__ import print_function
# pylint: disable=broad-except
# pylint: disable=bad-continuation
# pylint: disable=unused-variable
# pylint: disable=redefined-outer
# pylint: disable=unused-argument

import time
from distutils.spawn import find_executable
import os, fnmatch
import random
# MPI environment module needs this
#pylint: disable=unused-import
import re
#pylint: enable=unused-import
import shlex
import subprocess
import logging
import cart_logparse
import cart_logtest

from avocado  import Test
from avocado  import main
<<<<<<< HEAD

from write_host_file import write_host_file

import os, fnmatch
=======
from write_host_file import write_host_file
>>>>>>> b8ba1a4d

class CartUtils():
    """CartUtils Class"""

    def __init__(self):
        """ CartUtils init """
        self.stdout = logging.getLogger('avocado.test.stdout')
        self.progress_log = logging.getLogger("progress")
        self.module_init = False
        self.provider = None
        self.module = lambda *x: False
        self.cart_logs_dumped_already = False

    @staticmethod
    def check_process(proc):
        """ check if a process is still running"""
        proc.poll()
        procrtn = proc.returncode
        if procrtn is None:
            return True
        return False

    @staticmethod
    def wait_process(proc, wait_time):
        """ wait for process to terminate """
        i = wait_time
        procrtn = None
        while i:
            proc.poll()
            procrtn = proc.returncode
            if procrtn is not None:
                break
            else:
                time.sleep(1)
                i = i - 1

        return procrtn

    @staticmethod
    def stop_process(proc, self):
        """ wait for process to terminate """
        i = 60
        procrtn = None
        while i:
            proc.poll()
            procrtn = proc.returncode
            if procrtn is not None:
                break
            else:
                time.sleep(1)
                i = i - 1

        if procrtn is None:
            procrtn = -1
            try:
                proc.terminate()
            except Exception:
                proc.kill()

        return procrtn

    def get_env(self, cartobj):
        """ return basic env setting in yaml """
        env_CCSA = cartobj.params.get("env", "/run/env_CRT_CTX_SHARE_ADDR/*/")
        test_name = cartobj.params.get("name", "/run/tests/*/")
        host_cfg = cartobj.params.get("config", "/run/hosts/*/")

        if env_CCSA is not None:
            log_dir = "{}-{}".format(test_name, env_CCSA)
        else:
            # Ensure we don't try to + concat None and string
            env_CCSA = ""
            log_dir = "{}".format(test_name)

        log_path = os.environ['DAOS_TEST_LOG_DIR']
        log_file = os.path.join(log_path, test_name + "_" + env_CCSA + "_cart.log")

        log_mask = cartobj.params.get("D_LOG_MASK", "/run/defaultENV/")
        self.provider = cartobj.params.get("CRT_PHY_ADDR_STR",
                                          "/run/defaultENV/")
        ofi_interface = cartobj.params.get("OFI_INTERFACE", "/run/defaultENV/")
        ofi_domain = cartobj.params.get("OFI_DOMAIN", "/run/defaultENV/")
        ofi_share_addr = cartobj.params.get("CRT_CTX_SHARE_ADDR",
                                            "/run/env_CRT_CTX_SHARE_ADDR/*/")

        # Do not use the standard .log file extension, otherwise it'll get
        # removed (cleaned up for disk space savings) before we can archive it.
        env = " --output-filename {!s}".format(os.path.join(log_path, test_name + "_" + env_CCSA + "_output.orterun_log"))
        env += " -x D_LOG_FILE={!s}".format(log_file)
        env += " -x D_LOG_FILE_APPEND_PID=1"

        if log_mask is not None:
            env += " -x D_LOG_MASK={!s}".format(log_mask)

        if self.provider is not None:
            env += " -x CRT_PHY_ADDR_STR={!s}".format(self.provider)

        if ofi_interface is not None:
            env += " -x OFI_INTERFACE={!s}".format(ofi_interface)

        if ofi_domain is not None:
            env += " -x OFI_DOMAIN={!s}".format(ofi_domain)

        if ofi_share_addr is not None:
            env += " -x CRT_CTX_SHARE_ADDR={!s}".format(ofi_share_addr)

        env += " -x CRT_ATTACH_INFO_PATH={!s}".format(log_path)

        cartobj.log_path = log_path

        if not os.path.exists(log_path):
            os.makedirs(log_path)

        # If the logparser is being used, make sure the log directory is empty
        logparse = cartobj.params.get("logparse", "/run/tests/*/")
        if logparse:
            for the_file in os.listdir(log_path):
                file_path = os.path.join(log_path, the_file)
                if os.path.isfile(file_path):
                    os.unlink(file_path)

        return env

    @staticmethod
    def get_srv_cnt(cartobj, host):
        """ get server count """
        hostlist = cartobj.params.get("{}".format(host), "/run/hosts/*/")

        srvcnt = 0

        srvcnt += len(hostlist)

        return srvcnt

    def build_cmd(self, cartobj, env, host):
        """ build command """
        tst_cmd = ""

        tst_vgd = " valgrind --xml=yes " + \
                  "--xml-file={}/".format(cartobj.log_path) + \
                  r"valgrind.%q\{PMIX_ID\}.memcheck " + \
                  "--fair-sched=try  --partial-loads-ok=yes " + \
                  "--leak-check=yes --gen-suppressions=all " + \
                  "--suppressions=../etc/memcheck-cart.supp " + \
                  "--show-reachable=yes "


        self.init_mpi("openmpi")

        import os
        orterun_bin = find_executable("orterun", 
          os.environ["PATH"] + ":/usr/lib64/openmpi3/bin:/usr/lib64/mpi/gcc/openmpi3/bin")

        if orterun_bin is None:
            orterun_bin = "orterun_not_installed"

        tst_bin = cartobj.params.get("{}_bin".format(host),
                                     "/run/tests/*/")
        tst_arg = cartobj.params.get("{}_arg".format(host),
                                     "/run/tests/*/")
        tst_env = cartobj.params.get("{}_env".format(host),
                                     "/run/tests/*/")
        tst_slt = cartobj.params.get("{}_slt".format(host),
                                     "/run/tests/*/")
        tst_ctx = cartobj.params.get("{}_CRT_CTX_NUM".format(host),
                                     "/run/defaultENV/")

        tst_host = cartobj.params.get("{}".format(host), "/run/hosts/*/")
        tst_ppn = cartobj.params.get("{}_ppn".format(host), "/run/tests/*/")
        logparse = cartobj.params.get("logparse", "/run/tests/*/")


        # Write hostfile to HOME or DAOS_TEST_SHARED_DIR (can't be '.' or
        # cwd(), it must be some place writable)
        hostfile_path_dir = os.environ['HOME']
        if 'DAOS_TEST_SHARED_DIR' in os.environ:
          hostfile_path_dir = os.environ['DAOS_TEST_SHARED_DIR']

        hostfile_path = hostfile_path_dir + '/hostfile'

        if not os.path.exists(hostfile_path):
            os.makedirs(hostfile_path)

        if tst_slt is not None:
            hostfile = write_host_file(tst_host, hostfile_path_dir, tst_slt)
        else:
            hostfile = write_host_file(tst_host, hostfile_path_dir, tst_ppn)

        mca_flags = "--mca btl self,tcp "

        if self.provider == "ofi+psm2":
            mca_flags += "--mca pml ob1 "

        tst_cmd = "{} {} -N {} --hostfile {} "\
                  .format(orterun_bin, mca_flags, tst_ppn, hostfile)

        tst_cmd += env

        if tst_ctx is not None:
            tst_cmd += " -x CRT_CTX_NUM=" + tst_ctx

        if tst_env is not None:
            tst_cmd += " " + tst_env

        if logparse:
            tst_cmd += " -x D_LOG_FILE_APPEND_PID=1"

        tst_mod = os.getenv("CART_TEST_MODE", "native")
        if tst_mod == "memcheck":
            tst_cmd += tst_vgd

        if tst_bin is not None:
            tst_cmd += " " + tst_bin

        if tst_arg is not None:
            tst_cmd += " " + tst_arg

        return tst_cmd

    def launch_srv_cli_test(self, cartobj, srvcmd, clicmd):
        """ launches sever in the background and client in the foreground """

        srv_rtn = self.launch_cmd_bg(cartobj, srvcmd)

        # Verify the server is still running.
        if not self.check_process(srv_rtn):
            procrtn = self.stop_process(srv_rtn, self)
            cartobj.fail("Server did not launch, return code %s" \
                       % procrtn)

        cli_rtn = self.launch_test(cartobj, clicmd, srv_rtn)

        srv_rtn = self.stop_process(srv_rtn, self)

        if srv_rtn:
            cartobj.fail("Failed, return codes client %d " % cli_rtn + \
                      "server %d" % srv_rtn)

        return 0

    def init_mpi_old(self, mpi):
        """load mpi with older environment-modules"""
        self.print("Loading old %s" % mpi)
        self.module('purge')
        self.module('load', mpi)
        return True

    def init_mpi(self, mpi):
        """load mpi"""

        mpich = ['mpi/mpich-x86_64']
        openmpi = ['mpi/openmpi3-x86_64', 'mpi/openmpi-x86_64']

        init_file = '/usr/share/Modules/init/python.py'

        if mpi == "mpich":
            load = mpich
            unload = openmpi
        else:
            load = openmpi
            unload = mpich

        #initialize Modules
        if not os.path.exists(init_file):
            if not self.module_init:
                self.print("Modules (environment-modules) is not installed")
            self.module_init = True
            return False

        #pylint: disable=exec-used
        #pylint: disable=undefined-variable
        if not self.module_init:
            exec(open(init_file).read())
            self.module = module
            self.module_init = True
        #pylint: enable=exec-used
        #pylint: enable=undefined-variable

        try:
            with open(os.devnull, 'w') as devnull:
                subprocess.check_call(['sh', '-l', '-c', 'module -V'], 
                  stdout=devnull,
                  stderr=devnull)
        except subprocess.CalledProcessError:
            # older version of module return -1
            return self.init_mpi_old(load[0])

        self.print("Checking for loaded modules")
        for to_load in load:
            if self.module('is-loaded', to_load):
                self.print("%s is already loaded" % to_load)
                return True

        for to_unload in unload:
            if self.module('is-loaded', to_unload):
                self.module('unload', to_unload)
                self.print("Unloading %s" % to_unload)

        for to_load in load:
            if self.module('load', to_load):
                self.print("Loaded %s" % to_load)
                return True

        self.print("No MPI found on system")
        return False

    def launch_test(self, cartobj, cmd, srv1=None, srv2=None):
        """ launches test """

        self.print("\nCMD : %s\n" % cmd)

        import os
        self.print("\nENV : %s\n" % os.environ)

        cmd = shlex.split(cmd)
        rtn = subprocess.call(cmd)

        if rtn:
            if srv1 is not None:
                self.stop_process(srv1, self)

            if srv2 is not None:
                self.stop_process(srv2, self)

            cartobj.fail("Failed, return codes %d " % rtn)

        return rtn

    def launch_cmd_bg(self, cartobj, cmd):
        """ launches the given cmd in background """

        self.print("\nCMD : %s\n" % cmd)

        cmd = shlex.split(cmd)
        rtn = subprocess.Popen(cmd)

        if rtn is None:
            cartobj.fail("Failed to start command\n")
            return -1

        return rtn

    def print(self, cmd):
        """ prints the given cmd at runtime and stdout """

        self.stdout.info(cmd)
        self.progress_log.info(cmd)

    @staticmethod
    def log_check(cartobj):
        """Check log files for consistency """

        logparse = cartobj.params.get("logparse", "/run/tests/*/")
        if logparse is None or not logparse:
            return

        strict_test = False
        print("Parsing log path", cartobj.log_path)
        if not os.path.exists(cartobj.log_path):
            print("Path does not exist")
            return

        for filename in os.listdir(cartobj.log_path):
            log_file = os.path.join(cartobj.log_path, filename)
            if not os.path.isfile(log_file):
                print("File is a Directory. Skipping.... :", log_file)
                continue

            print("Parsing ", log_file)
            cl = cart_logparse.LogIter(log_file)
            c_log_test = cart_logtest.LogTest(cl)
            c_log_test.check_log_file(strict_test)<|MERGE_RESOLUTION|>--- conflicted
+++ resolved
@@ -44,14 +44,7 @@
 
 from avocado  import Test
 from avocado  import main
-<<<<<<< HEAD
-
 from write_host_file import write_host_file
-
-import os, fnmatch
-=======
-from write_host_file import write_host_file
->>>>>>> b8ba1a4d
 
 class CartUtils():
     """CartUtils Class"""
