--- conflicted
+++ resolved
@@ -127,11 +127,8 @@
 
 	if (!test_g.t_shut_only && !test_g.t_skip_check_in &&
 	    (rank_list != NULL)) {
-<<<<<<< HEAD
-=======
 		char  msg[256];
 
->>>>>>> 6be12c47
 		for (i = 0; i < rank_list->rl_nr; i++) {
 			rank = rank_list->rl_ranks[i];
 
@@ -158,10 +155,6 @@
 	/* Shutdown one particular rank */
 	if ((test_g.t_verify_swim_status.rank >= 0) &&
 	    (rank_list != NULL)) {
-<<<<<<< HEAD
-
-=======
->>>>>>> 6be12c47
 		/* Check swim status on all (remaining) ranks */
 		for (i = 0; i < rank_list->rl_nr; i++) {
 			server_ep.ep_rank = rank_list->rl_ranks[i];
