"""
  (C) Copyright 2020-2022 Intel Corporation.

  SPDX-License-Identifier: BSD-2-Clause-Patent
"""

import os
import time
from collections import OrderedDict
import general_utils

from dfuse_test_base import DfuseTestBase
<<<<<<< HEAD
from exception_utils import CommandFailure
=======

>>>>>>> 2f4202ae

class DaosBuild(DfuseTestBase):
    # pylint: disable=too-many-ancestors,too-few-public-methods
    """Build DAOS over dfuse

    :avocado: recursive
    """

<<<<<<< HEAD
    def test_daos_build(self):
        """Jira ID: DAOS-8937.
=======
    def test_dfuse_daos_build_wb(self):
        """ This test builds DAOS on a dfuse filesystem.
        Use cases:
            Create Pool
            Create Posix container
            Mount dfuse
            Checkout and build DAOS sources.
        :avocado: tags=all,daily_regression
        :avocado: tags=hw,small
        :avocado: tags=daosio,dfuse
        :avocado: tags=dfusedaosbuild,test_dfuse_daos_build_wb
        """
        self.run_build_test("writeback")

    def test_dfuse_daos_build_wt(self):
        """ This test builds DAOS on a dfuse filesystem.
        Use cases:
            Create Pool
            Create Posix container
            Mount dfuse
            Checkout and build DAOS sources.
        :avocado: tags=all,daily_regression
        :avocado: tags=hw,small
        :avocado: tags=daosio,dfuse
        :avocado: tags=dfusedaosbuild,test_dfuse_daos_build_wt
        """
        self.run_build_test("writethrough")
>>>>>>> 2f4202ae

    def test_dfuse_daos_build_wt_il(self):
        """ This test builds DAOS on a dfuse filesystem.
        Use cases:
            Create Pool
            Create Posix container
            Mount dfuse
            Checkout and build DAOS sources.
        :avocado: tags=all,daily_regression
        :avocado: tags=vm
        :avocado: tags=daosio,dfuse
        :avocado: tags=dfusedaosbuild,test_dfuse_daos_build_wt_il
        """
        self.run_build_test("writethrough", True)

    def test_dfuse_daos_build_metadata(self):
        """ This test builds DAOS on a dfuse filesystem.
        Use cases:
            Create Pool
            Create Posix container
            Mount dfuse
            Checkout and build DAOS sources.
        :avocado: tags=all,daily_regression
        :avocado: tags=hw,small
        :avocado: tags=daosio,dfuse
        :avocado: tags=dfusedaosbuild,test_dfuse_daos_build_metadata
        """
        self.run_build_test("metadata")

    def test_dfuse_daos_build_nocache(self):
        """ This test builds DAOS on a dfuse filesystem.
        Use cases:
            Create Pool
            Create Posix container
            Mount dfuse
            Checkout and build DAOS sources.
        :avocado: tags=all,daily_regression
        :avocado: tags=hw,small
        :avocado: tags=daosio,dfuse
        :avocado: tags=dfusedaosbuild,test_dfuse_daos_build_nocache
        """
        self.run_build_test("nocache")

    def run_build_test(self, cache_mode, intercept=False):
        """"Run an actual test from above"""

        # Create a pool, container and start dfuse.
        self.add_pool(connect=False)
        self.add_container(self.pool)

        daos_cmd = self.get_daos_command()

        cont_attrs = OrderedDict()

        # How long to cache things for, if caching is enabled.
        cache_time = '60m'
        # Timeout.  This is per command so up to double this or more as there are two scons
        # commands which can both take a long time.
        build_time = 10

        self.load_dfuse(self.hostlist_clients)

        if cache_mode == 'writeback':
            cont_attrs['dfuse-data-cache'] = 'on'
            cont_attrs['dfuse-attr-time'] = cache_time
            cont_attrs['dfuse-dentry-time'] = cache_time
            cont_attrs['dfuse-ndentry-time'] = cache_time
        elif cache_mode == 'writethrough':
            cont_attrs['dfuse-data-cache'] = 'on'
            cont_attrs['dfuse-attr-time'] = cache_time
            cont_attrs['dfuse-dentry-time'] = cache_time
            cont_attrs['dfuse-ndentry-time'] = cache_time
            if intercept:
                build_time = 120
            self.dfuse.disable_wb_cache.value = True
        elif cache_mode == 'metadata':
            cont_attrs['dfuse-data-cache'] = 'off'
            cont_attrs['dfuse-attr-time'] = cache_time
            cont_attrs['dfuse-dentry-time'] = cache_time
            cont_attrs['dfuse-ndentry-time'] = cache_time
            if intercept:
                build_time = 120
            self.dfuse.disable_wb_cache.value = True
        elif cache_mode == 'nocache':
            build_time = 60
            cont_attrs['dfuse-data-cache'] = 'off'
            cont_attrs['dfuse-attr-time'] = '0'
            cont_attrs['dfuse-dentry-time'] = '0'
            cont_attrs['dfuse-ndentry-time'] = '0'
            self.dfuse.disable_wb_cache.value = True
            self.dfuse.disable_caching.value = True
        else:
            self.fail('Invalid cache_mode: {}'.format(cache_mode))

        for key, value in cont_attrs.items():
            daos_cmd.container_set_attr(pool=self.pool.uuid, cont=self.container.uuid,
                                        attr=key, val=value)

        self.start_dfuse(self.hostlist_clients, self.pool, self.container)

        mount_dir = self.dfuse.mount_dir.value
        build_dir = os.path.join(mount_dir, 'daos')

        remote_env = OrderedDict()
        remote_env['PATH'] = '{}:$PATH'.format(os.path.join(mount_dir, 'venv', 'bin'))
        remote_env['VIRTUAL_ENV'] = os.path.join(mount_dir, 'venv')

        if intercept:
            remote_env['LD_PRELOAD'] = os.path.join(self.prefix, 'lib64', 'libioil.so')
            remote_env['D_LOG_FILE'] = '/var/tmp/daos_testing/daos-il.log'
            remote_env['DD_MASK'] = 'all'
            remote_env['DD_SUBSYS'] = 'all'
            remote_env['D_LOG_MASK'] = 'WARN,IL=WARN'

        envs = ['export {}={}'.format(env, value) for env, value in remote_env.items()]

        preload_cmd = ';'.join(envs)

        build_jobs = 6 * 5
        intercept_jobs = build_jobs
        if intercept:
            intercept_jobs = 1

        # Run the deps build in parallel for speed/coverage however the daos build itself does
        # not yet work, so run this part in serial.  The VMs have 6 cores each.
        cmds = ['python3 -m venv {}/venv'.format(mount_dir),
                'git clone https://github.com/daos-stack/daos.git {}'.format(build_dir),
                'git -C {} submodule init'.format(build_dir),
                'git -C {} submodule update'.format(build_dir),
                'python3 -m pip install pip --upgrade',
                'python3 -m pip install -r {}/requirements.txt'.format(build_dir),
                'scons -C {} --jobs {} --build-deps=only'.format(build_dir, build_jobs),
                'scons -C {} --jobs {}'.format(build_dir, intercept_jobs)]
        for cmd in cmds:
            command = '{};{}'.format(preload_cmd, cmd)
            # Use a short timeout for most commands, but vary the build timeout based on dfuse mode.
            timeout = 10 * 60
            if cmd.startswith('scons'):
                timeout = build_time * 60
            start = time.time()
            ret_code = general_utils.run_pcmd(self.hostlist_clients, command, verbose=True,
                                              timeout=timeout, expect_rc=0)
            elapsed = time.time() - start
            self.log.info('Ran in %d seconds', elapsed)
            assert len(ret_code) == 1

            cmd_ret = ret_code[0]
            for (key, value) in cmd_ret.items():
                if key == 'stdout':
                    continue
                self.log.info('%s:%s', key, value)

            for line in cmd_ret['stdout']:
                self.log.info(line)

            if cmd_ret['exit_status'] == 0:
                continue

            fail_type = 'Failure to build'

            if cmd_ret['interrupted']:
                self.log.info('Command timed out')
                fail_type = 'Timeout building'

            self.log.error('BuildDaos Test Failed')
            if intercept:
                self.fail('{} over dfuse with il in mode {}.\n'.format(fail_type, cache_mode))
            else:
                self.fail('{} over dfuse in mode {}.\n'.format(fail_type, cache_mode))<|MERGE_RESOLUTION|>--- conflicted
+++ resolved
@@ -10,11 +10,6 @@
 import general_utils
 
 from dfuse_test_base import DfuseTestBase
-<<<<<<< HEAD
-from exception_utils import CommandFailure
-=======
-
->>>>>>> 2f4202ae
 
 class DaosBuild(DfuseTestBase):
     # pylint: disable=too-many-ancestors,too-few-public-methods
@@ -23,10 +18,6 @@
     :avocado: recursive
     """
 
-<<<<<<< HEAD
-    def test_daos_build(self):
-        """Jira ID: DAOS-8937.
-=======
     def test_dfuse_daos_build_wb(self):
         """ This test builds DAOS on a dfuse filesystem.
         Use cases:
@@ -54,7 +45,6 @@
         :avocado: tags=dfusedaosbuild,test_dfuse_daos_build_wt
         """
         self.run_build_test("writethrough")
->>>>>>> 2f4202ae
 
     def test_dfuse_daos_build_wt_il(self):
         """ This test builds DAOS on a dfuse filesystem.
