hosts:
<<<<<<< HEAD
    # servers if no server partition is defined
    test_servers: 10
    # servers if a server partition is defined
=======
# servers if no server partition is defined
    test_servers: 8
# servers if a server partition is defined
>>>>>>> eedb765c
    # server_partition: daos_server
    client_partition: daos_client
    # client_reservation: daos-test
orterun:
    allow_run_as_root: true
# This timeout must be longer than the test_timeout param (+15minutes)
# 48 hour test
timeout: 48H15M
setup:
    start_servers: true
    start_agents: true
server_config:
    engines_per_host: 2
    name: daos_server
    provider: ofi+verbs;ofi_rxm
    control_log_mask: INFO
    control_log_file: daos_control0.log
    crt_timeout: 60
    servers:
        0:
            pinned_numa_node: 0
            nr_xs_helpers: 1
            fabric_iface: ib0
            fabric_iface_port: 31317
            log_file: daos_server0.log
            bdev_class: nvme
            bdev_list: ["aaaa:aa:aa.a", "bbbb:bb:bb.b"]
            scm_class: dcpm
            scm_list: ["/dev/pmem0"]
            scm_mount: /mnt/daos0
            log_mask: ERR
            env_vars:
                - FI_UNIVERSE_SIZE=2048
                - DAOS_MD_CAP=1024
        1:
            pinned_numa_node: 1
            nr_xs_helpers: 1
            fabric_iface: ib1
            fabric_iface_port: 31417
            log_file: daos_server1.log
            bdev_class: nvme
            bdev_list: ["cccc:cc:cc.c", "dddd:dd:dd.d"]
            scm_class: dcpm
            scm_list: ["/dev/pmem1"]
            scm_mount: /mnt/daos1
            log_mask: ERR
            env_vars:
                - FI_UNIVERSE_SIZE=2048
                - DAOS_MD_CAP=1024
# pool_params - attributes of the pools to create; Currently only create one
pool_jobs:
    name: daos_server
    scm_size: 200GB
    nvme_size: 1TB
    properties: reclaim:time,ec_cell_sz:64KiB
    control_method: dmg
pool_reserved:
    name: daos_server
    scm_size: 3GB
    nvme_size: 50GB
    control_method: dmg
pool_racer:
    name: daos_server
    scm_size: 3GB
    nvme_size: 10GB
    control_method: dmg
container:
    type: POSIX
    properties: cksum:crc16,cksum_size:16384,srv_cksum:on
    control_method: daos
container_reserved:
    type: POSIX
    properties: cksum:crc16,cksum_size:16384,srv_cksum:on,rf:1
    oclass: EC_2P1GX
    control_method: daos
# test_params - Defines the type of test to run and how long it runs
#               It also defines how many pools and jobs to create
#               name:                The name of the Avocado testcase
#               test_timeout:        The overall timeout in hours
#               test_iteration:      values 1 or -1; -1 is used to cause the
#                                    IOR -T x to end cmd.  i = 100000000
#                                    (does not seem to work)
#               nodesperjob:         slurm -N param; -1 indicates all nodes
#                                    in -partition
#               poollist:            defines pools to create for jobs
#               joblist:             defines workload per slurm scripts
#               harasserlist:        defines the harassers to run in test
soak_stress:
    name: soak_stress
    # stress test timeout in hours
    test_timeout: 48
    joblist:
        - fio_stress
        #- daos_racer
        - ior_stress
        - mdtest_stress
        - vpic_stress
        - lammps_stress
        - macsio_stress
    ignore_soak_errors: false
# Commandline parameters
# Benchmark and application params
# IOR params -a DFS and -a MPIIO
# sequential
ior_stress:
    # maximum timeout for a single job in test in minutes
    job_timeout: 30
    nodesperjob:
        - 1
        - 4
        - 8
    # used for performance benchmarks
    taskspernode:
        - 1
        - 16
        - 32
    api:
        - DFS
        - MPIIO
        - POSIX
        - HDF5
        - HDF5-VOL
    test_file: daos:/testFile
    flags: -v -w -W -r -R -k
    block_size:
        - '64M'
    repetitions: 5
    transfer_size:
        - '1m'
        - '4k'
    dfs_oclass:
        - "SX"
        - "EC_2P1GX"
        #  - "EC_4P1G1"
        #  - "EC_4P2GX"
        #  - "EC_8P2G1"
        #  - "EC_16P2GX"
    dfuse:
        mount_dir: "/tmp/daos_dfuse/ior/"
        disable_caching: true
fio_stress:
    job_timeout: 30
    names:
        - global
        - test
    global:
        directory: "/tmp/daos_dfuse/fio/"
        ioengine: 'libaio'
        thread: 1
        group_reporting: 1
        direct: 1
        verify: 'crc64'
        iodepth: 16
    test:
        numjobs: 16
    soak:
        blocksize:
            - '64K'
            - '1M'
        size:
            - '500M'
            - '1G'
        rw:
            - 'rw'
            - 'randrw'
        oclass:
            - "SX"
            - "EC_2P1GX"
            # - "EC_4P1G1"
            # - "EC_4P2GX"
            # - "EC_8P2G1"
            # - "EC_16P2GX"
    dfuse:
        mount_dir: "/tmp/daos_dfuse/fio/"
        disable_wb_caching: true
daos_racer:
    runtime: 120
vpic_stress:
    # Requires opeapi
    job_timeout: 20
    nodesperjob:
        - 1
    taskspernode:
        - 32
<<<<<<< HEAD
    cmdline: "/home/mjean/vpic-install/bin/harris.Linux"
    module: mpi/latest
    posix: true
=======
    cmdline: "${DAOS_APP_DIR}/soak/apps/vpic-install/bin/harris.Linux"
    posix: True
>>>>>>> eedb765c
    workdir: "/tmp/daos_dfuse/vpic/"
    dfuse:
        mount_dir: "/tmp/daos_dfuse/vpic/"
    oclass:
        - "EC_2P1GX"
lammps_stress:
    job_timeout: 30
    nodesperjob:
        - 8
    taskspernode:
        - 32
<<<<<<< HEAD
    cmdline: "/home/mjean/lammps/src/lmp_mpi -i /home/mjean/lammps/bench/in.lj"
    posix: true
=======
    cmdline: "${DAOS_APP_DIR}/soak/apps/lammps/src/lmp_mpi -i ${DAOS_APP_DIR}/soak/apps/lammps/bench/in.lj"
    posix: True
>>>>>>> eedb765c
    workdir: "/tmp/daos_dfuse/lammps/"
    dfuse:
        mount_dir: "/tmp/daos_dfuse/lammps/"
    oclass:
        - "EC_2P1GX"
mdtest_stress:
    # maximum timeout for a single job in test in minutes
    job_timeout: 40
    nodesperjob:
        - 1
        - 4
        - 8
    taskspernode:
        - 16
    test_dir: "/"
    api:
        - 'DFS'
        - 'POSIX'
    iteration: 1
    num_of_files_dirs: 3000
    branching_factor: 1
    flags: '-v'
    write_bytes:
        - 3901
    read_bytes:
        - 3901
    depth:
        - 10
        - 0
    dfs_oclass:
        - "S1"
        - "EC_2P1G1"
        #  - "EC_4P1G1"
        #  - "EC_4P2G1"
        #  - "EC_8P2G1"
        #  - "EC_16P2G1"
    dfs_destroy: false
    dfuse:
        mount_dir: "/tmp/daos_dfuse/mdtest/"
        disable_caching: true
macsio_stress:
    job_timeout: 30
    nodesperjob:
        - 1
        - 4
        - 8
    taskspernode:
        - 16
    api:
        - HDF5
        - HDF5-VOL
    interface: hdf5
    parallel_file_mode: SIF 1
    filebase: daos
    units_prefix_system: decimal
    part_size: 10M
    avg_num_parts: 2.5
    num_dumps: 2
    debug_level: 1
    oclass:
        - "SX"
        - "EC_2P1GX"
        # - "EC_4P1G1"
        # - "EC_4P2GX"
        # - "EC_8P2G1"
        # - "EC_16P2GX"
    dfuse:
        mount_dir: "/tmp/daos_dfuse/macsio/"
        disable_caching: true
hdf5_vol:
    plugin_path: "/usr/lib64/mpich/lib"
events:
    - "mce: [Hardware Error]: Machine check events logged"
    - "Package temperature above threshold"
monitor:
    - "/usr/bin/free -h"
    - "/usr/bin/vmstat -w"
    - "ps -C daos_engine -o %mem,%cpu,cmd"
enable_telemetry: true<|MERGE_RESOLUTION|>--- conflicted
+++ resolved
@@ -1,13 +1,7 @@
 hosts:
-<<<<<<< HEAD
     # servers if no server partition is defined
-    test_servers: 10
+    test_servers: 8
     # servers if a server partition is defined
-=======
-# servers if no server partition is defined
-    test_servers: 8
-# servers if a server partition is defined
->>>>>>> eedb765c
     # server_partition: daos_server
     client_partition: daos_client
     # client_reservation: daos-test
@@ -192,14 +186,8 @@
         - 1
     taskspernode:
         - 32
-<<<<<<< HEAD
-    cmdline: "/home/mjean/vpic-install/bin/harris.Linux"
-    module: mpi/latest
+    cmdline: "${DAOS_APP_DIR}/soak/apps/vpic-install/bin/harris.Linux"
     posix: true
-=======
-    cmdline: "${DAOS_APP_DIR}/soak/apps/vpic-install/bin/harris.Linux"
-    posix: True
->>>>>>> eedb765c
     workdir: "/tmp/daos_dfuse/vpic/"
     dfuse:
         mount_dir: "/tmp/daos_dfuse/vpic/"
@@ -211,13 +199,8 @@
         - 8
     taskspernode:
         - 32
-<<<<<<< HEAD
-    cmdline: "/home/mjean/lammps/src/lmp_mpi -i /home/mjean/lammps/bench/in.lj"
+    cmdline: "${DAOS_APP_DIR}/soak/apps/lammps/src/lmp_mpi -i ${DAOS_APP_DIR}/soak/apps/lammps/bench/in.lj"
     posix: true
-=======
-    cmdline: "${DAOS_APP_DIR}/soak/apps/lammps/src/lmp_mpi -i ${DAOS_APP_DIR}/soak/apps/lammps/bench/in.lj"
-    posix: True
->>>>>>> eedb765c
     workdir: "/tmp/daos_dfuse/lammps/"
     dfuse:
         mount_dir: "/tmp/daos_dfuse/lammps/"
