"""
  (C) Copyright 2020-2022 Intel Corporation.

  SPDX-License-Identifier: BSD-2-Clause-Patent
"""
# pylint: disable=too-many-lines

from ast import literal_eval
import os
import json
import re
from time import sleep, time

from avocado import fail_on, skip, TestFail
from avocado import Test as avocadoTest
from avocado.core import exceptions
from ClusterShell.NodeSet import NodeSet
from pydaos.raw import DaosContext, DaosLog, DaosApiError

from agent_utils import DaosAgentManager, include_local_host
from cart_ctl_utils import CartCtl
from command_utils_base import EnvironmentVariables
from exception_utils import CommandFailure
from daos_utils import DaosCommand
from distro_utils import detect
from dmg_utils import get_dmg_command
from fault_config_utils import FaultInjection
from general_utils import \
    get_partition_hosts, stop_processes, get_default_config_file, pcmd, get_file_listing, \
    DaosTestError, run_command, get_avocado_config_value, set_avocado_config_value, \
    dump_engines_stacks, nodeset_append_suffix
from logger_utils import TestLogger
from server_utils import DaosServerManager
from test_utils_container import TestContainer
from test_utils_pool import LabelGenerator, add_pool, POOL_NAMESPACE
from write_host_file import write_host_file
from job_manager_utils import get_job_manager


def skipForTicket(ticket):  # pylint: disable=invalid-name
    """Skip a test with a comment about a ticket."""
    return skip("Skipping until {} is fixed.".format(ticket))


class Test(avocadoTest):
    """Basic Test class.

    :avocado: recursive
    """

    # Skipping Test Variants:
    #   If this list is populated with one or more
    #       [<ticket>, <param_name>, <param_value>]
    #   list items, then setUp() will check each test variant to see if the
    #   <param_name> has been assigned <param_value>.  When this is the case the
    #   test variant will be skipped/cancelled for <ticket> before anything else
    #   in setUp() is executed.  If the <param_name> is "test_method_name" then
    #   <param_value> is compared to the name of the test method.
    CANCEL_FOR_TICKET = []

    def __init__(self, *args, **kwargs):
        """Initialize a Test object."""
        super().__init__(*args, **kwargs)

        # Define a test ID using the test_* method name
        self.test_id = self.get_test_name()

        # Define a test unique temporary directory
        self.base_test_dir = os.getenv("DAOS_TEST_LOG_DIR", "/tmp")
        self.test_dir = os.path.join(self.base_test_dir, self.test_id)
        if not os.path.exists(self.test_dir):
            os.makedirs(self.test_dir)

        # Support specifying timeout values with units, e.g. "1d 2h 3m 4s".
        # Any unit combination may be used, but they must be specified in
        # descending order. Spaces can optionally be used between units and
        # values. The first unit character is required; other unit characters
        # are optional. The units are case-insensitive.
        # The following units are supported:
        #   - days      e.g. 1d, 1 day
        #   - hours     e.g. 2h, 2 hrs, 2 hours
        #   - minutes   e.g. 3m, 3 mins, 3 minutes
        #   - seconds   e.g. 4s, 4 secs, 4 seconds
        if isinstance(self.timeout, str):
            pattern = r""
            for interval in ("days", "hours", "minutes", "seconds"):
                pattern += r"(?:(\d+)(?:\s*{0}[{1}]*\s*)){{0,1}}".format(
                    interval[0], interval[1:])
            # pylint: disable=no-member
            dhms = re.search(pattern, self.timeout, re.IGNORECASE).groups()
            # pylint: enable=no-member
            self.timeout = 0
            for index, multiplier in enumerate([24 * 60 * 60, 60 * 60, 60, 1]):
                if dhms[index] is not None:
                    self.timeout += multiplier * int(dhms[index])

        # Support unique test case timeout values.  These test case specific
        # timeouts are read from the test yaml using the test case method name
        # as the key, e.g.:
        #   timeouts:
        #     test_quick: 120
        #     test_long: 1200
        self.timeouts = self.params.get(self.test_id, "/run/timeouts/*")

        # If not specified, set a default timeout of 1 minute.
        # Tests that require a longer timeout should set a "timeout: <int>"
        # entry in their yaml file.  All tests should have a timeout defined.
        if (not self.timeout) and (not self.timeouts):
            self.timeout = 60
        elif self.timeouts:
            self.timeout = self.timeouts
        self.log.info("self.timeout: %s", self.timeout)

        item_list = self.logdir.split('/')
        for index, item in enumerate(item_list):
            if item == 'job-results':
                self.job_id = item_list[index + 1]
                break

        self.log.info("Job-ID: %s", self.job_id)
        self.log.info("Test PID: %s", os.getpid())
        self._timeout_reported = False
        # When canceling within a test variant,
        # use 'add_cancel_ticket(<ticket>)' to add to this set.
        self._teardown_cancel = set()
        self._teardown_errors = []
        self.basepath = None
        self.prefix = None
        self.ofi_prefix = None
        self.cancel_file = os.path.join(os.sep, "scratch", "CI-skip-list-release-2.2")

        # List of methods to call during tearDown to cleanup after the steps
        # Use the register_cleanup() method to add methods with optional arguments
        self._cleanup_methods = []

        # Current CI stage name
        self._stage_name = os.environ.get("STAGE_NAME", None)
        if self._stage_name is None:
            self.log.info("Unable to get CI stage name: 'STAGE_NAME' not set")

    def setUp(self):
        """Set up each test case."""
        # get paths from the build_vars generated by build
        with open('../../.build_vars.json') as build_vars:
            build_paths = json.load(build_vars)
        self.basepath = os.path.normpath(os.path.join(build_paths['PREFIX'],
                                                      '..') + os.path.sep)
        self.prefix = build_paths['PREFIX']
        try:
            self.ofi_prefix = build_paths['OFI_PREFIX']
        except KeyError:
            self.ofi_prefix = os.sep + "usr"
        self.cancel_from_list()
        self.check_variant_skip()
        self.log.info("*** SETUP running on %s ***", str(detect()))
        super().setUp()

    def add_test_data(self, filename, data):
        """Add a file to the test variant specific data directory.

        Args:
            filename (str): name of the file to create
            data (list): data to write to the new file
        """
        try:
            with open(os.path.join(self.outputdir, filename),
                      "w") as file_handle:
                file_handle.writelines(data)
        except IOError as error:
            self.fail("Error writing {}: {}".format(filename, error))

    def cancel_from_list(self):
        """Check if test is in skip list."""
        def skip_process_error(message):
            self.log.info(message)
            self.log.info("Trudging on without skipping known failing tests")

        def cancel_for_ticket(ticket, skip_list):
            # put a copy of the skip-list into the logdir
            self.add_test_data("skip-list", skip_list)
            self.cancelForTicket(ticket)

        try:
            with open(self.cancel_file) as skip_handle:
                skip_list = skip_handle.readlines()
        except Exception as excpt:  # pylint: disable=broad-except
            skip_process_error("Unable to read skip list: {}".format(excpt))
            skip_list = []

        for item in skip_list:
            vals = item.split('|')
            skip_it, ticket = self._check_variant_skip(literal_eval(vals[0]))
            if skip_it:
                # test is on the skiplist
                # first see if it's being fixed in this PR
                try:
                    with open(os.path.join(os.sep, 'tmp',
                                           'commit_title')) as commit_handle:
                        if commit_handle.read().strip().startswith(
                                ticket + " "):
                            # fix is in this PR
                            self.log.info("This test variant is included "
                                          "in the skip list for ticket %s, "
                                          "but it is being fixed in this "
                                          "PR.  Test will not be "
                                          "skipped", ticket)
                            return
                except exceptions.TestCancel:   # pylint: disable=try-except-raise
                    raise
                except Exception as excpt:      # pylint: disable=broad-except
                    skip_process_error("Unable to read commit title: "
                                       "{}".format(excpt))
                # Nope, but there is a commit that fixes it
                # Maybe in this code base, maybe not...
                if len(vals) > 1:
                    try:
                        with open(os.path.join(os.sep, 'tmp',
                                               'commit_list')) as commit_handle:
                            commits = commit_handle.readlines()
                    except Exception as excpt:  # pylint: disable=broad-except
                        skip_process_error("Unable to read commit list: "
                                           "{}".format(excpt))
                        return
                    if commits and vals[1] in commits:
                        # fix is in this code base
                        self.log.info("This test variant is included in the "
                                      "skip list for ticket %s, but is fixed "
                                      "in %s.  Test will not be "
                                      "skipped", ticket, vals[1])
                        return
                    # fix is not in this code base
                    self.log.info("Skipping due to being on the "
                                  "skip list for ticket %s, and "
                                  "the fix in %s is not in the "
                                  "current code: %s", ticket, vals[1], commits)
                    cancel_for_ticket(ticket, skip_list)
                else:
                    # there is no commit that fixes it
                    self.log.info("This test variant is included "
                                  "in the skip list for ticket %s "
                                  "with no fix yet "
                                  "available.", ticket)
                    cancel_for_ticket(ticket, skip_list)

    def _check_variant_skip(self, cancel_list):
        """Determine if this test variant should be skipped.

        If cancel_list is populated, check each item in the list to
        determine if this test variant should be skipped (cancelled).  Each item
        should be a tuple whose:
            - first entry is the ticket defining the test variant skip reason
            - next two entries define:
                - the test yaml parameter name to read / test method name
                - the test yaml parameter value used to trigger the skip
        If multiple sets of test yaml names/values are specified they must all
        match in order for the test variant to be skipped.
        """
        for data in (list(item) for item in cancel_list):
            ticket = data.pop(0)
            skip_variant = len(data) > 1
            while data and skip_variant:
                try:
                    name = data.pop(0)
                    value = data.pop(0)
                    if name == "test_method_name":
                        skip_variant &= self.get_test_name() == value
                    elif name == "stage_name":
                        if self._stage_name is None:
                            self.log.info("Skip variant cannot be verified: %s=%s", name, value)
                        skip_variant &= self._stage_name == value
                    else:
                        skip_variant &= self.params.get(name) == value
                except IndexError:
                    self.fail(
                        "Invalid cancel_list format: {}".format(
                            cancel_list))
            return skip_variant, ticket
        return False, ""

    def check_variant_skip(self):
        """Determine if this test variant should be skipped."""
        skip_variant, ticket = self._check_variant_skip(self.CANCEL_FOR_TICKET)
        if skip_variant:
            self.cancelForTicket(ticket)

    # pylint: disable=invalid-name
    def cancelForTicket(self, ticket):
        """Skip a test due to a ticket needing to be completed.

        Args:
            ticket (object): the ticket (str) or group of tickets (set)
                that cause this test case to be cancelled.
        """
        verb = "is"
        if isinstance(ticket, set):
            ticket = sorted(ticket)
            if len(ticket) > 1:
                ticket[-1] = " ".join(["and", ticket[-1]])
                verb = "are"
            ticket = ", ".join(ticket)
        return self.cancel("Skipping until {} {} fixed.".format(ticket, verb))
    # pylint: enable=invalid-name

    def add_cancel_ticket(self, ticket, reason=None):
        """Skip a test due to a ticket needing to be completed.

        Args:
            ticket (object): the ticket (str) used to cancel the test.
            reason (str, option): optional reason to skip. Defaults to None.
        """
        self.log.info(
            "<CANCEL> Skipping %s for %s%s", self.get_test_name(), ticket,
            ": {}".format(reason) if reason else "")
        self._teardown_cancel.add(ticket)

    def get_test_info(self):
        """Get the python file, class, and method from the test name.

        Returns:
            tuple: the test filename, python class, and python method

        """
        keys = ("id", "file", "class", "method", "variant")
        info = [self.name.uid]
        info.extend(self.name.name.split(":"))
        info.extend(info.pop(-1).split("."))
        info.append(self.name.variant)
        return {key: info[index] for index, key in enumerate(keys)}

    def get_test_name(self):
        """Obtain the test method name from the Avocado test name.

        Returns:
            str: name of the test method

        """
        return self.get_test_info()["method"]

    def get_elapsed_time(self):
        """Get the elapsed test time.

        Returns:
            float: number of seconds since the start of the test

        """
        return time() - self.time_start

    def get_remaining_time(self):
        """Get the remaining time before the test timeout will expire.

        Returns:
            float: number of seconds remaining before the test will timeout

        """
        return self.timeout - self.get_elapsed_time()

    def report_timeout(self):
        """Report whether or not this test case was timed out."""
        if not self._timeout_reported:
            # Mark the beginning of tearDown
            self.log.info("=" * 100)

            # Update the elapsed time
            self.get_state()
            if self.timeout is None:
                # self.timeout is not set - this is a problem
                self.log.error("*** TEARDOWN called with UNKNOWN timeout ***")
                self.log.error("self.timeout undefined - please investigate!")
            elif self.time_elapsed > self.timeout:
                # Timeout has expired
                self.log.info(
                    "*** TEARDOWN called due to TIMEOUT: "
                    "%s second timeout exceeded ***", str(self.timeout))
                self.log.info("test execution has been terminated by avocado")
            else:
                # Normal operation
                remaining = str(self.timeout - self.time_elapsed)
                self.log.info(
                    "*** TEARDOWN called after test completion: elapsed time: "
                    "%s seconds ***", str(self.time_elapsed))
                self.log.info(
                    "Amount of time left in test timeout: %s seconds",
                    remaining)

        # Disable reporting the timeout upon subsequent inherited calls
        self._timeout_reported = True

    def remove_temp_test_dir(self):
        """Remove the test-specific temporary directory and its contents.

        Returns:
            list: a list of error strings to report at the end of tearDown().

        """
        errors = []
        self.log.info("Removing temporary test files in %s", self.test_dir)
        try:
            run_command("rm -fr {}".format(self.test_dir))
        except DaosTestError as error:
            errors.append("Error removing temporary test files: {}".format(error))
        return errors

    def _cleanup(self):
        """Run all the the cleanup methods from last to first.

        Returns:
            list: a list of error strings to report at the end of tearDown().

        """
        errors = []
        while self._cleanup_methods:
            try:
                cleanup = self._cleanup_methods.pop()
                errors.extend(cleanup["method"](**cleanup["kwargs"]))
            except Exception as error:      # pylint: disable=broad-except
                kwargs_str = ", ".join(
                    ["=".join([str(key), str(value)]) for key, value in cleanup["kwargs"].items()])
                errors.append(
                    "Unhandled exception when calling {}({}): {}".format(
                        str(cleanup["method"]), kwargs_str, str(error)))
        return errors

    def register_cleanup(self, method, **kwargs):
        """Add a method call to the list of cleanup methods to run in tearDown().

        Args:
            method (str): method to call with the kwargs
        """
        self._cleanup_methods.append({"method": method, "kwargs": kwargs})
        kwargs_str = ", ".join(["=".join([str(key), str(value)]) for key, value in kwargs.items()])
        self.log.debug("Register: Adding calling %s(%s) during tearDown()", method, kwargs_str)

    def increment_timeout(self, increment):
        """Increase the avocado runner timeout configuration settings by the provided value.

        Increase the various runner timeout configuration values to ensure tearDown is given enough
        time to perform all of its steps.

        Args:
            increment (int): number of additional seconds by which to increase the timeout.
        """
        namespace = "runner.timeout"
        for key in ("after_interrupted", "process_alive", "process_died"):
            section = ".".join([namespace, key])

            # Get the existing value
            try:
                value = int(get_avocado_config_value(namespace, key))
            except (TypeError, ValueError) as error:
                self.log.debug("Unable to obtain the %s setting: %s", section, str(error))
                continue

            # Update the setting with the incremented value
            self.log.debug(
                "Incrementing %s from %s to %s seconds", section, value, value + increment)
            set_avocado_config_value(namespace, key, value + increment)

    def tearDown(self):
        """Tear down after each test case."""
        self.report_timeout()
        super().tearDown()

        # Clean up any temporary files
        self._teardown_errors.extend(self.remove_temp_test_dir())

        # Fail the test if any errors occurred during tear down
        if self._teardown_errors:
            self.fail("Errors detected during teardown:\n - {}".format(
                "\n - ".join(self._teardown_errors)))

        # Cancel the test if any part of the test was skipped due to ticket
        if self._teardown_cancel:
            self.cancelForTicket(self._teardown_cancel)


class TestWithoutServers(Test):
    """Run tests without DAOS servers.

    :avocado: recursive
    """

    def __init__(self, *args, **kwargs):
        """Initialize a Test object."""
        super().__init__(*args, **kwargs)

        self.client_mca = None
        self.bin = None
        self.daos_test = None
        self.cart_prefix = None
        self.cart_bin = None
        self.tmp = None
        self.context = None
        self.d_log = None
        self.fault_injection = None

        # Create a default TestLogger w/o a DaosLog object to prevent errors in
        # tearDown() if setUp() is not completed.  The DaosLog is added upon the
        # completion of setUp().
        self.test_log = TestLogger(self.log, None)

    def setUp(self):
        """Set up run before each test."""
        super().setUp()
        self.bin = os.path.join(self.prefix, 'bin')
        self.daos_test = os.path.join(self.prefix, 'bin', 'daos_test')

        # set default shared dir for daos tests in case DAOS_TEST_SHARED_DIR
        # is not set, for RPM env and non-RPM env.
        if self.prefix != "/usr":
            self.tmp = os.path.join(self.prefix, 'tmp')
        else:
            self.tmp = os.getenv(
                'DAOS_TEST_SHARED_DIR', os.path.expanduser('~/daos_test'))
        if not os.path.exists(self.tmp):
            os.makedirs(self.tmp)
        self.log.debug("Shared test directory: %s", self.tmp)
        self.log.debug("Common test directory: %s", self.test_dir)

        # setup fault injection, this MUST be before API setup
        self.fault_injection = FaultInjection()
        self.fault_injection.start(self.params.get("fault_list", '/run/faults/*'), self.test_dir)

        self.context = DaosContext(self.prefix + '/lib64/')
        self.d_log = DaosLog(self.context)
        self.test_log.daos_log = self.d_log

    def tearDown(self):
        """Tear down after each test case."""
        self.report_timeout()
        self._teardown_errors.extend(self.fault_injection.stop())
        super().tearDown()

    def stop_leftover_processes(self, processes, hosts):
        """Stop leftover processes on the specified hosts before starting tests.

        Args:
            processes (list): list of process names to stop
            hosts (list): list of hosts on which to stop the leftover processes
        """
        if processes:
            self.log.info(
                "Stopping any of the following commands left running on %s: %s",
                hosts, ",".join(processes))
            stop_processes(hosts, "'({})'".format("|".join(processes)))

    def get_hosts_from_yaml(self, yaml_key, partition_key, reservation_key, namespace):
        """Get a NodeSet for the hosts to use in the test.

        Args:
            yaml_key (str): test yaml key used to obtain the set of hosts to test
            partition_key (str): test yaml key used to obtain the host partition name
            reservation_key (str): test yaml key used to obtain the host reservation name
            namespace (str): test yaml path to the keys

        Returns:
            NodeSet: the set of hosts to test obtained from the test yaml

        """
        reservation_default = os.environ.get("_".join(["DAOS", reservation_key.upper()]), None)

        # Collect any host information from the test yaml
        host_data = self.params.get(yaml_key, namespace)
        partition = self.params.get(partition_key, namespace)
        reservation = self.params.get(reservation_key, namespace, reservation_default)
        if partition is not None and host_data is not None:
            self.fail(
                "Specifying both a '{}' partition and '{}' set of hosts is not supported!".format(
                    partition_key, yaml_key))

        if partition is not None and host_data is None:
            # If a partition is provided instead of a set of hosts get the set of hosts from the
            # partition information
            setattr(self, partition_key, partition)
            setattr(self, reservation_key, reservation)
            slurm_nodes = get_partition_hosts(partition, reservation)
            if not slurm_nodes:
                self.fail(
                    "No valid nodes in {} partition with {} reservation".format(
                        partition, reservation))
            host_data = slurm_nodes

        # Convert the set of hosts from slurm or the yaml file into a NodeSet
        if isinstance(host_data, (list, tuple)):
            return NodeSet.fromlist(host_data)
        return NodeSet(host_data)

    def check_pool_free_space(self, pool, expected_scm=None, expected_nvme=None,
                              timeout=30):
        """Check pool free space with expected value.
        Args:
            pool (TestPool): The pool for which to check free space.
            expected_scm (int, optional): pool expected SCM free space.
            expected_nvme (int, optional): pool expected NVME free space.
            timeout(int, optional): time to fail test if it could not match
                expected values.
        Note:
            Arguments may also be provided as a string with a number preceded
            by '<', '<=', '>', or '>=' for other comparisons besides the
            default '=='.
        """
        if not expected_scm and not expected_nvme:
            self.fail("at least one space parameter must be specified")
        done = False
        scm_fs = 0
        nvme_fs = 0
        start = time()
        scm_index, nvme_index = 0, 1
        while time() - start < timeout:
            sleep(1)
            checks = []
            pool.get_info()
            scm_fs = pool.info.pi_space.ps_space.s_free[scm_index]
            nvme_fs = pool.info.pi_space.ps_space.s_free[nvme_index]
            if expected_scm is not None:
                checks.append(("scm", scm_fs, expected_scm))
            if expected_nvme is not None:
                checks.append(("nvme", nvme_fs, expected_nvme))
            done = pool._check_info(checks)
            if done:
                break

        if not done:
            self.fail(
                "Pool Free space did not match: actual={},{} expected={},{}".format(
                    scm_fs, nvme_fs, expected_scm, expected_nvme))


class TestWithServers(TestWithoutServers):
    # pylint: disable=too-many-public-methods,too-many-instance-attributes
    """Run tests with DAOS servers and at least one client.

    Optionally run DAOS clients on specified hosts.  By default run a single
    DAOS client on the host executing the test.

    :avocado: recursive
    """

    def __init__(self, *args, **kwargs):
        """Initialize a TestWithServers object."""
        super().__init__(*args, **kwargs)

        # Add additional time to the test timeout for reporting running
        # processes while stopping the daos_agent and daos_server.
        tear_down_timeout = 30
        self.timeout += tear_down_timeout
        self.log.info(
            "Increasing timeout by %s seconds for agent/server tear down: %s",
            tear_down_timeout, self.timeout)

        self.server_group = None
        self.agent_managers = []
        self.server_managers = []
        # Options to control how servers are started for each test variant:
        #   start_servers_once:
        #       True        = start the DAOS servers once per test file allowing
        #                     the same server instances to be used for each test
        #                     variant.
        #       False       = start an new set of DAOS servers for each test
        #                     variant.
        #   server_manager_class / agent_manager_class:
        #       "Orterun"   = use the orterun command to launch DAOS servers /
        #                     agents. Not supported with (start_servers_once set
        #                     to True).
        #       "Systemctl" = use clush and systemctl to launch DAOS servers /
        #                     agents.
        #   setup_start_servers / setup_start_agents:
        #       True        = start the DAOS servers / agents in setUp()
        #       False       = do not start the DAOS servers / agents in setUp()
        #
        # Notes:
        #   - when the setup_start_{servers|agents} is set to False the
        #       start_servers_once attribute will most likely also want to be
        #       set to False to ensure the servers are not running at the start
        #       of each test variant.
        self.start_agents_once = True
        self.start_servers_once = True
        self.server_manager_class = "Systemctl"
        self.agent_manager_class = "Systemctl"
        self.setup_start_servers = True
        self.setup_start_agents = True
        self.hostlist_servers = NodeSet()
        self.hostlist_clients = NodeSet()
        self.hostfile_clients = None
        self.server_partition = None
        self.client_partition = None
        self.server_reservation = None
        self.client_reservation = None
        self.hostfile_servers_slots = 1
        self.hostfile_clients_slots = 1
        self.pool = None
        self.container = None
        self.agent_log = None
        self.server_log = None
        self.control_log = None
        self.helper_log = None
        self.client_log = None
        self.config_file_base = "test"
        self.log_dir = os.path.split(
            os.getenv("D_LOG_FILE", "/tmp/server.log"))[0]
        # self.debug = False
        # self.config = None
        self.job_manager = None
        # whether engines ULT stacks have been already dumped
        self.dumped_engines_stacks = False
        self.label_generator = LabelGenerator()

        # Suffix to append to each access point name
        self.access_points_suffix = None

    def setUp(self):
        """Set up each test case."""
        super().setUp()

        # Support starting agents/servers once per test for all test variants
        self.start_agents_once = self.params.get(
            "start_agents_once", "/run/setup/*", self.start_agents_once)
        self.start_servers_once = self.params.get(
            "start_servers_once", "/run/setup/*", self.start_servers_once)

        # Support running servers and agents with different JobManager classes
        self.server_manager_class = self.params.get(
            "server_manager_class", "/run/setup/*", self.server_manager_class)
        self.agent_manager_class = self.params.get(
            "agent_manager_class", "/run/setup/*", self.agent_manager_class)

        # Support configuring the startup of servers and agents by the setup()
        # method from the test yaml file
        self.setup_start_servers = self.params.get(
            "start_servers", "/run/setup/*", self.setup_start_servers)
        self.setup_start_agents = self.params.get(
            "start_agents", "/run/setup/*", self.setup_start_agents)

        # The server config name should be obtained from each ServerManager
        # object, but some tests still use this TestWithServers attribute.
        self.server_group = self.params.get(
            "name", "/server_config/", "daos_server")

        # Support using different job managers to launch the daos agent/servers
        self.manager_class = self.params.get("manager_class", "/", "Orterun")

        # Determine which hosts to use as servers and optionally clients.
        self.hostlist_servers = self.get_hosts_from_yaml(
            "test_servers", "server_partition", "server_reservation", "/run/hosts/*")
        self.hostlist_clients = self.get_hosts_from_yaml(
            "test_clients", "client_partition", "client_reservation", "/run/hosts/*")

        # # Find a configuration that meets the test requirements
        # self.config = Configuration(
        #     self.params, self.hostlist_servers, debug=self.debug)
        # if not self.config.set_config(self):
        #     self.cancel("Test requirements not met!")

        # Create host files - In the future this should be the responsibility of
        # tests/classes that need a host file and hostfile_clients should not be
        # a property of this class.
        if self.hostlist_clients:
            self.hostfile_clients = write_host_file(
                self.hostlist_clients, self.workdir,
                self.hostfile_clients_slots)

        # Access points to use by default when starting servers and agents
<<<<<<< HEAD
        self.access_points = self.params.get(
            "access_points", "/run/setup/*", list(self.hostlist_servers)[:1])
        self.access_points_suffix = self.params.get(
            "access_points_suffix", "/run/setup/*", self.access_points_suffix)
        if self.access_points_suffix:
            self.access_points = list(nodeset_append_suffix(
                self.access_points, self.access_points_suffix))
=======
        #  - for 1 or 2 servers use 1 access point
        #  - for 3 or more servers use 3 access points
        access_points_qty = 1 if len(self.hostlist_servers) < 3 else 3
        default_access_points = self.hostlist_servers[:access_points_qty]
        self.access_points = NodeSet(
            self.params.get("access_points", "/run/setup/*", default_access_points))
>>>>>>> 3d5fa6da

        # Display host information
        self.log.info("-" * 100)
        self.log.info("--- HOST INFORMATION ---")
        self.log.info("hostlist_servers:    %s", self.hostlist_servers)
        self.log.info("hostlist_clients:    %s", self.hostlist_clients)
        self.log.info("server_partition:    %s", self.server_partition)
        self.log.info("client_partition:    %s", self.client_partition)
        self.log.info("server_reservation:  %s", self.server_reservation)
        self.log.info("client_reservation:  %s", self.client_reservation)
        self.log.info("access_points:       %s", self.access_points)

        # List common test directory contents before running the test
        self.log.info("-" * 100)
        self.log.debug("Common test directory (%s) contents:", self.test_dir)
        hosts = self.hostlist_servers.copy()
        if self.hostlist_clients:
            hosts.add(self.hostlist_clients)
        # Copy the fault injection files to the hosts.
        self.fault_injection.copy_fault_files(hosts)
        lines = get_file_listing(hosts, self.test_dir).stdout_text.splitlines()
        for line in lines:
            self.log.debug("  %s", line)

        if not self.start_servers_once or self.get_test_info()["id"] == 1:
            # Kill commands left running on the hosts (from a previous test)
            # before starting any tests.  Currently only handles 'orterun'
            # processes, but can be expanded.
            hosts = self.hostlist_servers.copy()
            if self.hostlist_clients:
                hosts.add(self.hostlist_clients)
            self.log.info("-" * 100)
            self.stop_leftover_processes(["orterun", "mpirun"], hosts)

            # Ensure write permissions for the daos command log files when
            # using systemctl
            if (self.agent_manager_class == "Systemctl" or
                    self.server_manager_class == "Systemctl"):
                log_dir = os.environ.get("DAOS_TEST_LOG_DIR", "/tmp")
                self.log.info("-" * 100)
                self.log.info(
                    "Updating file permissions for %s for use with systemctl",
                    log_dir)
                pcmd(hosts, "chmod a+rw {}".format(log_dir))

        # Start the servers
        force_agent_start = False
        if self.setup_start_servers:
            force_agent_start = self.start_servers()

        # Start the clients (agents)
        if self.setup_start_agents:
            self.start_agents(force=force_agent_start)

        self.skip_add_log_msg = self.params.get("skip_add_log_msg", "/run/*", False)

        # If there's no server started, then there's no server log to write to.
        if (self.setup_start_servers and self.setup_start_agents and not self.skip_add_log_msg):
            # Write an ID string to the log file for cross-referencing logs
            # with test ID
            id_str = '"Test.name: ' + str(self) + '"'
            self.write_string_to_logfile(id_str)

        if self.start_servers_once and not force_agent_start:
            # Check for any existing pools that may still exist in each
            # continually running server group.  Pools may still exists if a
            # previous test method/varaint's tearDown was unable to complete.
            # This will hopefully ensure these errors do not affect the next
            # test.  Since the storage is reformatted and the pool metadata is
            # erased when the servers are restarted this check is only needed
            # when the servers are left continually running.
            if self.search_and_destroy_pools():
                self.fail(
                    "Errors detected attempting to ensure all pools had been "
                    "removed from continually running servers.")

        # Setup a job manager command for running the test command
        get_job_manager(self, class_name_default=None)

        # Mark the end of setup
        self.log.info("=" * 100)

    def write_string_to_logfile(self, message):
        """Write a string to the server log.

        The server log message will be appear in the following format:
            <date> <hostname> DAOS[<pid>/0/6] rpc EMIT
                src/cart/crt_rpc.c:53 crt_hdlr_ctl_log_add_msg() <message>

        Args:
            message (str): message to write to log file.
        """
        if self.server_managers and self.agent_managers:
            # Compose and run cart_ctl command
            cart_ctl = CartCtl()
            cart_ctl.add_log_msg.value = "add_log_msg"
            cart_ctl.rank.value = "all"
            cart_ctl.m.value = message
            cart_ctl.n.value = None
            cart_ctl.use_daos_agent_env.value = True

            for manager in self.agent_managers:
                cart_ctl.group_name.value = manager.get_config_value("name")
                cart_ctl.run()
        else:
            self.log.info(
                "Unable to write message to the server log: %d servers groups "
                "running / %d agent groups running",
                len(self.server_managers), len(self.agent_managers))

    def start_agents(self, agent_groups=None, force=False):
        """Start the daos_agent processes.

        Args:
            agent_groups (dict, optional): dictionary of dictionaries,
                containing the list of hosts on which to start the daos agent
                and the list of server access points, using a unique server
                group name key. Defaults to None which will use the server group
                name, all of the client hosts, and the access points from the
                test's yaml file to define a single server group entry.
            force (bool, optional): whether or not to force starting the agents.
                Defaults to False.

        Raises:
            avocado.core.exceptions.TestFail: if there is an error starting the
                agents

        """
        self.setup_agents(agent_groups)
        if self.agent_managers:
            self.start_agent_managers(force)

    def start_servers(self, server_groups=None, force=False):
        """Start the daos_server processes.

        Args:
            server_groups (dict, optional): dictionary of dictionaries,
                containing the list of hosts on which to start the daos server
                and the list of access points, using a unique server group name
                key. Defaults to None which will use the server group name, all
                of the server hosts, and the access points from the test's yaml
                file to define a single server group entry.
            force (bool, optional): whether or not to force starting the
                servers. Defaults to False.

        Raises:
            avocado.core.exceptions.TestFail: if there is an error starting the
                servers

        """
        force_agent_start = False
        self.setup_servers(server_groups)
        if self.server_managers:
            force_agent_start = self.start_server_managers(force)
        return force_agent_start

    def restart_servers(self):
        """Stop and start the servers without reformatting the storage.

        Returns:
            list: a list of strings identifying an errors found restarting the servers.

        """
        self.log.info("-" * 100)
        self.log.info("--- STOPPING SERVERS ---")
        errors = []
        status = self.check_running("servers", self.server_managers)
        if status["restart"] and not status["expected"]:
            errors.append(
                "ERROR: At least one multi-variant server was not found in its expected state "
                "prior to stopping all servers")
        self.test_log.info("Stopping %s group(s) of servers", len(self.server_managers))
        errors.extend(self._stop_managers(self.server_managers, "servers"))

        self.log.info("-" * 100)
        self.log.debug("--- RESTARTING SERVERS ---")
        # self._start_manager_list("server", self.server_managers)
        for manager in self.server_managers:
            self.log.info(
                "Starting server: group=%s, hosts=%s, config=%s",
                manager.get_config_value("name"), manager.hosts,
                manager.get_config_value("filename"))
            manager.manager.job.update_pattern("normal", len(manager.hosts))
            try:
                manager.manager.run()
            except CommandFailure as error:
                manager.manager.kill()
                errors.append("Failed to restart servers: {}".format(error))
        status = self.check_running("servers", self.server_managers)
        if status["restart"] and not status["expected"]:
            errors.append(
                "ERROR: At least one multi-variant server was not found in its expected state "
                "after restarting all servers")
        self.log.info("-" * 100)
        return errors

    def setup_agents(self, agent_groups=None):
        """Start the daos_agent processes.

        Args:
            agent_groups (dict, optional): dictionary of dictionaries,
                containing the list of hosts on which to start the daos agent
                and the list of server access points, using a unique server
                group name key. Defaults to None which will use the server group
                name, all of the client hosts, and the access points from the
                test's yaml file to define a single server group entry.

        Raises:
            avocado.core.exceptions.TestFail: if there is an error starting the
                agents

        """
        if agent_groups is None:
            # Include running the daos_agent on the test control host for API
            # calls and calling the daos command from this host.
            agent_groups = {
                self.server_group: {
                    "hosts": include_local_host(self.hostlist_clients),
                    "access_points": self.access_points
                }
            }

        self.log.info("-" * 100)
        self.log.debug("--- SETTING UP AGENT GROUPS: %s ---", agent_groups)

        if isinstance(agent_groups, dict):
            for group, info in list(agent_groups.items()):
                self.add_agent_manager(group)
                self.configure_manager(
                    "agent",
                    self.agent_managers[-1],
                    info["hosts"],
                    self.hostfile_clients_slots,
                    info["access_points"])

    def setup_servers(self, server_groups=None):
        """Start the daos_server processes.

        Args:
            server_groups (dict, optional): dictionary of dictionaries,
                containing the list of hosts on which to start the daos server
                and the list of access points, using a unique server group name
                key. Defaults to None which will use the server group name, all
                of the server hosts, and the access points from the test's yaml
                file to define a single server group entry.

        Raises:
            avocado.core.exceptions.TestFail: if there is an error starting the
                servers

        """
        if server_groups is None:
            server_groups = {
                self.server_group: {
                    "hosts": self.hostlist_servers,
                    "access_points": self.access_points,
                    "svr_config_file": None,
                    "dmg_config_file": None,
                    "svr_config_temp": None,
                    "dmg_config_temp": None
                }
            }

        self.log.info("-" * 100)
        self.log.debug("--- SETTING UP SERVER GROUPS: %s ---", server_groups)

        if isinstance(server_groups, dict):
            for group, info in list(server_groups.items()):
                self.add_server_manager(
                    group, info["svr_config_file"], info["dmg_config_file"],
                    info["svr_config_temp"], info["dmg_config_temp"])
                self.configure_manager(
                    "server",
                    self.server_managers[-1],
                    info["hosts"],
                    self.hostfile_servers_slots,
                    info["access_points"])

    def get_config_file(self, name, command, path=None):
        """Get the yaml configuration file.

        Args:
            name (str): unique part of the configuration file name
            command (str): command owning the configuration file
            path (str, optional): location for the configuration file. Defaults
                to None which yields the self.tmp shared directory.

        Returns:
            str: daos_agent yaml configuration file full name

        """
        if path is None:
            path = self.tmp
        filename = "{}_{}_{}.yaml".format(self.config_file_base, name, command)
        return os.path.join(path, filename)

    def add_agent_manager(self, group=None, config_file=None, config_temp=None):
        """Add a new daos server manager object to the server manager list.

        Args:
            group (str, optional): server group name. Defaults to None.
            config_file (str, optional): daos_agent configuration file name and
                path. Defaults to None which will use the default filename.
            config_temp (str, optional): file name and path used to generate
                the daos_agent configuration file locally and copy it to all
                the hosts using the config_file specification. Defaults to None.

        Raises:
            avocado.core.exceptions.TestFail: if there is an error specifying
                files to use with the Systemctl job manager class.

        """
        if group is None:
            group = self.server_group
        if config_file is None and self.agent_manager_class == "Systemctl":
            config_file = get_default_config_file("agent")
            config_temp = self.get_config_file(group, "agent", self.test_dir)
        elif config_file is None:
            config_file = self.get_config_file(group, "agent")
            config_temp = None

        # Verify the correct configuration files have been provided
        if self.agent_manager_class == "Systemctl" and config_temp is None:
            self.fail(
                "Error adding a DaosAgentManager: no temporary configuration "
                "file provided for the Systemctl manager class!")

        # Define the location of the certificates
        if self.agent_manager_class == "Systemctl":
            cert_dir = os.path.join(os.sep, "etc", "daos", "certs")
        else:
            cert_dir = self.workdir

        self.agent_managers.append(
            DaosAgentManager(
                group, self.bin, cert_dir, config_file, config_temp,
                self.agent_manager_class, outputdir=self.outputdir)
        )

    def add_server_manager(self, group=None, svr_config_file=None,
                           dmg_config_file=None, svr_config_temp=None,
                           dmg_config_temp=None):
        """Add a new daos server manager object to the server manager list.

        Args:
            group (str, optional): server group name. Defaults to None.
            svr_config_file (str, optional): daos_server configuration file name
                and path. Defaults to None.
            dmg_config_file (str, optional): dmg configuration file name and
                path. Defaults to None.
            svr_config_temp (str, optional): file name and path used to generate
                the daos_server configuration file locally and copy it to all
                the hosts using the config_file specification. Defaults to None.
            dmg_config_temp (str, optional): file name and path used to generate
                the dmg configuration file locally and copy it to all the hosts
                using the config_file specification. Defaults to None.

        Raises:
            avocado.core.exceptions.TestFail: if there is an error specifying
                files to use with the Systemctl job manager class.

        """
        if group is None:
            group = self.server_group
        if svr_config_file is None and self.server_manager_class == "Systemctl":
            svr_config_file = get_default_config_file("server")
            svr_config_temp = self.get_config_file(
                group, "server", self.test_dir)
        elif svr_config_file is None:
            svr_config_file = self.get_config_file(group, "server")
            svr_config_temp = None
        if dmg_config_file is None and self.server_manager_class == "Systemctl":
            dmg_config_file = get_default_config_file("control")
            dmg_config_temp = self.get_config_file(group, "dmg", self.test_dir)
        elif dmg_config_file is None:
            dmg_config_file = self.get_config_file(group, "dmg")
            dmg_config_temp = None

        # Verify the correct configuration files have been provided
        if self.server_manager_class == "Systemctl" and svr_config_temp is None:
            self.fail(
                "Error adding a DaosServerManager: no temporary configuration "
                "file provided for the Systemctl manager class!")

        # Define the location of the certificates
        if self.server_manager_class == "Systemctl":
            svr_cert_dir = os.path.join(os.sep, "etc", "daos", "certs")
            dmg_cert_dir = os.path.join(os.sep, "etc", "daos", "certs")
        else:
            svr_cert_dir = self.workdir
            dmg_cert_dir = self.workdir

        self.server_managers.append(
            DaosServerManager(
                group, self.bin, svr_cert_dir, svr_config_file, dmg_cert_dir,
                dmg_config_file, svr_config_temp, dmg_config_temp,
                self.server_manager_class, access_points_suffix=self.access_points_suffix)
        )

    def configure_manager(self, name, manager, hosts, slots, access_points=None):
        """Configure the agent/server manager object.

        Defines the environment variables, host list, and hostfile settings used
        to start the agent/server manager.

        Args:
            name (str): manager name
            manager (SubprocessManager): the daos agent/server process manager
            hosts (NodeSet): hosts on which to start the daos agent/server
            slots (int): number of slots per engine to define in the hostfile
            access_points (NodeSet): access point hosts. Defaults to None which
                uses self.access_points.

        """
        self.log.info("-" * 100)
        self.log.info("--- CONFIGURING %s MANAGER ---", name.upper())
        if access_points is None:
            access_points = NodeSet(self.access_points)
        # Calling get_params() will set the test-specific log names
        manager.get_params(self)
        manager.set_config_value("access_points", list(access_points))
        manager.manager.assign_environment(
            EnvironmentVariables({"PATH": None}), True)
        manager.hosts = (hosts, self.workdir, slots)

    @fail_on(CommandFailure)
    def start_agent_managers(self, force=False):
        """Start the daos_agent processes on each specified list of hosts.

        Args:
            force (bool, optional): whether or not to force starting the agents.
                Defaults to False.
        """
        # Determine if all the expected agents are currently running
        status = self.check_running("agents", self.agent_managers, False, True)

        # Start/restart the agents
        if force or status["restart"] or not self.start_agents_once:
            # Stop any running agents
            self.log.info("-" * 100)
            self.log.info("--- STOPPING AGENTS ---")
            self.test_log.info(
                "Stopping %s group(s) of agents", len(self.agent_managers))
            self._stop_managers(self.agent_managers, "agents")

            # Start the agents
            self.log.info("-" * 100)
            self.log.info("--- STARTING AGENTS ---")
            self._start_manager_list("agent", self.agent_managers)

        elif self.start_agents_once:
            self.log.info(
                "All %s groups(s) of agents currently running",
                len(self.agent_managers))

    @fail_on(CommandFailure)
    def start_server_managers(self, force=False):
        """Start the daos_server processes on each specified list of hosts.

        Args:
            force (bool, optional): whether or not to force starting the
                servers. Defaults to False.

        Returns:
            bool: whether or not to force the starting of the agents

        """
        force_agent_start = False

        # Determine if all the expected servers are currently running
        status = self.check_running(
            "servers", self.server_managers, True, True)

        # Start/restart the severs
        if force or status["restart"] or not self.start_servers_once:
            # Stop any running servers
            self.log.info("-" * 100)
            self.log.info("--- STOPPING SERVERS ---")
            self.test_log.info(
                "Stopping %s group(s) of servers", len(self.server_managers))
            self._stop_managers(self.server_managers, "servers")

            # Start the servers
            self.log.info("-" * 100)
            self.log.info("--- STARTING SERVERS ---")
            self._start_manager_list("server", self.server_managers)

            # Force agent restart whenever servers are restarted
            force_agent_start = True
            self.log.info(
                "-- Forcing the start/restart of agents due to the server "
                "start/restart --")

        elif self.start_servers_once:
            self.log.info(
                "All %s groups(s) of servers currently running",
                len(self.server_managers))

        return force_agent_start

    def check_running(self, name, manager_list, prepare_dmg=False,
                      set_expected=False):
        """Verify that agents/servers are running on all the expected hosts.

        Args:
            name (str): manager name
            manager_list (list): list of SubprocessManager objects to start
            prepare_dmg (bool, optional): option to prepare the dmg command for
                each server manager prior to querying the server states. This
                should be set to True when verifying server states for servers
                started by other test variants. Defaults to False.
            set_expected (bool, optional): option to update the expected rank
                states to the current states prior to check. Defaults to False.

        Returns:
            dict: a dictionary of whether or not any of the states were not
                'expected' (which should warrant an error) and whether or the
                agents/servers require a 'restart' (either due to any unexpected
                states or because at least one agent/server was found not to be
                running)

        """
        status = {"expected": True, "restart": False}
        self.log.info("-" * 100)
        self.log.info(
            "--- VERIFYING STATES OF %s %s GROUP%s ---",
            len(manager_list), name.upper(),
            "S" if len(manager_list) > 1 else "")
        for manager in manager_list:
            # Setup the dmg command
            if prepare_dmg and hasattr(manager, "prepare_dmg"):
                manager.prepare_dmg()

                # Ensure exceptions are raised for any failed command
                manager.dmg.exit_status_exception = True

            # Verify the current states match the expected states
            manager_status = manager.verify_expected_states(set_expected)
            status["expected"] &= manager_status["expected"]
            if manager_status["restart"]:
                status["restart"] = True

        return status

    def _start_manager_list(self, name, manager_list):
        """Start each manager in the specified list.

        Args:
            name (str): manager name
            manager_list (list): list of SubprocessManager objects to start
        """
        # We probably want to do this parallel if end up with multiple managers
        for manager in manager_list:
            self.log.info(
                "Starting %s: group=%s, hosts=%s, config=%s",
                name, manager.get_config_value("name"), manager.hosts,
                manager.get_config_value("filename"))
            manager.start()

    def remove_temp_test_dir(self):
        """Remove the test-specific temporary directory and its contents on all hosts.

        Returns:
            list: a list of error strings to report at the end of tearDown().

        """
        errors = []
        hosts = self.hostlist_servers.copy()
        if self.hostlist_clients:
            hosts.add(self.hostlist_clients)
        all_hosts = include_local_host(hosts)
        self.log.info(
            "Removing temporary test files in %s from %s",
            self.test_dir, str(NodeSet.fromlist(all_hosts)))
        results = pcmd(all_hosts, "rm -fr {}".format(self.test_dir))
        if 0 not in results or len(results) > 1:
            errors.append("Error removing temporary test files")
        return errors

    def dump_engines_stacks(self, message):
        """Dump the engines ULT stacks.

        Args:
            message (str): reason for dumping the ULT stacks. Defaults to None.
        """
        if self.dumped_engines_stacks is False:
            self.dumped_engines_stacks = True
            self.log.info("%s, dumping ULT stacks", message)
            dump_engines_stacks(self.hostlist_servers)

    def report_timeout(self):
        """Dump ULTs stacks if this test case was timed out."""
        super().report_timeout()
        if self.timeout is not None and self.time_elapsed > self.timeout:
            # dump engines ULT stacks upon test timeout
            self.dump_engines_stacks("Test has timed-out")

    def fail(self, message=None):
        """Dump engines ULT stacks upon test failure."""
        self.dump_engines_stacks("Test has failed")
        super().fail(message)

    def error(self, message=None):
        """Dump engines ULT stacks upon test error."""
        self.dump_engines_stacks("Test has errored")
        super().error(message)

    def tearDown(self):
        """Tear down after each test case."""

        # dump engines ULT stacks upon test failure
        # check of Avocado test status during teardown is presently useless
        # and about same behavior has been implemented by adding both fail()
        # error() method above, to overload the methods of Avocado base Test
        # class (see DAOS-1452/DAOS-9941 and Avocado issue #5217 with
        # associated PR-5224)
        if self.status is not None and self.status != 'PASS' and self.status != 'SKIP':
            self.dump_engines_stacks("Test status is {}".format(self.status))

        # Report whether or not the timeout has expired
        self.report_timeout()

        # Tear down any test-specific items
        self._teardown_errors = self.pre_tear_down()

        # Stop any test jobs that may still be running
        self._teardown_errors.extend(self.stop_job_managers())

        # Destroy any containers first
        self._teardown_errors.extend(self.destroy_containers(self.container))

        # Destroy any pools next - eventually this call will encompass all teardown steps
        self._teardown_errors.extend(self._cleanup())

        # Stop the agents
        self._teardown_errors.extend(self.stop_agents())

        # Stop the servers
        self._teardown_errors.extend(self.stop_servers())

        super().tearDown()

    def pre_tear_down(self):
        """Tear down steps to optionally run before tearDown().

        Returns:
            list: a list of error strings to report at the end of tearDown().

        """
        self.log.debug("no pre-teardown steps defined")
        return []

    def stop_job_managers(self):
        """Stop the test job manager.

        Returns:
            list: a list of exceptions raised stopping the agents

        """
        error_list = []
        if self.job_manager:
            self.test_log.info("Stopping test job manager")
            if isinstance(self.job_manager, list):
                error_list = self._stop_managers(self.job_manager, "test job manager")
            else:
                error_list = self._stop_managers([self.job_manager], "test job manager")
        return error_list

    def destroy_containers(self, containers):
        """Close and destroy one or more containers.

        Args:
            containers (object): a list of or single DaosContainer or
                TestContainer object(s) to destroy

        Returns:
            list: a list of exceptions raised destroying the containers

        """
        error_list = []
        if containers:
            if not isinstance(containers, (list, tuple)):
                containers = [containers]
            self.test_log.info("Destroying containers")
            for container in containers:
                # Ensure exceptions are raised for any failed command
                if hasattr(container, "daos") and container.daos is not None:
                    container.daos.exit_status_exception = True

                # Only close a container that has been opened by the test
                if not hasattr(container, "opened") or container.opened:
                    try:
                        container.close()
                    except (DaosApiError, TestFail) as error:
                        self.test_log.info("  {}".format(error))
                        error_list.append(
                            "Error closing the container: {}".format(error))

                # Only destroy a container that has been created by the test
                if not hasattr(container, "attached") or container.attached:
                    try:
                        container.destroy()
                    except (DaosApiError, TestFail) as error:
                        self.test_log.info("  {}".format(error))
                        error_list.append(
                            "Error destroying container: {}".format(error))
        return error_list

    def destroy_pools(self, pools):
        """Disconnect and destroy one or more pools.

        Args:
            pools (object): a list of or single DaosPool or TestPool object(s)
                to destroy

        Returns:
            list: a list of exceptions raised destroying the pools

        """
        error_list = []
        if pools:
            if not isinstance(pools, (list, tuple)):
                pools = [pools]
            self.test_log.info("Destroying pools")
            for pool in pools:
                # Ensure exceptions are raised for any failed command
                if pool.dmg is not None:
                    pool.dmg.exit_status_exception = True

                # Only disconnect a pool that has been connected by the test
                if not hasattr(pool, "connected") or pool.connected:
                    try:
                        pool.disconnect()
                    except (DaosApiError, TestFail) as error:
                        self.test_log.info("  {}".format(error))
                        error_list.append(
                            "Error disconnecting pool: {}".format(error))

                # Only destroy a pool that has been created by the test
                if not hasattr(pool, "attached") or pool.attached:
                    try:
                        pool.destroy(1)
                    except (DaosApiError, TestFail) as error:
                        self.test_log.info("  {}".format(error))
                        error_list.append(
                            "Error destroying pool: {}".format(error))
        return error_list

    def search_and_destroy_pools(self):
        """Search for any pools in each server and destroy each one found.

        Returns:
            list: a list of errors detected when searching for and destroying
                the pools

        """
        error_list = []
        self.test_log.info("Searching for any existing pools")
        for manager in self.server_managers:
            # Ensure exceptions are raised for any failed command
            manager.dmg.exit_status_exception = True

            # Get a list of remaining pool labels for this server group
            try:
                labels = manager.dmg.get_pool_list_labels()
            except CommandFailure as error:
                error_list.append("Error listing pools: {}".format(error))
                labels = []

            # Destroy each pool found
            for label in labels:
                try:
                    manager.dmg.pool_destroy(pool=label, force=True)

                except CommandFailure as error:
                    error_list.append("Error destroying pool: {}".format(error))

        return error_list

    def stop_agents(self):
        """Stop the daos agents.

        Returns:
            list: a list of exceptions raised stopping the agents

        """
        self.log.info("-" * 100)
        self.log.info("--- STOPPING AGENTS ---")
        errors = []
        status = self.check_running("agents", self.agent_managers)
        if self.start_agents_once and not status["restart"]:
            self.log.info(
                "Agents are configured to run across multiple test variants, "
                "not stopping")
        else:
            if not status["expected"]:
                errors.append(
                    "ERROR: At least one multi-variant agent was not found in "
                    "its expected state; stopping all agents")
            self.test_log.info(
                "Stopping %s group(s) of agents", len(self.agent_managers))
            errors.extend(self._stop_managers(self.agent_managers, "agents"))
        return errors

    def stop_servers(self):
        """Stop the daos server and I/O Engines.

        Returns:
            list: a list of exceptions raised stopping the servers

        """
        force_stop = False
        self.log.info("-" * 100)
        self.log.info("--- STOPPING SERVERS ---")
        errors = []
        status = self.check_running("servers", self.server_managers)
        if self.start_servers_once and not status["restart"]:
            # Destroy any remaining pools on the continuously running servers.
            pool_destroy_errors = self.search_and_destroy_pools()
            if pool_destroy_errors:
                # Force a server stop if there were errors destroying or listing
                # the pools. This will cause the next test variant/method to
                # format and restart the servers.
                errors.extend(pool_destroy_errors)
                force_stop = True
                self.log.info(
                    "* FORCING SERVER STOP DUE TO POOL DESTROY ERRORS *")
            else:
                self.log.info(
                    "Servers are configured to run across multiple test "
                    "variants, not stopping")

        if not self.start_servers_once or status["restart"] or force_stop:
            # Stop the servers under the following conditions:
            #   - servers are not being run continuously across variants/methods
            #   - engines were found stopped or in an unexpected state
            #   - errors destroying pools require a forced server stop
            if not status["expected"]:
                errors.append(
                    "ERROR: At least one multi-variant server was not found in "
                    "its expected state; stopping all servers")
                # dump engines stacks if not already done
                self.dump_engines_stacks("Some engine not in expected state")
            self.test_log.info(
                "Stopping %s group(s) of servers", len(self.server_managers))
            errors.extend(self._stop_managers(self.server_managers, "servers"))

            # Stopping agents whenever servers are stopped for DAOS-6873
            self.log.info(
                "Workaround for DAOS-6873: Stopping %s group(s) of agents",
                len(self.agent_managers))
            errors.extend(self._stop_managers(self.agent_managers, "agents"))
        return errors

    def _stop_managers(self, managers, name):
        """Stop each manager object in the specified list.

        Args:
            managers (list): list of managers to stop
            name (str): manager list name

        Returns:
            list: a list of exceptions raised stopping the managers

        """
        error_list = []
        if managers:
            for manager in managers:
                try:
                    manager.stop()
                except CommandFailure as error:
                    self.test_log.info("  {}".format(error))
                    error_list.append(
                        "Error stopping {}: {}".format(name, error))
        return error_list

    def update_log_file_names(self, test_name=None):
        """Define agent, server, and client log files that include the test id.

        Args:
            test_name (str, optional): name of test variant
        """
        if test_name:
            # Overwrite the test id with the specified test name
            self.test_id = test_name

        # Update the log file names.  The path is defined through the
        # DAOS_TEST_LOG_DIR environment variable.
        self.agent_log = "{}_daos_agent.log".format(self.test_id)
        self.server_log = "{}_daos_server.log".format(self.test_id)
        self.control_log = "{}_daos_control.log".format(self.test_id)
        self.helper_log = "{}_daos_admin.log".format(self.test_id)
        self.client_log = "{}_daos_client.log".format(self.test_id)
        self.config_file_base = "{}_".format(self.test_id)

    def get_dmg_command(self, index=0):
        """Get a DmgCommand setup to interact with server manager index.

        Return a DmgCommand object configured with:
            - the "-l" parameter assigned to the server's access point list
            - the "-i" parameter assigned to the server's interactive mode

        This method is intended to be used by tests that wants to use dmg to
        create and destroy pool. Pass in the object to TestPool constructor.

        Access point should be passed in to -l regardless of the number of
        servers.

        Args:
            index (int, optional): Server index. Defaults to 0.

        Returns:
            DmgCommand: New DmgCommand object.

        """
        if self.server_managers:
            return self.server_managers[index].dmg

        if self.server_manager_class == "Systemctl":
            dmg_config_file = get_default_config_file("control")
            dmg_config_temp = self.get_config_file("daos", "dmg", self.test_dir)
            dmg_cert_dir = os.path.join(os.sep, "etc", "daos", "certs")
        else:
            dmg_config_file = self.get_config_file("daos", "dmg")
            dmg_config_temp = None
            dmg_cert_dir = self.workdir

        dmg_cmd = get_dmg_command(
            self.server_group, dmg_cert_dir, self.bin, dmg_config_file,
            dmg_config_temp, self.access_points_suffix)
        dmg_cmd.hostlist = self.access_points
        return dmg_cmd

    def get_daos_command(self):
        """Get a DaosCommand object.

        Returns:
            DaosCommand: a new DaosCommand object

        """
        return DaosCommand(self.bin)

    def prepare_pool(self):
        """Prepare the self.pool TestPool object.

        Create a TestPool object, read the pool parameters from the yaml, create
        the pool, and connect to the pool.

        This sequence is common for a lot of the container tests.
        """
        self.add_pool(POOL_NAMESPACE, True, True, 0)

    def get_pool(self, namespace=POOL_NAMESPACE, create=True, connect=True, index=0, **params):
        """Get a test pool object.

        This method defines the common test pool creation sequence.

        Args:
            namespace (str, optional): namespace for TestPool parameters in the
                test yaml file. Defaults to POOL_NAMESPACE.
            create (bool, optional): should the pool be created. Defaults to
                True.
            connect (bool, optional): should the pool be connected. Defaults to
                True.
            index (int, optional): Server index for dmg command. Defaults to 0.

        Returns:
            TestPool: the created test pool object.

        """
        return add_pool(self, namespace, create, connect, index, **params)

    def add_pool(self, namespace=POOL_NAMESPACE, create=True, connect=True, index=0, **params):
        """Add a pool to the test case.

        This method defines the common test pool creation sequence.

        Args:
            namespace (str, optional): namespace for TestPool parameters in the
                test yaml file. Defaults to POOL_NAMESPACE.
            create (bool, optional): should the pool be created. Defaults to
                True.
            connect (bool, optional): should the pool be connected. Defaults to
                True.
            index (int, optional): Server index for dmg command. Defaults to 0.
        """
        self.pool = self.get_pool(namespace, create, connect, index, **params)

    def add_pool_qty(self, quantity, namespace=POOL_NAMESPACE, create=True, connect=True, index=0):
        """Add multiple pools to the test case.

        This method requires self.pool to be defined as a list.  If self.pool is
        undefined it will define it as a list.

        Args:
            quantity (int): number of pools to create
            namespace (str, optional): namespace for TestPool parameters in the
                test yaml file. Defaults to POOL_NAMESPACE.
            create (bool, optional): should the pool be created. Defaults to
                True.
            connect (bool, optional): should the pool be connected. Defaults to
                True.
            index (int, optional): Server index for dmg command. Defaults to 0.

        Raises:
            TestFail: if self.pool is defined, but not as a list object.

        """
        if self.pool is None:
            self.pool = []
        if not isinstance(self.pool, list):
            self.fail("add_pool_qty(): self.pool must be a list: {}".format(type(self.pool)))
        for _ in range(quantity):
            self.pool.append(self.get_pool(namespace, create, connect, index))

    def get_container(self, pool, namespace=None, create=True):
        """Get a test container object.

        Args:
            pool (TestPool): pool in which to create the container.
            namespace (str, optional): namespace for TestContainer parameters in
                the test yaml file. Defaults to None.
            create (bool, optional): should the container be created. Defaults
                to True.

        Returns:
            TestContainer: the created test container object.

        """
        container = TestContainer(pool, daos_command=self.get_daos_command())
        if namespace is not None:
            container.namespace = namespace
        container.get_params(self)
        if create:
            container.create()
        return container

    def add_container(self, pool, namespace=None, create=True):
        """Add a container to the test case.

        This method defines the common test container creation sequence.

        Args:
            pool (TestPool): pool in which to create the container.
            namespace (str, optional): namespace for TestContainer parameters in
                the test yaml file. Defaults to None.
            create (bool, optional): should the container be created. Defaults
                to True.
        """
        self.container = self.get_container(pool, namespace, create)

    def add_container_qty(self, quantity, pool, namespace=None, create=True):
        """Add multiple containers to the test case.

        This method requires self.container to be defined as a list.
        If self.container is undefined it will define it as a list.

        Args:
            quantity (int): number of containers to create
            namespace (str, optional): namespace for TestContainer parameters in the
                test yaml file. Defaults to None.
            pool (TestPool): Pool object
            create (bool, optional): should the container be created. Defaults to
                True.

        Raises:
            TestFail: if self.pool is defined, but not as a list object.

        """
        if self.container is None:
            self.container = []
        if not isinstance(self.container, list):
            self.fail(
                "add_container_qty(): self.container must be a list: {}".format(
                    type(self.container)))
        for _ in range(quantity):
            self.container.append(self.get_container(pool, namespace, create))

    def start_additional_servers(self, additional_servers, index=0, access_points=None):
        """Start additional servers.

        This method can be used to start a new daos_server during a test.

        Args:
            additional_servers (NodeSet): hosts on which to start daos_server.
            index (int): Determines which server_managers to use when creating
                the new server.
            access_points (NodeSet): access point hosts. Defaults to None which
                uses self.access_points.
        """
        self.add_server_manager(
            self.server_managers[index].manager.job.get_config_value("name"),
            self.server_managers[index].manager.job.yaml.filename,
            self.server_managers[index].dmg.yaml.filename,
            self.server_managers[index].manager.job.temporary_file,
            self.server_managers[index].dmg.temporary_file
        )
        self.configure_manager(
            "server",
            self.server_managers[-1],
            additional_servers,
            self.hostfile_servers_slots,
            access_points
        )
        self._start_manager_list("server", [self.server_managers[-1]])<|MERGE_RESOLUTION|>--- conflicted
+++ resolved
@@ -759,22 +759,17 @@
                 self.hostfile_clients_slots)
 
         # Access points to use by default when starting servers and agents
-<<<<<<< HEAD
-        self.access_points = self.params.get(
-            "access_points", "/run/setup/*", list(self.hostlist_servers)[:1])
-        self.access_points_suffix = self.params.get(
-            "access_points_suffix", "/run/setup/*", self.access_points_suffix)
-        if self.access_points_suffix:
-            self.access_points = list(nodeset_append_suffix(
-                self.access_points, self.access_points_suffix))
-=======
         #  - for 1 or 2 servers use 1 access point
         #  - for 3 or more servers use 3 access points
         access_points_qty = 1 if len(self.hostlist_servers) < 3 else 3
         default_access_points = self.hostlist_servers[:access_points_qty]
         self.access_points = NodeSet(
             self.params.get("access_points", "/run/setup/*", default_access_points))
->>>>>>> 3d5fa6da
+        self.access_points_suffix = self.params.get(
+            "access_points_suffix", "/run/setup/*", self.access_points_suffix)
+        if self.access_points_suffix:
+            self.access_points = list(nodeset_append_suffix(
+                self.access_points, self.access_points_suffix))
 
         # Display host information
         self.log.info("-" * 100)
