--- conflicted
+++ resolved
@@ -475,49 +475,7 @@
             to_start (bool): whether to wait for rebuild to start or end
             interval (int): number of seconds to wait in between rebuild
                 completion checks
-
-        Raises:
-            TimeoutError:  if rebuild time is specified and exceeded while
-                waiting for rebuild to start or end
-
-        """
-        if self.pool_query_timeout.value is not None:
-            self.log.info(
-                "Waiting for pool query to be responsive %s",
-<<<<<<< HEAD
-                " with a {} second timeout".format(
-                    self.pool_query_timeout.value))
-
-            end_time = time() + self.pool_query_timeout.value
-            while time() < end_time:
-                try:
-                    self.dmg.pool_query(self.pool.get_uuid_str())
-                    self.log.info("Pool query still responsive")
-                    break
-                except CommandFailure as error:
-                    self.log.info(
-                        "Pool query still non-responsive: %s", str(error))
-            if time() > end_time:
-                raise TimeoutError(
-                    "TIMEOUT detected after {} seconds while waiting for pool "
-                    "query response. This timeout can be adjusted via the "
-                    "'pool/pool_query_timeout' test yaml parameter.".format(
-                        self.pool_query_timeout.value))
-=======
-                " with a {} second timeout".format(self.pool_query_timeout.value))
-
-            start = time()
-            while time() < (start + self.pool_query_timeout.value):
-                try:
-                    self.dmg.pool_query(self.pool.get_uuid_str())
-                    break
-                except CommandFailure as err:
-                    self.log.info("Pool Query Failed")
-            if time() > (start + self.pool_query_timeout.value):
-                raise DaosTestError("Pool Query non-responive for {} seconds".\
-                    format(self.pool_query_timeout.value))
->>>>>>> 98c1ddd4
-
+        """
         start = time()
         self.log.info(
             "Waiting for rebuild to %s%s ...",
@@ -530,7 +488,6 @@
             self.log.info(
                 "  Rebuild %s ...",
                 "has not yet started" if to_start else "in progress")
-            self.set_query_data()
             if self.rebuild_timeout.value is not None:
                 if time() - start > self.rebuild_timeout.value:
                     raise DaosTestError(
@@ -547,45 +504,6 @@
 
     @fail_on(DaosApiError)
     @fail_on(CommandFailure)
-<<<<<<< HEAD
-=======
-    def start_rebuild(self, ranks, daos_log, force=False):
-        """Kill/Stop the specific server ranks using this pool.
-
-        Args:
-            ranks (list): a list of daos server ranks (int) to kill
-            daos_log (DaosLog): object for logging messages
-            force (bool): whether to use --force option to dmg system stop
-
-        Returns:
-            bool: True if the server ranks have been killed/stopped and the
-                ranks have been excluded from the pool; False otherwise.
-
-        """
-        status = False
-        msg = "Killing DAOS ranks {} from server group {}".format(
-            ranks, self.name.value)
-        self.log.info(msg)
-        daos_log.info(msg)
-
-        if self.control_method.value == self.USE_DMG and self.dmg:
-            # Stop desired ranks using dmg
-            self.dmg.system_stop(force=force, ranks=convert_list(value=ranks))
-            status = True
-
-        elif self.control_method.value == self.USE_DMG:
-            self.log.error("Error: Undefined dmg command")
-
-        else:
-            self.log.error(
-                "Error: Unsupported control_method: %s",
-                self.control_method.value)
-
-        return status
-
-    @fail_on(DaosApiError)
-    @fail_on(CommandFailure)
->>>>>>> 98c1ddd4
     def exclude(self, ranks, daos_log=None, tgt_idx=None):
         """Manually exclude a rank from this pool.
 
@@ -785,7 +703,32 @@
         self.query_data = {}
         if self.pool:
             if self.dmg:
-                self.query_data = self.dmg.pool_query(self.pool.get_uuid_str())
+                uuid = self.pool.get_uuid_str()
+                end_time = None
+                if self.pool_query_timeout.value is not None:
+                    self.log.info(
+                        "Waiting for pool %s query to be responsive with a %s "
+                        "second timeout", uuid, self.pool_query_timeout.value)
+                    end_time = time() + self.pool_query_timeout.value
+                while True:
+                    try:
+                        self.query_data = self.dmg.pool_query(uuid)
+                        break
+                    except CommandFailure as error:
+                        if end_time is not None:
+                            self.log.info(
+                                "Pool %s query still non-responsive: %s",
+                                uuid, str(error))
+                            if time() > end_time:
+                                raise TimeoutError(
+                                    "TIMEOUT detected after {} seconds while "
+                                    "waiting for pool %s query response. This "
+                                    "timeout can be adjusted via the "
+                                    "'pool/pool_query_timeout' test yaml "
+                                    "parameter.".format(
+                                        uuid, self.pool_query_timeout.value))
+                        else:
+                            raise CommandFailure(error)
             else:
                 self.log.error("Error: Undefined dmg command")
 
