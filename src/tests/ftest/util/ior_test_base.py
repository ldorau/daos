--- conflicted
+++ resolved
@@ -211,24 +211,7 @@
             JobManager: the mpi job manager object
 
         """
-<<<<<<< HEAD
-        # Initialize MpioUtils if IOR is running in MPIIO or DFS mode
-        if self.ior_cmd.api.value in ["MPIIO", "POSIX", "DFS", "HDF5"]:
-            mpio_util = MpioUtils()
-            if mpio_util.mpich_installed(self.hostlist_clients) is False:
-                self.fail("Exiting Test: Mpich not installed")
-        else:
-            self.fail("Unsupported IOR API: {}".format(self.ior_cmd.api.value))
-
-        if custom_ior_cmd:
-            self.job_manager = Mpirun(custom_ior_cmd, self.subprocess, "mpich")
-        else:
-            self.job_manager = Mpirun(self.ior_cmd, self.subprocess, "mpich")
-
-        return self.job_manager
-=======
         return get_job_manager(self, "Mpirun", self.ior_cmd, self.subprocess, "mpich")
->>>>>>> 3ac858fa
 
     def check_subprocess_status(self, operation="write"):
         """Check subprocess status."""
