--- conflicted
+++ resolved
@@ -6,6 +6,7 @@
 """
 from getpass import getuser
 import math
+import os
 import socket
 import time
 import yaml
@@ -15,11 +16,8 @@
 from command_utils_base import CommandFailure, CommonConfig
 from command_utils import SubprocessManager
 from general_utils import pcmd, get_log_file, human_to_bytes, bytes_to_human, \
-<<<<<<< HEAD
-    convert_list, get_display_size
-=======
-    convert_list, get_default_config_file, distribute_files, DaosTestError
->>>>>>> c2201bcc
+    convert_list, get_default_config_file, distribute_files, DaosTestError, \
+    get_display_size
 from dmg_utils import get_dmg_command
 from server_utils_base import \
     ServerFailed, DaosServerCommand, DaosServerInformation, AutosizeCancel
@@ -662,7 +660,66 @@
             host = self._expected_states[rank]["host"]
         return host
 
-<<<<<<< HEAD
+    def update_config_file_from_file(self, dst_hosts, test_dir, generated_yaml):
+        """Update config file and object.
+
+        Create and place the new config file in /etc/daos/daos_server.yml
+        Then update SCM-related data in engine_params so that those disks will
+        be wiped.
+
+        Args:
+            dst_hosts (list): Destination server hostnames to place the new
+                config file.
+            test_dir (str): Directory where the server config data from
+                generated_yaml will be written.
+            generated_yaml (YAMLObject): New server config data.
+
+        """
+        # Create a temporary file in test_dir and write the generated config.
+        temp_file_path = os.path.join(test_dir, "temp_server.yml")
+        try:
+            with open(temp_file_path, 'w') as write_file:
+                yaml.dump(generated_yaml, write_file, default_flow_style=False)
+        except Exception as error:
+            raise CommandFailure(
+                "Error writing the yaml file! {}: {}".format(
+                    temp_file_path, error)) from error
+
+        # Copy the config from temp dir to /etc/daos of the server node.
+        default_server_config = get_default_config_file("server")
+        try:
+            distribute_files(
+                dst_hosts, temp_file_path, default_server_config,
+                verbose=False, sudo=True)
+        except DaosTestError as error:
+            raise CommandFailure(
+                "ERROR: Copying yaml configuration file to {}: "
+                "{}".format(dst_hosts, error)) from error
+
+        # Before restarting daos_server, we need to clear SCM. Unmount the mount
+        # point, wipefs the disks, etc. This clearing step is built into the
+        # server start steps. It'll look at the engine_params of the
+        # server_manager and clear the SCM set there, so we need to overwrite it
+        # before starting to the values from the generated config.
+        self.log.info("Resetting engine_params")
+        self.manager.job.yaml.engine_params = []
+        engines = generated_yaml["engines"]
+        for i, engine in enumerate(engines):
+            self.log.info("engine %d", i)
+            self.log.info("scm_mount = %s", engine["scm_mount"])
+            self.log.info("scm_class = %s", engine["scm_class"])
+            self.log.info("scm_list = %s", engine["scm_list"])
+
+            per_engine_yaml_parameters =\
+                DaosServerYamlParameters.PerEngineYamlParameters(i)
+            per_engine_yaml_parameters.scm_mount.update(engine["scm_mount"])
+            per_engine_yaml_parameters.scm_class.update(engine["scm_class"])
+            per_engine_yaml_parameters.scm_size.update(None)
+            per_engine_yaml_parameters.scm_list.update(engine["scm_list"])
+
+            self.manager.job.yaml.engine_params.append(
+                per_engine_yaml_parameters)
+
     def get_host_ranks(self, hosts):
         """Get the list of ranks for the specified hosts.
 
@@ -842,65 +899,4 @@
 
             self.log.info("-" * 100)
 
-        return params
-=======
-    def update_config_file_from_file(self, dst_hosts, test_dir, generated_yaml):
-        """Update config file and object.
-
-        Create and place the new config file in /etc/daos/daos_server.yml
-        Then update SCM-related data in engine_params so that those disks will
-        be wiped.
-
-        Args:
-            dst_hosts (list): Destination server hostnames to place the new
-                config file.
-            test_dir (str): Directory where the server config data from
-                generated_yaml will be written.
-            generated_yaml (YAMLObject): New server config data.
-
-        """
-        # Create a temporary file in test_dir and write the generated config.
-        temp_file_path = os.path.join(test_dir, "temp_server.yml")
-        try:
-            with open(temp_file_path, 'w') as write_file:
-                yaml.dump(generated_yaml, write_file, default_flow_style=False)
-        except Exception as error:
-            raise CommandFailure(
-                "Error writing the yaml file! {}: {}".format(
-                    temp_file_path, error)) from error
-
-        # Copy the config from temp dir to /etc/daos of the server node.
-        default_server_config = get_default_config_file("server")
-        try:
-            distribute_files(
-                dst_hosts, temp_file_path, default_server_config,
-                verbose=False, sudo=True)
-        except DaosTestError as error:
-            raise CommandFailure(
-                "ERROR: Copying yaml configuration file to {}: "
-                "{}".format(dst_hosts, error)) from error
-
-        # Before restarting daos_server, we need to clear SCM. Unmount the mount
-        # point, wipefs the disks, etc. This clearing step is built into the
-        # server start steps. It'll look at the engine_params of the
-        # server_manager and clear the SCM set there, so we need to overwrite it
-        # before starting to the values from the generated config.
-        self.log.info("Resetting engine_params")
-        self.manager.job.yaml.engine_params = []
-        engines = generated_yaml["engines"]
-        for i, engine in enumerate(engines):
-            self.log.info("engine %d", i)
-            self.log.info("scm_mount = %s", engine["scm_mount"])
-            self.log.info("scm_class = %s", engine["scm_class"])
-            self.log.info("scm_list = %s", engine["scm_list"])
-
-            per_engine_yaml_parameters =\
-                DaosServerYamlParameters.PerEngineYamlParameters(i)
-            per_engine_yaml_parameters.scm_mount.update(engine["scm_mount"])
-            per_engine_yaml_parameters.scm_class.update(engine["scm_class"])
-            per_engine_yaml_parameters.scm_size.update(None)
-            per_engine_yaml_parameters.scm_list.update(engine["scm_list"])
-
-            self.manager.job.yaml.engine_params.append(
-                per_engine_yaml_parameters)
->>>>>>> c2201bcc
+        return params