--- conflicted
+++ resolved
@@ -961,14 +961,10 @@
 	stride_buf_fini();
 	dts_ctx_fini(&ts_ctx);
 
-<<<<<<< HEAD
 #ifdef ULT_MMAP_STACK
 	stack_pool_destroy(sp);
 #endif
-	MPI_Finalize();
-=======
 	par_fini();
->>>>>>> 047ded67
 
 	if (ts_uoids)
 		free(ts_uoids);
