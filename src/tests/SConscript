"""Build tests"""
import daos_build
import compiler_setup


def build_dts_library(env, prereqs, dc_credit):
    """Build libdts library"""

    denv = env.Clone()

    prereqs.require(denv, 'argobots', 'protobufc')

    daos_build.static_library(denv, 'dts', [dc_credit, 'dts.c'])


def build_tests(prereqs, env):
    """build the tests"""
    Import('libdaos_tgts', 'cmd_parser')
    denv = env.Clone()
    compiler_setup.base_setup(denv)

    libs_server = ['dts', 'daos_tests', 'daos_common_pmem', 'cart', 'gurt', 'uuid', 'pthread',
                   'dpar', 'isal', 'protobuf-c', 'cmocka']
    libs_client = ['dts', 'daos_tests', 'daos', 'daos_common', 'daos_tests', 'gurt', 'cart', 'uuid',
                   'pthread', 'dpar', 'cmocka']

    denv.AppendUnique(CPPPATH=[Dir('suite').srcnode()])
    denv.AppendUnique(LIBPATH=[Dir('.')])

    prereqs.require(denv, 'argobots', 'hwloc', 'protobufc', 'pmdk', 'isal')

    daos_racer = daos_build.program(denv, 'daos_racer',
                                    ['daos_racer.c'],
                                    LIBS=libs_client)
    denv.Install('$PREFIX/bin/', daos_racer)

    perf_common = denv.StaticObject(['perf_common.c'])

    daos_perf = daos_build.program(denv, 'daos_perf',
                                   ['daos_perf.c', perf_common],
                                   LIBS=libs_client)
    denv.Install('$PREFIX/bin/', daos_perf)

    libs_server += ['vos', 'bio', 'abt']
    vos_engine = denv.StaticObject(['vos_engine.c'])

<<<<<<< HEAD
    if denv["STACK_MMAP"] == 1:
        new_env = denv.Clone()
        new_env.Append(CCFLAGS=['-DULT_MMAP_STACK'])
        vos_perf = daos_build.program(denv, 'vos_perf',
                                      ['vos_perf.c', perf_common, vos_engine],
                                      LIBS=libs_server)
    else:
        vos_perf = daos_build.program(denv, 'vos_perf',
                                      ['vos_perf.c', perf_common, vos_engine],
                                      LIBS=libs_server)
=======
    vos_perf = daos_build.program(denv, 'vos_perf',
                                  ['vos_perf.c', perf_common, vos_engine] + libdaos_tgts,
                                  LIBS=libs_server)
>>>>>>> 3ba6beec
    denv.Install('$PREFIX/bin/', vos_perf)

    obj_ctl = daos_build.program(denv, 'obj_ctl',
                                 ['obj_ctl.c', cmd_parser, vos_engine] + libdaos_tgts,
                                 LIBS=libs_server)
    denv.Install('$PREFIX/bin/', obj_ctl)

    jobtest = daos_build.program(denv, 'jobtest', ['jobtest.c'], LIBS=libs_client)
    denv.Install('$PREFIX/bin/', jobtest)

    # tests
    SConscript('suite/SConscript', exports=['denv'])

    # Build drpc_test
    SConscript('drpc/SConscript')

    # Build security_test
    SConscript('security/SConscript')

    # ftest
    SConscript('ftest/SConscript')


def scons():
    """Execute build"""
    Import('env', 'base_env', 'base_env_mpi', 'prereqs', 'dc_credit')

    if not prereqs.test_requested():
        return

    build_dts_library(env, prereqs, dc_credit)

    denv = base_env.Clone()
    denv.AppendUnique(LIBPATH=[Dir('../gurt')])
    denv.AppendUnique(LIBPATH=[Dir('../common')])
    denv.AppendUnique(LIBPATH=[Dir('../client/api')])
    denv.AppendUnique(LIBPATH=[Dir('../cart')])
    denv.AppendUnique(LIBPATH=[Dir('../vos')])
    denv.AppendUnique(LIBPATH=[Dir('../bio')])
    denv.AppendUnique(LIBPATH=[Dir('../utils/wrap/mpi')])
    # Add runtime paths for daos libraries
    denv.AppendUnique(RPATH_FULL=['$PREFIX/lib64/daos_srv'])
    denv.AppendUnique(CPPPATH=[Dir('../mgmt').srcnode()])
    build_tests(prereqs, denv)

    if not base_env_mpi:
        return
    denv = base_env_mpi.Clone()

    denv.AppendUnique(LIBPATH=[Dir('../gurt')])
    denv.AppendUnique(LIBPATH=[Dir('../common')])
    denv.AppendUnique(LIBPATH=[Dir('../client/api')])
    denv.AppendUnique(LIBPATH=[Dir('../cart')])

    libs_client = ['daos_tests', 'daos', 'daos_common', 'cart', 'gurt', 'uuid']

    daos_build.program(denv, 'simple_array', 'simple_array.c', LIBS=libs_client)
    daos_build.program(denv, 'simple_obj', 'simple_obj.c', LIBS=libs_client)


if __name__ == "SCons.Script":
    scons()<|MERGE_RESOLUTION|>--- conflicted
+++ resolved
@@ -44,22 +44,16 @@
     libs_server += ['vos', 'bio', 'abt']
     vos_engine = denv.StaticObject(['vos_engine.c'])
 
-<<<<<<< HEAD
     if denv["STACK_MMAP"] == 1:
         new_env = denv.Clone()
         new_env.Append(CCFLAGS=['-DULT_MMAP_STACK'])
         vos_perf = daos_build.program(denv, 'vos_perf',
-                                      ['vos_perf.c', perf_common, vos_engine],
+                                      ['vos_perf.c', perf_common, vos_engine] + libdaos_tgts,
                                       LIBS=libs_server)
     else:
         vos_perf = daos_build.program(denv, 'vos_perf',
-                                      ['vos_perf.c', perf_common, vos_engine],
+                                      ['vos_perf.c', perf_common, vos_engine] + libdaos_tgts,
                                       LIBS=libs_server)
-=======
-    vos_perf = daos_build.program(denv, 'vos_perf',
-                                  ['vos_perf.c', perf_common, vos_engine] + libdaos_tgts,
-                                  LIBS=libs_server)
->>>>>>> 3ba6beec
     denv.Install('$PREFIX/bin/', vos_perf)
 
     obj_ctl = daos_build.program(denv, 'obj_ctl',
