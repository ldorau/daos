/**
 * (C) Copyright 2019-2022 Intel Corporation.
 *
 * SPDX-License-Identifier: BSD-2-Clause-Patent
 */
/**
 * container IV cache
 */
#define D_LOGFAC	DD_FAC(container)

#include <daos_srv/container.h>
#include "srv_internal.h"
#include "rpc.h"
#include <daos_srv/iv.h>
#include <daos/btree_class.h>
#include <daos/btree.h>
#include <daos/dtx.h>
#include <daos_api.h>

/* INIT snap count */
#define INIT_SNAP_CNT	10

static int
cont_iv_prop_g2l(struct cont_iv_prop *iv_prop, daos_prop_t **prop_out);

static struct cont_iv_key *
key2priv(struct ds_iv_key *iv_key)
{
	return (struct cont_iv_key *)iv_key->key_buf;
}

static uint32_t
cont_iv_snap_ent_size(int nr)
{
	return offsetof(struct cont_iv_entry, iv_snap.snaps[nr]);
}

static uint32_t
cont_iv_prop_ent_size(int nr)
{
	return offsetof(struct cont_iv_entry, iv_prop.cip_acl.dal_ace[nr]);
}

static int
cont_iv_ent_init(struct ds_iv_key *iv_key, void *data,
		 struct ds_iv_entry *entry)
{
	struct umem_attr uma = { 0 };
	daos_handle_t	 root_hdl;
	int		 rc;

	uma.uma_id = UMEM_CLASS_VMEM;
	rc = dbtree_create(DBTREE_CLASS_UV, 0, 4, &uma, NULL, &root_hdl);
	if (rc != 0) {
		D_ERROR("failed to create tree: "DF_RC"\n", DP_RC(rc));
		return rc;
	}

	entry->iv_key.class_id = iv_key->class_id;
	entry->iv_key.rank = iv_key->rank;

	rc = d_sgl_init(&entry->iv_value, 1);
	if (rc)
		D_GOTO(out, rc);

	D_ALLOC(entry->iv_value.sg_iovs[0].iov_buf, sizeof(root_hdl));
	if (entry->iv_value.sg_iovs[0].iov_buf == NULL)
		D_GOTO(out, rc = -DER_NOMEM);

	memcpy(entry->iv_value.sg_iovs[0].iov_buf, &root_hdl, sizeof(root_hdl));
out:
	if (rc != 0) {
		dbtree_destroy(root_hdl, NULL);
		d_sgl_fini(&entry->iv_value, true);
	}

	return rc;
}

static int
cont_iv_ent_get(struct ds_iv_entry *entry, void **priv)
{
	return 0;
}

static int
cont_iv_ent_put(struct ds_iv_entry *entry, void **priv)
{
	return 0;
}

static int
delete_iter_cb(daos_handle_t ih, d_iov_t *key,
	       d_iov_t *val, void *arg)
{
	int rc;

	/* Delete the current container tree */
	rc = dbtree_iter_delete(ih, NULL);
	if (rc != 0)
		return rc;

	/* re-probe the dbtree after delete */
	rc = dbtree_iter_probe(ih, BTR_PROBE_FIRST, DAOS_INTENT_PUNCH,
			       NULL, NULL);
	if (rc == -DER_NONEXIST)
		return 1;

	return rc;
}

static int
dbtree_empty(daos_handle_t root_hdl)
{
	int rc = 0;

	while (!dbtree_is_empty(root_hdl)) {
		rc = dbtree_iterate(root_hdl, DAOS_INTENT_PUNCH, false,
				    delete_iter_cb, NULL);
		if (rc < 0) {
			D_ERROR("dbtree iterate fails %d\n", rc);
			return rc;
		}
	}

	return rc;
}

static int
cont_iv_ent_destroy(d_sg_list_t *sgl)
{
	if (!sgl)
		return 0;

	if (sgl->sg_iovs && sgl->sg_iovs[0].iov_buf) {
		daos_handle_t *root_hdl = sgl->sg_iovs[0].iov_buf;

		dbtree_destroy(*root_hdl, NULL);
	}

	d_sgl_fini(sgl, true);

	return 0;
}

static int
cont_iv_ent_copy(struct ds_iv_entry *entry, struct cont_iv_key *key,
		 d_sg_list_t *dst_sgl, struct cont_iv_entry *src)
{
	struct cont_iv_entry	*dst = dst_sgl->sg_iovs[0].iov_buf;
	daos_size_t		size;
	uint64_t		snap_cnt;
	int			rc = 0;

	uuid_copy(dst->cont_uuid, src->cont_uuid);
	switch (entry->iv_class->iv_class_id) {
	case IV_CONT_SNAP:
		if (src->iv_snap.snap_cnt == (uint64_t)(-1)) {
			snap_cnt = 1;
			rc = -DER_IVCB_FORWARD;
		} else {
			snap_cnt = src->iv_snap.snap_cnt;
		}

		D_DEBUG(DB_MD, "snap_cnt "DF_U64":"DF_U64"\n",
			snap_cnt, src->iv_snap.snap_cnt);
		size = cont_iv_snap_ent_size(snap_cnt);
		if (size > dst_sgl->sg_iovs[0].iov_buf_len) {
			/* Return -1 so client can reallocate the buffer. */
			dst->iv_snap.snap_cnt = (uint64_t)-1;
			dst->iv_snap.snaps[0] = src->iv_snap.snap_cnt;
			D_DEBUG(DB_MD, "%zd < %zd\n",
				dst_sgl->sg_iovs[0].iov_buf_len, size);
			return 0;
		}

		size = offsetof(struct cont_iv_snapshot, snaps[snap_cnt]);
		memcpy(&dst->iv_snap, &src->iv_snap, size);

		break;
	case IV_CONT_CAPA:
		dst->iv_capa.flags = src->iv_capa.flags;
		dst->iv_capa.sec_capas = src->iv_capa.sec_capas;
		dst->iv_capa.status_pm_ver = src->iv_capa.status_pm_ver;
		break;
	case IV_CONT_PROP:
		D_ASSERT(dst_sgl->sg_iovs[0].iov_buf_len >=
			 cont_iv_prop_ent_size(src->iv_prop.cip_acl.dal_len));
		size = offsetof(struct cont_iv_prop,
				cip_acl.dal_ace[src->iv_prop.cip_acl.dal_len]);
		memcpy(&dst->iv_prop, &src->iv_prop, size);
		break;
	default:
		D_ERROR("bad iv_class_id %d.\n", entry->iv_class->iv_class_id);
		return -DER_INVAL;
	};

	return rc;
}

static bool
is_master(struct ds_iv_entry *entry)
{
	d_rank_t myrank;

	crt_group_rank(NULL, &myrank);

	return entry->ns->iv_master_rank == myrank;
}

static int
cont_iv_snap_ent_create(struct ds_iv_entry *entry, struct ds_iv_key *key)
{
	struct cont_iv_entry	*iv_entry = NULL;
	struct cont_iv_key	*civ_key = key2priv(key);
	daos_handle_t		root_hdl;
	d_iov_t			key_iov;
	d_iov_t			val_iov;
	daos_epoch_t		*snaps = NULL;
	int			snap_cnt = -1;
	int			rc;

	rc = ds_cont_get_snapshots(entry->ns->iv_pool_uuid,
				   civ_key->cont_uuid, &snaps,
				   &snap_cnt);
	if (rc)
		D_GOTO(out, rc);

	D_ASSERT(snap_cnt >= 0);
	D_ALLOC(iv_entry, cont_iv_snap_ent_size(snap_cnt));
	if (iv_entry == NULL)
		D_GOTO(out, rc = -DER_NOMEM);

	memcpy(&root_hdl, entry->iv_value.sg_iovs[0].iov_buf,
		sizeof(root_hdl));
	uuid_copy(iv_entry->cont_uuid, civ_key->cont_uuid);
	iv_entry->iv_snap.snap_cnt = snap_cnt;
	memcpy(iv_entry->iv_snap.snaps, snaps, snap_cnt * sizeof(*snaps));
	d_iov_set(&val_iov, iv_entry,
		  cont_iv_snap_ent_size(iv_entry->iv_snap.snap_cnt));
	d_iov_set(&key_iov, &civ_key->cont_uuid, sizeof(civ_key->cont_uuid));
	rc = dbtree_update(root_hdl, &key_iov, &val_iov);
	if (rc)
		D_GOTO(out, rc);
out:
	D_FREE(iv_entry);
	D_FREE(snaps);
	return rc;
}

static void
cont_iv_prop_l2g(daos_prop_t *prop, struct cont_iv_prop *iv_prop)
{
	struct daos_prop_entry	*prop_entry;
	struct daos_prop_co_roots *roots;
	struct daos_acl		*acl;
	int			 i;
	uint64_t		bits = 0;

	D_ASSERT(prop->dpp_nr <= CONT_PROP_NUM);
	for (i = 0; i < prop->dpp_nr; i++) {
		prop_entry = &prop->dpp_entries[i];
		if (!daos_prop_is_set(prop_entry))
			continue;
		switch (prop_entry->dpe_type) {
		case DAOS_PROP_CO_LABEL:
			D_ASSERT(strlen(prop_entry->dpe_str) <=
				 DAOS_PROP_LABEL_MAX_LEN);
			strcpy(iv_prop->cip_label, prop_entry->dpe_str);
			bits |= DAOS_CO_QUERY_PROP_LABEL;
			break;
		case DAOS_PROP_CO_LAYOUT_TYPE:
			iv_prop->cip_layout_type = prop_entry->dpe_val;
			bits |= DAOS_CO_QUERY_PROP_LAYOUT_TYPE;
			break;
		case DAOS_PROP_CO_LAYOUT_VER:
			iv_prop->cip_layout_ver = prop_entry->dpe_val;
			bits |= DAOS_CO_QUERY_PROP_LAYOUT_VER;
			break;
		case DAOS_PROP_CO_CSUM:
			iv_prop->cip_csum = prop_entry->dpe_val;
			bits |= DAOS_CO_QUERY_PROP_CSUM;
			break;
		case DAOS_PROP_CO_CSUM_CHUNK_SIZE:
			iv_prop->cip_csum_chunk_size = prop_entry->dpe_val;
			bits |= DAOS_CO_QUERY_PROP_CSUM_CHUNK;
			break;
		case DAOS_PROP_CO_CSUM_SERVER_VERIFY:
			iv_prop->cip_csum_server_verify = prop_entry->dpe_val;
			bits |= DAOS_CO_QUERY_PROP_CSUM_SERVER;
			break;
		case DAOS_PROP_CO_SCRUBBER_DISABLED:
			iv_prop->cip_scrubbing_disabled = prop_entry->dpe_val;
			break;
		case DAOS_PROP_CO_DEDUP:
			iv_prop->cip_dedup = prop_entry->dpe_val;
			bits |= DAOS_CO_QUERY_PROP_DEDUP;
			break;
		case DAOS_PROP_CO_DEDUP_THRESHOLD:
			iv_prop->cip_dedup_size = prop_entry->dpe_val;
			bits |= DAOS_CO_QUERY_PROP_DEDUP_THRESHOLD;
			break;
		case DAOS_PROP_CO_ALLOCED_OID:
			iv_prop->cip_alloced_oid = prop_entry->dpe_val;
			bits |= DAOS_CO_QUERY_PROP_ALLOCED_OID;
			break;
		case DAOS_PROP_CO_REDUN_FAC:
			iv_prop->cip_redun_fac = prop_entry->dpe_val;
			bits |= DAOS_CO_QUERY_PROP_REDUN_FAC;
			break;
		case DAOS_PROP_CO_REDUN_LVL:
			iv_prop->cip_redun_lvl = prop_entry->dpe_val;
			bits |= DAOS_CO_QUERY_PROP_REDUN_LVL;
			break;
		case DAOS_PROP_CO_SNAPSHOT_MAX:
			iv_prop->cip_snap_max = prop_entry->dpe_val;
			bits |= DAOS_CO_QUERY_PROP_SNAPSHOT_MAX;
			break;
		case DAOS_PROP_CO_COMPRESS:
			iv_prop->cip_compress = prop_entry->dpe_val;
			bits |= DAOS_CO_QUERY_PROP_COMPRESS;
			break;
		case DAOS_PROP_CO_ENCRYPT:
			iv_prop->cip_encrypt = prop_entry->dpe_val;
			bits |= DAOS_CO_QUERY_PROP_ENCRYPT;
			break;
		case DAOS_PROP_CO_EC_CELL_SZ:
			iv_prop->cip_ec_cell_sz = prop_entry->dpe_val;
			bits |= DAOS_CO_QUERY_PROP_EC_CELL_SZ;
			break;
		case DAOS_PROP_CO_EC_PDA:
			iv_prop->cip_ec_pda = prop_entry->dpe_val;
			bits |= DAOS_CO_QUERY_PROP_EC_PDA;
			break;
		case DAOS_PROP_CO_RP_PDA:
			iv_prop->cip_rp_pda = prop_entry->dpe_val;
			bits |= DAOS_CO_QUERY_PROP_RP_PDA;
			break;
		case DAOS_PROP_CO_GLOBAL_VERSION:
			iv_prop->cip_global_version = prop_entry->dpe_val;
			bits |= DAOS_CO_QUERY_PROP_GLOBAL_VERSION;
			break;
		case DAOS_PROP_CO_ACL:
			acl = prop_entry->dpe_val_ptr;
			if (acl != NULL)
				memcpy(&iv_prop->cip_acl, acl,
				       daos_acl_get_size(acl));
			bits |= DAOS_CO_QUERY_PROP_ACL;
			break;
		case DAOS_PROP_CO_OWNER:
			D_ASSERT(strlen(prop_entry->dpe_str) <=
				 DAOS_ACL_MAX_PRINCIPAL_LEN);
			strcpy(iv_prop->cip_owner, prop_entry->dpe_str);
			bits |= DAOS_CO_QUERY_PROP_OWNER;
			break;
		case DAOS_PROP_CO_OWNER_GROUP:
			D_ASSERT(strlen(prop_entry->dpe_str) <=
				 DAOS_ACL_MAX_PRINCIPAL_LEN);
			strcpy(iv_prop->cip_owner_grp, prop_entry->dpe_str);
			bits |= DAOS_CO_QUERY_PROP_OWNER_GROUP;
			break;
		case DAOS_PROP_CO_ROOTS:
			roots = prop_entry->dpe_val_ptr;
			if (roots) {
				memcpy(&iv_prop->cip_roots,
				       roots, sizeof(*roots));
			}
			bits |= DAOS_CO_QUERY_PROP_ROOTS;
			break;
		case DAOS_PROP_CO_STATUS:
			daos_prop_val_2_co_status(prop_entry->dpe_val,
						  &iv_prop->cip_co_status);
			bits |= DAOS_CO_QUERY_PROP_CO_STATUS;
			break;
		default:
			D_ASSERTF(0, "bad dpe_type %d\n", prop_entry->dpe_type);
			break;
		}
	}
	iv_prop->cip_valid_bits = bits;
}

static int
cont_iv_prop_ent_create(struct ds_iv_entry *entry, struct ds_iv_key *key)
{
	struct cont_iv_entry	*iv_entry = NULL;
	struct cont_iv_key	*civ_key = key2priv(key);
	daos_handle_t		root_hdl;
	d_iov_t			key_iov;
	d_iov_t			val_iov;
	uint32_t		entry_size;
	daos_prop_t		*prop = NULL;
	int			 rc;

	rc = ds_cont_get_prop(entry->ns->iv_pool_uuid, civ_key->cont_uuid,
			      &prop);
	if (rc)
		D_GOTO(out, rc);

	entry_size = cont_iv_prop_ent_size(DAOS_ACL_MAX_ACE_LEN);
	D_ALLOC(iv_entry, entry_size);
	if (iv_entry == NULL)
		D_GOTO(out, rc = -DER_NOMEM);

	memcpy(&root_hdl, entry->iv_value.sg_iovs[0].iov_buf, sizeof(root_hdl));

	uuid_copy(iv_entry->cont_uuid, civ_key->cont_uuid);
	cont_iv_prop_l2g(prop, &iv_entry->iv_prop);
	d_iov_set(&val_iov, iv_entry, entry_size);
	d_iov_set(&key_iov, &civ_key->cont_uuid, sizeof(civ_key->cont_uuid));

	rc = dbtree_update(root_hdl, &key_iov, &val_iov);
	if (rc)
		D_GOTO(out, rc);
out:
	if (prop != NULL)
		daos_prop_free(prop);
	D_FREE(iv_entry);
	return rc;
}

static int
cont_iv_ent_fetch(struct ds_iv_entry *entry, struct ds_iv_key *key,
		  d_sg_list_t *dst, void **priv)
{
	struct cont_iv_entry	*src_iv;
	daos_handle_t		root_hdl;
	d_iov_t			key_iov;
	d_iov_t			val_iov;
	struct cont_iv_key	*civ_key = key2priv(key);
	int			rc;

	D_ASSERT(dss_get_module_info()->dmi_xs_id == 0);

	memcpy(&root_hdl, entry->iv_value.sg_iovs[0].iov_buf, sizeof(root_hdl));

	d_iov_set(&key_iov, &civ_key->cont_uuid, sizeof(civ_key->cont_uuid));
	d_iov_set(&val_iov, NULL, 0);
again:
	rc = dbtree_lookup(root_hdl, &key_iov, &val_iov);
	if (rc < 0) {
		if (rc == -DER_NONEXIST && is_master(entry)) {
			int	class_id;

			class_id = entry->iv_class->iv_class_id;
			if (class_id == IV_CONT_SNAP) {
				rc = cont_iv_snap_ent_create(entry, key);
				if (rc == 0)
					goto again;
				D_ERROR("create cont snap iv entry failed "
					""DF_RC"\n", DP_RC(rc));
			} else if (class_id == IV_CONT_PROP) {
				rc = cont_iv_prop_ent_create(entry, key);
				if (rc == 0)
					goto again;
				D_ERROR("create cont prop iv entry failed "
					""DF_RC"\n", DP_RC(rc));
			} else if (class_id == IV_CONT_CAPA) {
				/* Can not find the handle on leader */
				rc = -DER_NONEXIST;
			}
		}
		D_DEBUG(DB_MGMT, "lookup cont: rc "DF_RC"\n", DP_RC(rc));
		D_GOTO(out, rc);
	}

	src_iv = val_iov.iov_buf;
	rc = cont_iv_ent_copy(entry, civ_key, dst, src_iv);
out:
	return rc;
}

/* Update the EC agg epoch all servers to the leader */
static int
cont_iv_ent_agg_eph_update(struct ds_iv_entry *entry, struct ds_iv_key *key,
			   d_sg_list_t *src)
{
	struct cont_iv_key	*civ_key = key2priv(key);
	struct cont_iv_entry	*civ_ent = src->sg_iovs[0].iov_buf;
	d_rank_t		rank;
	int			rc;

	rc = crt_group_rank(NULL, &rank);
	if (rc)
		return rc;

	if (rank != entry->ns->iv_master_rank)
		return -DER_IVCB_FORWARD;

	rc = ds_cont_leader_update_agg_eph(entry->ns->iv_pool_uuid,
					   civ_key->cont_uuid,
					   civ_ent->iv_agg_eph.rank,
					   civ_ent->iv_agg_eph.eph);
	return rc;
}

/* Each server refresh the VOS aggregation epoch gotten from the leader */
static int
cont_iv_ent_agg_eph_refresh(struct ds_iv_entry *entry, struct ds_iv_key *key,
			    d_sg_list_t *src)
{
	struct cont_iv_entry	*civ_ent = src->sg_iovs[0].iov_buf;
	struct cont_iv_key	*civ_key = key2priv(key);
	int			rc;

	rc = ds_cont_tgt_refresh_agg_eph(entry->ns->iv_pool_uuid,
					 civ_key->cont_uuid,
					 civ_ent->iv_agg_eph.eph);
	return rc;
}

static int
cont_iv_ent_update(struct ds_iv_entry *entry, struct ds_iv_key *key,
		   d_sg_list_t *src, void **priv)
{
	daos_handle_t		root_hdl;
	struct cont_iv_key	*civ_key = key2priv(key);
	d_iov_t			key_iov;
	d_iov_t			val_iov;
	int			rc = 0;

	D_ASSERT(dss_get_module_info()->dmi_xs_id == 0);
	if (src != NULL) {
		struct cont_iv_entry *civ_ent;

		civ_ent = src->sg_iovs[0].iov_buf;
		if (entry->iv_class->iv_class_id == IV_CONT_CAPA) {
			/* open the container locally */
			rc = ds_cont_tgt_open(entry->ns->iv_pool_uuid,
					      civ_key->cont_uuid,
					      civ_ent->cont_uuid,
					      civ_ent->iv_capa.flags,
					      civ_ent->iv_capa.sec_capas,
					      civ_ent->iv_capa.status_pm_ver);
			if (rc)
				D_GOTO(out, rc);
		} else if (entry->iv_class->iv_class_id == IV_CONT_PROP) {
			daos_prop_t		*prop = NULL;
			struct daos_prop_entry	*iv_entry;
			struct daos_co_status	 co_stat = {0};

			rc = cont_iv_prop_g2l(&civ_ent->iv_prop, &prop);
			if (rc) {
				D_ERROR("cont_iv_prop_g2l failed "DF_RC"\n",
					DP_RC(rc));
				D_GOTO(out, rc);
			}

			iv_entry = daos_prop_entry_get(prop,
						       DAOS_PROP_CO_STATUS);
			if (iv_entry != NULL) {
				daos_prop_val_2_co_status(iv_entry->dpe_val,
							  &co_stat);
				rc = ds_cont_status_pm_ver_update(
					entry->ns->iv_pool_uuid,
					civ_ent->cont_uuid,
					co_stat.dcs_pm_ver);
				if (rc) {
					daos_prop_free(prop);
					goto out;
				}
			}
			daos_prop_free(prop);
		} else if (entry->iv_class->iv_class_id == IV_CONT_SNAP &&
			   civ_ent->iv_snap.snap_cnt != (uint64_t)(-1)) {
			rc = ds_cont_tgt_snapshots_update(
						entry->ns->iv_pool_uuid,
						civ_key->cont_uuid,
						&civ_ent->iv_snap.snaps[0],
						civ_ent->iv_snap.snap_cnt);
			if (rc)
				D_GOTO(out, rc);
		} else if (entry->iv_class->iv_class_id ==
						IV_CONT_AGG_EPOCH_REPORT) {
			rc = cont_iv_ent_agg_eph_update(entry, key, src);
			if (rc)
				D_GOTO(out, rc);
		} else if (entry->iv_class->iv_class_id ==
						IV_CONT_AGG_EPOCH_BOUNDRY) {
			rc = cont_iv_ent_agg_eph_refresh(entry, key, src);
			if (rc)
				D_GOTO(out, rc);
		}
	}

	memcpy(&root_hdl, entry->iv_value.sg_iovs[0].iov_buf, sizeof(root_hdl));
	d_iov_set(&key_iov, &civ_key->cont_uuid, sizeof(civ_key->cont_uuid));
	if (src == NULL) {
		/* If src == NULL, it is invalidate */
		if (entry->iv_class->iv_class_id == IV_CONT_CAPA &&
		    !uuid_is_null(civ_key->cont_uuid)) {
			rc = ds_cont_tgt_close(civ_key->cont_uuid);
			if (rc)
				D_GOTO(out, rc);
		}

		if (uuid_is_null(civ_key->cont_uuid)) {
			rc = dbtree_empty(root_hdl);
			if (rc)
				D_GOTO(out, rc);
		} else {
			rc = dbtree_delete(root_hdl, BTR_PROBE_EQ, &key_iov,
					   NULL);
			if (rc == -DER_NONEXIST)
				rc = 0;
		}
	} else {
		struct cont_iv_entry *iv_entry;

		iv_entry = src->sg_iovs[0].iov_buf;
		/* Do not update master entry for -1 value */
		if (entry->iv_class->iv_class_id == IV_CONT_SNAP &&
		    iv_entry->iv_snap.snap_cnt == (uint64_t)(-1) &&
		    entry->ns->iv_master_rank == dss_self_rank())
			goto out;

		/* Put it to IV tree */
		d_iov_set(&val_iov, iv_entry, src->sg_iovs[0].iov_len);
		rc = dbtree_update(root_hdl, &key_iov, &val_iov);
	}

out:
	if (rc < 0 && rc != -DER_IVCB_FORWARD)
		D_CDEBUG(rc == -DER_NONEXIST || rc == -DER_NOTLEADER,
			 DB_ANY, DLOG_ERR,
			 "failed to insert: rc "DF_RC"\n", DP_RC(rc));

	return rc;
}

static int
cont_iv_ent_refresh(struct ds_iv_entry *entry, struct ds_iv_key *key,
		    d_sg_list_t *src, int ref_rc, void **priv)
{
	D_ASSERT(dss_get_module_info()->dmi_xs_id == 0);
	return cont_iv_ent_update(entry, key, src, priv);
}

static int
cont_iv_value_alloc(struct ds_iv_entry *iv_entry, struct ds_iv_key *key,
		    d_sg_list_t *sgl)
{
	struct cont_iv_key	*civ_key = key2priv(key);
	struct cont_iv_entry	*entry;
	int			rc;

	rc = d_sgl_init(sgl, 1);
	if (rc)
		return rc;

	D_ALLOC(entry, civ_key->entry_size);
	if (entry == NULL)
		D_GOTO(out, rc = -DER_NOMEM);

	d_iov_set(&sgl->sg_iovs[0], entry, civ_key->entry_size);
out:
	if (rc)
		d_sgl_fini(sgl, true);

	return rc;
}

static bool
cont_iv_ent_valid(struct ds_iv_entry *entry, struct ds_iv_key *key)
{
	daos_handle_t		root_hdl;
	d_iov_t			key_iov;
	d_iov_t			val_iov;
	struct cont_iv_key	*civ_key = key2priv(key);
	int			rc;

	if (!entry->iv_valid)
		return false;

	/* Let's check whether the container really exist */
	memcpy(&root_hdl, entry->iv_value.sg_iovs[0].iov_buf, sizeof(root_hdl));
	d_iov_set(&key_iov, &civ_key->cont_uuid, sizeof(civ_key->cont_uuid));
	d_iov_set(&val_iov, NULL, 0);
	rc = dbtree_lookup(root_hdl, &key_iov, &val_iov);
	if (rc != 0)
		return false;

	return true;
}

struct ds_iv_class_ops cont_iv_ops = {
	.ivc_ent_init	= cont_iv_ent_init,
	.ivc_ent_get	= cont_iv_ent_get,
	.ivc_ent_put	= cont_iv_ent_put,
	.ivc_ent_destroy = cont_iv_ent_destroy,
	.ivc_ent_fetch	= cont_iv_ent_fetch,
	.ivc_ent_update	= cont_iv_ent_update,
	.ivc_ent_refresh = cont_iv_ent_refresh,
	.ivc_value_alloc = cont_iv_value_alloc,
	.ivc_ent_valid	= cont_iv_ent_valid,
};

static int
cont_iv_fetch(void *ns, int class_id, uuid_t key_uuid,
	      struct cont_iv_entry *cont_iv, int cont_iv_len, int entry_size,
	      bool retry)
{
	d_sg_list_t		sgl;
	d_iov_t			iov = { 0 };
	struct ds_iv_key	key = { 0 };
	struct cont_iv_key	*civ_key;
	int			rc;

	iov.iov_buf = cont_iv;
	iov.iov_len = cont_iv_len;
	iov.iov_buf_len = cont_iv_len;
	sgl.sg_nr = 1;
	sgl.sg_nr_out = 0;
	sgl.sg_iovs = &iov;
	key.class_id = class_id;
	civ_key = key2priv(&key);
	uuid_copy(civ_key->cont_uuid, key_uuid);
	civ_key->class_id = class_id;
	civ_key->entry_size = entry_size;
	rc = ds_iv_fetch(ns, &key, cont_iv ? &sgl : NULL, retry);
	if (rc)
		D_CDEBUG(rc == -DER_NOTLEADER, DB_MGMT, DLOG_ERR,
			 DF_UUID" iv fetch failed "DF_RC"\n",
			 DP_UUID(key_uuid), DP_RC(rc));

	return rc;
}

static int
cont_iv_update(void *ns, int class_id, uuid_t key_uuid,
	       struct cont_iv_entry *cont_iv, int cont_iv_len,
	       unsigned int shortcut, unsigned int sync_mode, bool retry)
{
	d_sg_list_t		sgl;
	d_iov_t			iov;
	struct ds_iv_key	key;
	struct cont_iv_key	*civ_key;
	int			rc;

	iov.iov_buf = cont_iv;
	iov.iov_len = cont_iv_len;
	iov.iov_buf_len = cont_iv_len;
	sgl.sg_nr = 1;
	sgl.sg_nr_out = 0;
	sgl.sg_iovs = &iov;

	memset(&key, 0, sizeof(key));
	key.class_id = class_id;
	civ_key = key2priv(&key);
	uuid_copy(civ_key->cont_uuid, key_uuid);
	civ_key->class_id = class_id;
	civ_key->entry_size = cont_iv_len;
	rc = ds_iv_update(ns, &key, &sgl, shortcut, sync_mode, 0, retry);
	if (rc)
		D_CDEBUG(rc == -DER_NOTLEADER || rc == -DER_NONEXIST,
			 DB_ANY, DLOG_ERR,
			 DF_UUID" iv update failed "DF_RC"\n",
			 DP_UUID(key_uuid), DP_RC(rc));

	return rc;
}

static int
cont_iv_snapshot_invalidate(void *ns, uuid_t cont_uuid, unsigned int shortcut,
			    unsigned int sync_mode)
{
	struct ds_iv_key	key = { 0 };
	struct cont_iv_key	*civ_key;
	int			rc;

	civ_key = key2priv(&key);
	uuid_copy(civ_key->cont_uuid, cont_uuid);
	key.class_id = IV_CONT_SNAP;
	rc = ds_iv_invalidate(ns, &key, shortcut, sync_mode, 0, false);
	if (rc)
		D_ERROR("iv invalidate failed %d\n", rc);

	return rc;
}

int
cont_iv_snapshots_fetch(void *ns, uuid_t cont_uuid, uint64_t **snapshots,
			int *snap_count)
{
	struct cont_iv_entry	*iv_entry;
	int			iv_entry_size;
	int			rc;
	uint64_t		snap_cnt = INIT_SNAP_CNT;
retry:
	iv_entry_size = cont_iv_snap_ent_size(snap_cnt);
	D_ALLOC(iv_entry, iv_entry_size);
	if (iv_entry == NULL)
		return -DER_NOMEM;

	rc = cont_iv_fetch(ns, IV_CONT_SNAP, cont_uuid, iv_entry, iv_entry_size,
			   iv_entry_size, true);
	if (rc)
		D_GOTO(free, rc);

	if (iv_entry->iv_snap.snap_cnt == (uint64_t)(-1)) {
		D_ASSERT(iv_entry->iv_snap.snaps[0] > snap_cnt);
		D_DEBUG(DB_MD, DF_UUID" retry by snap_cnt "DF_U64"\n",
			DP_UUID(cont_uuid), iv_entry->iv_snap.snaps[0]);
		snap_cnt = iv_entry->iv_snap.snaps[0];
		D_FREE(iv_entry);
		goto retry;
	}

	if (iv_entry->iv_snap.snap_cnt == 0) {
		*snap_count = 0;
		D_GOTO(free, rc = 0);
	}

	if (snapshots != NULL) {
		D_ALLOC(*snapshots,
		      sizeof(iv_entry->iv_snap.snaps[0]) * iv_entry->iv_snap.snap_cnt);
		if (*snapshots == NULL)
			D_GOTO(free, rc = -DER_NOMEM);

		memcpy(*snapshots, iv_entry->iv_snap.snaps,
		       sizeof(iv_entry->iv_snap.snaps[0]) * iv_entry->iv_snap.snap_cnt);
	}

	*snap_count = iv_entry->iv_snap.snap_cnt;

free:
	D_FREE(iv_entry);
	return rc;
}

int
cont_iv_snapshots_update(void *ns, uuid_t cont_uuid, uint64_t *snapshots,
			 int snap_count)
{
	struct cont_iv_entry	*iv_entry;
	int			iv_entry_size;
	int			rc;

	/* Only happens on xstream 0 */
	D_ASSERT(dss_get_module_info()->dmi_xs_id == 0);

	iv_entry_size = cont_iv_snap_ent_size(snap_count);
	D_ALLOC(iv_entry, iv_entry_size);
	if (iv_entry == NULL)
		return -DER_NOMEM;

	uuid_copy(iv_entry->cont_uuid, cont_uuid);
	iv_entry->iv_snap.snap_cnt = snap_count;
	memcpy(iv_entry->iv_snap.snaps, snapshots,
	       sizeof(*snapshots) * snap_count);

	rc = cont_iv_update(ns, IV_CONT_SNAP, cont_uuid, iv_entry,
			    iv_entry_size, CRT_IV_SHORTCUT_TO_ROOT,
			    CRT_IV_SYNC_EAGER, false /* retry */);
	D_FREE(iv_entry);
	return rc;
}

int
cont_iv_snapshots_refresh(void *ns, uuid_t cont_uuid)
{
	struct cont_iv_entry	iv_entry = { 0 };
	int			entry_size = 0;
	uint64_t		snap_cnt = INIT_SNAP_CNT;
	int			rc;

	/* Only happens on xstream 0 */
	D_ASSERT(dss_get_module_info()->dmi_xs_id == 0);
retry:
	entry_size = cont_iv_snap_ent_size(snap_cnt);
	rc = cont_iv_fetch(ns, IV_CONT_SNAP, cont_uuid, &iv_entry,
			   sizeof(iv_entry), entry_size, false /* retry */);
	if (rc)
		return rc;

	if (iv_entry.iv_snap.snap_cnt == (uint64_t)(-1)) {
		snap_cnt = iv_entry.iv_snap.snaps[0];
		D_DEBUG(DB_MD, "retry with "DF_U64"\n", snap_cnt);
		goto retry;
	}

	return rc;
}

struct iv_capa_ult_arg {
	uuid_t		pool_uuid;
	uuid_t		cont_uuid;
	uuid_t		cont_hdl_uuid;
	/* This is only for testing purpose to
	 * invalidate the current hdl inside ULT.
	 */
	bool		invalidate_current;
	ABT_eventual	eventual;
};

static void
cont_iv_capa_refresh_ult(void *data)
{
	struct iv_capa_ult_arg	*arg = data;
	struct cont_iv_entry	iv_entry = { 0 };
	struct ds_pool		*pool;
	int			rc;

	D_ASSERT(dss_get_module_info()->dmi_xs_id == 0);

	pool = ds_pool_lookup(arg->pool_uuid);
	if (pool == NULL)
		D_GOTO(out, rc = -DER_NONEXIST);

	if (arg->invalidate_current) {
		rc = cont_iv_capability_invalidate(pool->sp_iv_ns,
						   arg->cont_hdl_uuid,
						   CRT_IV_SYNC_NONE);
		if (rc)
			D_GOTO(out, rc);
	}

	rc = cont_iv_fetch(pool->sp_iv_ns, IV_CONT_CAPA, arg->cont_hdl_uuid,
			   &iv_entry, sizeof(iv_entry), sizeof(iv_entry),
			   false /* retry */);
	if (rc)
		D_GOTO(out, rc);

	uuid_copy(arg->cont_uuid, iv_entry.cont_uuid);
out:
	if (pool != NULL)
		ds_pool_put(pool);

	ABT_eventual_set(arg->eventual, (void *)&rc, sizeof(rc));
}

static int
cont_iv_hdl_fetch(uuid_t cont_hdl_uuid, uuid_t pool_uuid,
		  struct ds_cont_hdl **cont_hdl)
{
	struct iv_capa_ult_arg	arg;
	ABT_eventual		eventual;
	bool			invalidate_current = false;
	int			*status;
	int			rc;

	if (DAOS_FAIL_CHECK(DAOS_FORCE_CAPA_FETCH)) {
		invalidate_current = true;
	} else {
		*cont_hdl = ds_cont_hdl_lookup(cont_hdl_uuid);
		if (*cont_hdl != NULL) {
			D_DEBUG(DB_TRACE, "get hdl "DF_UUID"\n",
				DP_UUID(cont_hdl_uuid));
			return 0;
		}
	}

	D_DEBUG(DB_TRACE, "Can not find "DF_UUID" hdl\n",
		DP_UUID(cont_hdl_uuid));

	/* Fetch the capability from the leader. To avoid extra locks,
	 * all metadatas are maintained by xstream 0, so let's create
	 * an ULT on xstream 0 to let xstream 0 to handle capa fetch
	 * and update.
	 */
	rc = ABT_eventual_create(sizeof(*status), &eventual);
	if (rc != ABT_SUCCESS)
		return dss_abterr2der(rc);

	uuid_copy(arg.pool_uuid, pool_uuid);
	uuid_copy(arg.cont_hdl_uuid, cont_hdl_uuid);
	arg.eventual = eventual;
	arg.invalidate_current = invalidate_current;
	rc = dss_ult_create(cont_iv_capa_refresh_ult, &arg, DSS_XS_SYS,
			    0, 0, NULL);
	if (rc)
		D_GOTO(out_eventual, rc);

	rc = ABT_eventual_wait(eventual, (void **)&status);
	if (rc != ABT_SUCCESS)
		D_GOTO(out_eventual, rc = dss_abterr2der(rc));
	if (*status != 0)
		D_GOTO(out_eventual, rc = *status);

	*cont_hdl = ds_cont_hdl_lookup(cont_hdl_uuid);
	if (*cont_hdl == NULL) {
		D_DEBUG(DB_TRACE, "Can not find "DF_UUID" hdl\n",
			DP_UUID(cont_hdl_uuid));
		D_GOTO(out_eventual, rc = -DER_NONEXIST);
	}

out_eventual:
	ABT_eventual_free(&eventual);
	return rc;
}

int
cont_iv_ec_agg_eph_update_internal(void *ns, uuid_t cont_uuid,
				   daos_epoch_t eph, unsigned int shortcut,
				   unsigned int sync_mode,
				   uint32_t op)
{
	struct cont_iv_entry	iv_entry = { 0 };
	int			rc;

	/* Only happens on xstream 0 */
	D_ASSERT(dss_get_module_info()->dmi_xs_id == 0);
	iv_entry.iv_agg_eph.eph = eph;
	uuid_copy(iv_entry.cont_uuid, cont_uuid);
	rc = crt_group_rank(NULL, &iv_entry.iv_agg_eph.rank);
	if (rc)
		return rc;

	rc = cont_iv_update(ns, op, cont_uuid, &iv_entry, sizeof(iv_entry),
			    shortcut, sync_mode, false /* retry */);
	return rc;
}

int
cont_iv_ec_agg_eph_update(void *ns, uuid_t cont_uuid, daos_epoch_t eph)
{
	return cont_iv_ec_agg_eph_update_internal(ns, cont_uuid, eph,
						  CRT_IV_SHORTCUT_TO_ROOT,
						  CRT_IV_SYNC_NONE,
						  IV_CONT_AGG_EPOCH_REPORT);
}

int
cont_iv_ec_agg_eph_refresh(void *ns, uuid_t cont_uuid, daos_epoch_t eph)
{
	return cont_iv_ec_agg_eph_update_internal(ns, cont_uuid, eph,
						  0, CRT_IV_SYNC_LAZY,
						  IV_CONT_AGG_EPOCH_BOUNDRY);
}

int
cont_iv_capability_update(void *ns, uuid_t cont_hdl_uuid, uuid_t cont_uuid,
			  uint64_t flags, uint64_t sec_capas, uint32_t pm_ver)
{
	struct cont_iv_entry	iv_entry = { 0 };
	int			rc;

	/* Only happens on xstream 0 */
	D_ASSERT(dss_get_module_info()->dmi_xs_id == 0);
	iv_entry.iv_capa.flags = flags;
	iv_entry.iv_capa.sec_capas = sec_capas;
	iv_entry.iv_capa.status_pm_ver = pm_ver;
	uuid_copy(iv_entry.cont_uuid, cont_uuid);

	rc = cont_iv_update(ns, IV_CONT_CAPA, cont_hdl_uuid, &iv_entry,
			    sizeof(iv_entry), CRT_IV_SHORTCUT_TO_ROOT,
			    CRT_IV_SYNC_EAGER, false /* retry */);
	return rc;
}

static int
cont_iv_invalidate(void *ns, uint32_t class_id, uuid_t cont_uuid, int mode)
{
	struct ds_iv_key	key = { 0 };
	struct cont_iv_key	*civ_key;
	int			rc;

	key.class_id = class_id;
	civ_key = key2priv(&key);
	uuid_copy(civ_key->cont_uuid, cont_uuid);
	civ_key->class_id = class_id;
	civ_key->entry_size = 0;

	rc = ds_iv_invalidate(ns, &key, 0, mode, 0, false);
	if (rc)
		D_ERROR(DF_UUID" iv invalidate failed "DF_RC"\n",
			DP_UUID(cont_uuid), DP_RC(rc));

	return rc;
}

int
cont_iv_entry_delete(void *ns, uuid_t pool_uuid, uuid_t cont_uuid)
{
	int rc;

	/* delete all entries for this container */
	rc = oid_iv_invalidate(ns, pool_uuid, cont_uuid);
	if (rc != 0)
		D_DEBUG(DB_MD, "delete snap "DF_UUID"\n", DP_UUID(cont_uuid));

	/* delete all entries for this container */
	rc = cont_iv_invalidate(ns, IV_CONT_SNAP, cont_uuid, CRT_IV_SYNC_NONE);
	if (rc != 0)
		D_DEBUG(DB_MD, "delete snap "DF_UUID"\n", DP_UUID(cont_uuid));

	rc = cont_iv_invalidate(ns, IV_CONT_PROP, cont_uuid, CRT_IV_SYNC_NONE);
	if (rc != 0)
		D_DEBUG(DB_MD, "delete prop "DF_UUID"\n", DP_UUID(cont_uuid));

	rc = cont_iv_invalidate(ns, IV_CONT_AGG_EPOCH_REPORT, cont_uuid, CRT_IV_SYNC_NONE);
	if (rc != 0)
		D_DEBUG(DB_MD, "delete agg epoch report "DF_UUID"\n", DP_UUID(cont_uuid));

	rc = cont_iv_invalidate(ns, IV_CONT_AGG_EPOCH_BOUNDRY, cont_uuid, CRT_IV_SYNC_NONE);
	if (rc != 0)
		D_DEBUG(DB_MD, "delete agg epoch boundary "DF_UUID"\n", DP_UUID(cont_uuid));

	return 0;
}

int
cont_iv_capability_invalidate(void *ns, uuid_t cont_hdl_uuid, int mode)
{
	return cont_iv_invalidate(ns, IV_CONT_CAPA, cont_hdl_uuid, mode);
}

uint32_t
cont_query_bits_cnt(uint64_t query_bits)
{
	uint64_t	bitmap;
	uint32_t	idx = 0, nr = 0;

	bitmap = query_bits & DAOS_CO_QUERY_PROP_ALL;
	while (idx < DAOS_CO_QUERY_PROP_BITS_NR) {
		if (bitmap & 0x1)
			nr++;
		idx++;
		bitmap = bitmap >> 1;
	};

	return nr;
}

static int
cont_iv_prop_g2l(struct cont_iv_prop *iv_prop, daos_prop_t **prop_out)
{
	struct daos_prop_entry	*prop_entry;
	struct daos_prop_co_roots *roots;
	daos_prop_t		*prop;
	struct daos_acl		*acl;
	int			 i = 0;
	int			 rc = 0;
	uint64_t		 bits = iv_prop->cip_valid_bits;

<<<<<<< HEAD
	D_ASSERT(prop->dpp_nr == CONT_PROP_NUM);
	for (i = 0; i < CONT_PROP_NUM; i++) {
		prop_entry = &prop->dpp_entries[i];
		prop_entry->dpe_type = DAOS_PROP_CO_MIN + i + 1;
		switch (prop_entry->dpe_type) {
		case DAOS_PROP_CO_LABEL:
			D_ASSERT(strlen(iv_prop->cip_label) <=
				 DAOS_PROP_LABEL_MAX_LEN);
			D_STRNDUP(prop_entry->dpe_str, iv_prop->cip_label,
				  DAOS_PROP_LABEL_MAX_LEN);
			if (prop_entry->dpe_str == NULL)
				D_GOTO(out, rc = -DER_NOMEM);
			label_alloc = prop_entry->dpe_str;
			break;
		case DAOS_PROP_CO_LAYOUT_TYPE:
			prop_entry->dpe_val = iv_prop->cip_layout_type;
			break;
		case DAOS_PROP_CO_LAYOUT_VER:
			prop_entry->dpe_val = iv_prop->cip_layout_ver;
			break;
		case DAOS_PROP_CO_CSUM:
			prop_entry->dpe_val = iv_prop->cip_csum;
			break;
		case DAOS_PROP_CO_CSUM_CHUNK_SIZE:
			prop_entry->dpe_val = iv_prop->cip_csum_chunk_size;
			break;
		case DAOS_PROP_CO_CSUM_SERVER_VERIFY:
			prop_entry->dpe_val = iv_prop->cip_csum_server_verify;
			break;
		case DAOS_PROP_CO_SCRUBBER_DISABLED:
			prop_entry->dpe_val = iv_prop->cip_scrubbing_disabled;
			break;
		case DAOS_PROP_CO_DEDUP:
			prop_entry->dpe_val = iv_prop->cip_dedup;
			break;
		case DAOS_PROP_CO_DEDUP_THRESHOLD:
			prop_entry->dpe_val = iv_prop->cip_dedup_size;
			break;
		case DAOS_PROP_CO_ALLOCED_OID:
			prop_entry->dpe_val = iv_prop->cip_alloced_oid;
			break;
		case DAOS_PROP_CO_REDUN_FAC:
			prop_entry->dpe_val = iv_prop->cip_redun_fac;
			break;
		case DAOS_PROP_CO_REDUN_LVL:
			prop_entry->dpe_val = iv_prop->cip_redun_lvl;
			break;
		case DAOS_PROP_CO_SNAPSHOT_MAX:
			prop_entry->dpe_val = iv_prop->cip_snap_max;
			break;
		case DAOS_PROP_CO_COMPRESS:
			prop_entry->dpe_val = iv_prop->cip_compress;
			break;
		case DAOS_PROP_CO_ENCRYPT:
			prop_entry->dpe_val = iv_prop->cip_encrypt;
			break;
		case DAOS_PROP_CO_EC_CELL_SZ:
			prop_entry->dpe_val = iv_prop->cip_ec_cell_sz;
			break;
		case DAOS_PROP_CO_EC_PDA:
			prop_entry->dpe_val = iv_prop->cip_ec_pda;
			break;
		case DAOS_PROP_CO_RP_PDA:
			prop_entry->dpe_val = iv_prop->cip_rp_pda;
			break;
		case DAOS_PROP_CO_ACL:
			acl = &iv_prop->cip_acl;
			if (acl->dal_ver != 0) {
				D_ASSERT(daos_acl_validate(acl) == 0);
				acl_alloc = daos_acl_dup(acl);
				if (acl_alloc != NULL)
					prop_entry->dpe_val_ptr = acl_alloc;
				else
					D_GOTO(out, rc = -DER_NOMEM);
			} else {
				prop_entry->dpe_val_ptr = NULL;
			}
			break;
		case DAOS_PROP_CO_OWNER:
			D_ASSERT(strlen(iv_prop->cip_owner) <=
				 DAOS_ACL_MAX_PRINCIPAL_LEN);
			D_STRNDUP(prop_entry->dpe_str, iv_prop->cip_owner,
				  DAOS_ACL_MAX_PRINCIPAL_LEN);
			if (prop_entry->dpe_str == NULL)
				D_GOTO(out, rc = -DER_NOMEM);
			owner_alloc = prop_entry->dpe_str;
			break;
		case DAOS_PROP_CO_OWNER_GROUP:
			D_ASSERT(strlen(iv_prop->cip_owner_grp) <=
				 DAOS_ACL_MAX_PRINCIPAL_LEN);
			D_STRNDUP(prop_entry->dpe_str, iv_prop->cip_owner_grp,
				  DAOS_ACL_MAX_PRINCIPAL_LEN);
			if (prop_entry->dpe_str == NULL)
				D_GOTO(out, rc = -DER_NOMEM);
			owner_grp_alloc = prop_entry->dpe_str;
			break;
		case DAOS_PROP_CO_ROOTS:
			roots = &iv_prop->cip_roots;
			D_ALLOC(prop_entry->dpe_val_ptr, sizeof(*roots));
			if (!prop_entry->dpe_val_ptr)
=======
	prop = daos_prop_alloc(cont_query_bits_cnt(bits));
	if (prop == NULL)
		return -DER_NOMEM;

	if (bits & DAOS_CO_QUERY_PROP_LABEL) {
		prop_entry = &prop->dpp_entries[i++];
		D_ASSERT(strlen(iv_prop->cip_label) <=
			 DAOS_PROP_LABEL_MAX_LEN);
		D_STRNDUP(prop_entry->dpe_str, iv_prop->cip_label,
			  DAOS_PROP_LABEL_MAX_LEN);
		if (prop_entry->dpe_str == NULL)
			D_GOTO(out, rc = -DER_NOMEM);
		prop_entry->dpe_type = DAOS_PROP_CO_LABEL;
	}
	if (bits & DAOS_CO_QUERY_PROP_LAYOUT_TYPE) {
		prop_entry = &prop->dpp_entries[i++];
		prop_entry->dpe_val = iv_prop->cip_layout_type;
		prop_entry->dpe_type = DAOS_PROP_CO_LAYOUT_TYPE;
	}
	if (bits & DAOS_CO_QUERY_PROP_LAYOUT_VER) {
		prop_entry = &prop->dpp_entries[i++];
		prop_entry->dpe_val = iv_prop->cip_layout_ver;
		prop_entry->dpe_type = DAOS_PROP_CO_LAYOUT_VER;
	}
	if (bits & DAOS_CO_QUERY_PROP_CSUM) {
		prop_entry = &prop->dpp_entries[i++];
		prop_entry->dpe_val = iv_prop->cip_csum;
		prop_entry->dpe_type = DAOS_PROP_CO_CSUM;
	}
	if (bits & DAOS_CO_QUERY_PROP_CSUM_CHUNK) {
		prop_entry = &prop->dpp_entries[i++];
		prop_entry->dpe_val = iv_prop->cip_csum_chunk_size;
		prop_entry->dpe_type = DAOS_PROP_CO_CSUM_CHUNK_SIZE;
	}
	if (bits & DAOS_CO_QUERY_PROP_CSUM_SERVER) {
		prop_entry = &prop->dpp_entries[i++];
		prop_entry->dpe_val = iv_prop->cip_csum_server_verify;
		prop_entry->dpe_type = DAOS_PROP_CO_CSUM_SERVER_VERIFY;
	}
	if (bits & DAOS_CO_QUERY_PROP_DEDUP) {
		prop_entry = &prop->dpp_entries[i++];
		prop_entry->dpe_val = iv_prop->cip_dedup;
		prop_entry->dpe_type = DAOS_PROP_CO_DEDUP;
	}
	if (bits & DAOS_CO_QUERY_PROP_DEDUP_THRESHOLD) {
		prop_entry = &prop->dpp_entries[i++];
		prop_entry->dpe_val = iv_prop->cip_dedup_size;
		prop_entry->dpe_type = DAOS_PROP_CO_DEDUP_THRESHOLD;
	}
	if (bits & DAOS_CO_QUERY_PROP_ALLOCED_OID) {
		prop_entry = &prop->dpp_entries[i++];
		prop_entry->dpe_val = iv_prop->cip_alloced_oid;
		prop_entry->dpe_type = DAOS_PROP_CO_ALLOCED_OID;
	}
	if (bits & DAOS_CO_QUERY_PROP_REDUN_FAC) {
		prop_entry = &prop->dpp_entries[i++];
		prop_entry->dpe_val = iv_prop->cip_redun_fac;
		prop_entry->dpe_type = DAOS_PROP_CO_REDUN_FAC;
	}
	if (bits & DAOS_CO_QUERY_PROP_REDUN_LVL) {
		prop_entry = &prop->dpp_entries[i++];
		prop_entry->dpe_val = iv_prop->cip_redun_lvl;
		prop_entry->dpe_type = DAOS_PROP_CO_REDUN_LVL;
	}
	if (bits & DAOS_CO_QUERY_PROP_SNAPSHOT_MAX) {
		prop_entry = &prop->dpp_entries[i++];
		prop_entry->dpe_val = iv_prop->cip_snap_max;
		prop_entry->dpe_type = DAOS_PROP_CO_SNAPSHOT_MAX;
	}
	if (bits & DAOS_CO_QUERY_PROP_COMPRESS) {
		prop_entry = &prop->dpp_entries[i++];
		prop_entry->dpe_val = iv_prop->cip_compress;
		prop_entry->dpe_type = DAOS_PROP_CO_COMPRESS;
	}
	if (bits & DAOS_CO_QUERY_PROP_ENCRYPT) {
		prop_entry = &prop->dpp_entries[i++];
		prop_entry->dpe_val = iv_prop->cip_encrypt;
		prop_entry->dpe_type = DAOS_PROP_CO_ENCRYPT;
	}
	if (bits & DAOS_CO_QUERY_PROP_EC_CELL_SZ) {
		prop_entry = &prop->dpp_entries[i++];
		prop_entry->dpe_val = iv_prop->cip_ec_cell_sz;
		prop_entry->dpe_type = DAOS_PROP_CO_EC_CELL_SZ;
	}
	if (bits & DAOS_CO_QUERY_PROP_EC_PDA) {
		prop_entry = &prop->dpp_entries[i++];
		prop_entry->dpe_val = iv_prop->cip_ec_pda;
		prop_entry->dpe_type = DAOS_PROP_CO_EC_PDA;
	}
	if (bits & DAOS_CO_QUERY_PROP_RP_PDA) {
		prop_entry = &prop->dpp_entries[i++];
		prop_entry->dpe_val = iv_prop->cip_rp_pda;
		prop_entry->dpe_type = DAOS_PROP_CO_RP_PDA;
	}
	if (bits & DAOS_CO_QUERY_PROP_GLOBAL_VERSION) {
		prop_entry = &prop->dpp_entries[i++];
		prop_entry->dpe_val = iv_prop->cip_global_version;
		prop_entry->dpe_type = DAOS_PROP_CO_GLOBAL_VERSION;
	}
	if (bits & DAOS_CO_QUERY_PROP_ACL) {
		prop_entry = &prop->dpp_entries[i++];
		acl = &iv_prop->cip_acl;
		if (acl->dal_ver != 0) {
			D_ASSERT(daos_acl_validate(acl) == 0);
			prop_entry->dpe_val_ptr = daos_acl_dup(acl);
			if (prop_entry->dpe_val_ptr == NULL)
>>>>>>> b91ee1e9
				D_GOTO(out, rc = -DER_NOMEM);
		} else {
			prop_entry->dpe_val_ptr = NULL;
		}
		prop_entry->dpe_type = DAOS_PROP_CO_ACL;

	}
	if (bits & DAOS_CO_QUERY_PROP_OWNER) {
		prop_entry = &prop->dpp_entries[i++];
		D_ASSERT(strlen(iv_prop->cip_owner) <=
			 DAOS_ACL_MAX_PRINCIPAL_LEN);
		D_STRNDUP(prop_entry->dpe_str, iv_prop->cip_owner,
			  DAOS_ACL_MAX_PRINCIPAL_LEN);
		if (prop_entry->dpe_str == NULL)
			D_GOTO(out, rc = -DER_NOMEM);
		prop_entry->dpe_type = DAOS_PROP_CO_OWNER;
	}
	if (bits & DAOS_CO_QUERY_PROP_OWNER_GROUP) {
		prop_entry = &prop->dpp_entries[i++];
		D_ASSERT(strlen(iv_prop->cip_owner_grp) <=
			 DAOS_ACL_MAX_PRINCIPAL_LEN);
		D_STRNDUP(prop_entry->dpe_str, iv_prop->cip_owner_grp,
			  DAOS_ACL_MAX_PRINCIPAL_LEN);
		if (prop_entry->dpe_str == NULL)
			D_GOTO(out, rc = -DER_NOMEM);
		prop_entry->dpe_type = DAOS_PROP_CO_OWNER_GROUP;
	}
	if (bits & DAOS_CO_QUERY_PROP_ROOTS) {
		prop_entry = &prop->dpp_entries[i++];
		roots = &iv_prop->cip_roots;
		D_ALLOC(prop_entry->dpe_val_ptr, sizeof(*roots));
		if (!prop_entry->dpe_val_ptr)
			D_GOTO(out, rc = -DER_NOMEM);
		memcpy(prop_entry->dpe_val_ptr, roots, sizeof(*roots));
		prop_entry->dpe_type = DAOS_PROP_CO_ROOTS;
	}
	if (bits & DAOS_CO_QUERY_PROP_CO_STATUS) {
		prop_entry = &prop->dpp_entries[i++];
		prop_entry->dpe_val = daos_prop_co_status_2_val(
					&iv_prop->cip_co_status);
		prop_entry->dpe_type = DAOS_PROP_CO_STATUS;
	}
out:
	if (rc)
		daos_prop_free(prop);
	else
		*prop_out = prop;
	return rc;
}

int
cont_iv_prop_update(void *ns, uuid_t cont_uuid, daos_prop_t *prop)
{
	struct cont_iv_entry	*iv_entry;
	uint32_t		iv_entry_size;
	int			rc;

	/* Only happens on xstream 0 */
	D_ASSERT(dss_get_module_info()->dmi_xs_id == 0);

	iv_entry_size = cont_iv_prop_ent_size(DAOS_ACL_MAX_ACE_LEN);
	D_ALLOC(iv_entry, iv_entry_size);
	if (iv_entry == NULL)
		return -DER_NOMEM;

	uuid_copy(iv_entry->cont_uuid, cont_uuid);
	cont_iv_prop_l2g(prop, &iv_entry->iv_prop);

	rc = cont_iv_update(ns, IV_CONT_PROP, cont_uuid, iv_entry,
			    iv_entry_size, CRT_IV_SHORTCUT_TO_ROOT,
			    CRT_IV_SYNC_EAGER, false /* retry */);
	D_FREE(iv_entry);
	return rc;
}

struct iv_prop_ult_arg {
	daos_prop_t		*prop;
	uuid_t			 pool_uuid;
	uuid_t			 cont_uuid;
	ABT_eventual		 eventual;
};

static void
cont_iv_prop_fetch_ult(void *data)
{
	struct iv_prop_ult_arg	*arg = data;
	struct ds_pool		*pool;
	struct cont_iv_entry	*iv_entry = NULL;
	int			iv_entry_size;
	daos_prop_t		*prop = arg->prop;
	daos_prop_t		*prop_fetch = NULL;
	int			rc;

	D_ASSERT(dss_get_module_info()->dmi_xs_id == 0);

	pool = ds_pool_lookup(arg->pool_uuid);
	if (pool == NULL)
		D_GOTO(out, rc = -DER_NONEXIST);

	iv_entry_size = cont_iv_prop_ent_size(DAOS_ACL_MAX_ACE_LEN);
	D_ALLOC(iv_entry, iv_entry_size);
	if (iv_entry == NULL)
		D_GOTO(out, rc = -DER_NOMEM);

	rc = cont_iv_fetch(pool->sp_iv_ns, IV_CONT_PROP, arg->cont_uuid,
			   iv_entry, iv_entry_size, iv_entry_size,
			   false /* retry */);
	if (rc) {
		D_CDEBUG(rc == -DER_NOTLEADER, DB_ANY, DLOG_ERR,
			 "cont_iv_fetch failed "DF_RC"\n", DP_RC(rc));
		D_GOTO(out, rc);
	}

	rc = cont_iv_prop_g2l(&iv_entry->iv_prop, &prop_fetch);
	if (rc) {
		D_ERROR("cont_iv_prop_g2l failed "DF_RC"\n", DP_RC(rc));
		D_GOTO(out, rc);
	}

	rc = daos_prop_copy(prop, prop_fetch);
	if (rc) {
		D_ERROR("daos_prop_copy failed "DF_RC"\n", DP_RC(rc));
		D_GOTO(out, rc);
	}

out:
	if (pool != NULL)
		ds_pool_put(pool);
	D_FREE(iv_entry);
	if (prop_fetch != NULL)
		daos_prop_free(prop_fetch);
	ABT_eventual_set(arg->eventual, (void *)&rc, sizeof(rc));
}

int
cont_iv_prop_fetch(uuid_t pool_uuid, uuid_t cont_uuid, daos_prop_t *cont_prop)
{
	struct iv_prop_ult_arg	arg;
	ABT_eventual		eventual;
	int			*status;
	int			rc;

	if (uuid_is_null(pool_uuid) || cont_prop == NULL ||
	    uuid_is_null(cont_uuid))
		return -DER_INVAL;

	rc = ABT_eventual_create(sizeof(*status), &eventual);
	if (rc != ABT_SUCCESS)
		return dss_abterr2der(rc);

	uuid_copy(arg.pool_uuid, pool_uuid);
	uuid_copy(arg.cont_uuid, cont_uuid);
	arg.prop = cont_prop;
	arg.eventual = eventual;
	/* XXX: EC aggregation periodically fetches cont prop */
	rc = dss_ult_periodic(cont_iv_prop_fetch_ult, &arg, DSS_XS_SYS, 0,
			      DSS_DEEP_STACK_SZ, NULL);
	if (rc)
		D_GOTO(out, rc);

	rc = ABT_eventual_wait(eventual, (void **)&status);
	if (rc != ABT_SUCCESS)
		D_GOTO(out, rc = dss_abterr2der(rc));
	if (*status != 0)
		D_GOTO(out, rc = *status);

out:
	ABT_eventual_free(&eventual);
	return rc;
}

struct iv_snapshot_ult_arg {
	struct ds_iv_ns *ns;
	uuid_t		cont_uuid;
	ABT_eventual	eventual;
	int		snapshot_cnt;
	uint64_t	**snapshots;
};

static void
cont_iv_snapshot_fetch_ult(void *data)
{
	struct iv_snapshot_ult_arg	*arg = data;
	int				rc;

	D_ASSERT(dss_get_module_info()->dmi_xs_id == 0);
	rc = cont_iv_snapshots_fetch(arg->ns, arg->cont_uuid, arg->snapshots,
				     &arg->snapshot_cnt);
	ABT_eventual_set(arg->eventual, (void *)&rc, sizeof(rc));
}

int
cont_iv_snapshot_fetch_non_sys(struct ds_iv_ns *ns, uuid_t cont_uuid,
			       uint64_t **snapshots, int *snapshot_cnt)
{
	struct iv_snapshot_ult_arg	arg;
	ABT_eventual		eventual;
	int			*status;
	int			rc;

	rc = ABT_eventual_create(sizeof(*status), &eventual);
	if (rc != ABT_SUCCESS)
		return dss_abterr2der(rc);

	arg.ns = ns;
	uuid_copy(arg.cont_uuid, cont_uuid);
	arg.snapshots = snapshots;
	arg.snapshot_cnt = 0;
	arg.eventual = eventual;
	/* XXX: EC aggregation periodically fetches cont prop */
	rc = dss_ult_periodic(cont_iv_snapshot_fetch_ult, &arg, DSS_XS_SYS, 0,
			      DSS_DEEP_STACK_SZ, NULL);
	if (rc)
		D_GOTO(out, rc);

	rc = ABT_eventual_wait(eventual, (void **)&status);
	if (rc != ABT_SUCCESS)
		D_GOTO(out, rc = dss_abterr2der(rc));
	if (*status != 0)
		D_GOTO(out, rc = *status);

	if (snapshots != NULL)
		snapshots = arg.snapshots;

	if (snapshot_cnt)
		*snapshot_cnt = arg.snapshot_cnt;
out:
	ABT_eventual_free(&eventual);
	return rc;
}

/*
 * exported APIs
 */
int
ds_cont_fetch_snaps(struct ds_iv_ns *ns, uuid_t cont_uuid,
		    uint64_t **snapshots, int *snapshot_count)
{
	if (ns == NULL || uuid_is_null(cont_uuid))
		return -DER_INVAL;

	if (dss_get_module_info()->dmi_xs_id == 0)
		return cont_iv_snapshots_fetch(ns, cont_uuid, snapshots,
					       snapshot_count);
	return cont_iv_snapshot_fetch_non_sys(ns, cont_uuid, snapshots, snapshot_count);
}

int
ds_cont_revoke_snaps(struct ds_iv_ns *ns, uuid_t cont_uuid,
		     unsigned int shortcut, unsigned int sync_mode)
{
	D_ASSERT(dss_get_module_info()->dmi_xs_id == 0);
	return cont_iv_snapshot_invalidate(ns, cont_uuid, shortcut, sync_mode);
}

int
ds_cont_fetch_prop(uuid_t po_uuid, uuid_t co_uuid, daos_prop_t *cont_prop)
{
	/* NB: it can be called from any xstream */
	return cont_iv_prop_fetch(po_uuid, co_uuid, cont_prop);
}

int
ds_cont_find_hdl(uuid_t po_uuid, uuid_t coh_uuid, struct ds_cont_hdl **coh_p)
{
	/* NB: it can be called from any xstream */
	return cont_iv_hdl_fetch(coh_uuid, po_uuid, coh_p);
}

int
ds_cont_iv_fini(void)
{
	ds_iv_class_unregister(IV_CONT_SNAP);
	ds_iv_class_unregister(IV_CONT_CAPA);
	ds_iv_class_unregister(IV_CONT_PROP);
	ds_iv_class_unregister(IV_CONT_AGG_EPOCH_REPORT);
	ds_iv_class_unregister(IV_CONT_AGG_EPOCH_BOUNDRY);
	return 0;
}

int
ds_cont_iv_init(void)
{
	int rc;

	rc = ds_iv_class_register(IV_CONT_SNAP, &iv_cache_ops, &cont_iv_ops);
	if (rc)
		D_GOTO(out, rc);

	rc = ds_iv_class_register(IV_CONT_CAPA, &iv_cache_ops, &cont_iv_ops);
	if (rc)
		D_GOTO(out, rc);

	rc = ds_iv_class_register(IV_CONT_PROP, &iv_cache_ops, &cont_iv_ops);
	if (rc)
		D_GOTO(out, rc);

	rc = ds_iv_class_register(IV_CONT_AGG_EPOCH_REPORT, &iv_cache_ops,
				  &cont_iv_ops);
	if (rc)
		D_GOTO(out, rc);

	rc = ds_iv_class_register(IV_CONT_AGG_EPOCH_BOUNDRY, &iv_cache_ops,
				  &cont_iv_ops);
	if (rc)
		D_GOTO(out, rc);
out:
	if (rc)
		ds_cont_iv_fini();

	return rc;
}<|MERGE_RESOLUTION|>--- conflicted
+++ resolved
@@ -1133,108 +1133,6 @@
 	int			 rc = 0;
 	uint64_t		 bits = iv_prop->cip_valid_bits;
 
-<<<<<<< HEAD
-	D_ASSERT(prop->dpp_nr == CONT_PROP_NUM);
-	for (i = 0; i < CONT_PROP_NUM; i++) {
-		prop_entry = &prop->dpp_entries[i];
-		prop_entry->dpe_type = DAOS_PROP_CO_MIN + i + 1;
-		switch (prop_entry->dpe_type) {
-		case DAOS_PROP_CO_LABEL:
-			D_ASSERT(strlen(iv_prop->cip_label) <=
-				 DAOS_PROP_LABEL_MAX_LEN);
-			D_STRNDUP(prop_entry->dpe_str, iv_prop->cip_label,
-				  DAOS_PROP_LABEL_MAX_LEN);
-			if (prop_entry->dpe_str == NULL)
-				D_GOTO(out, rc = -DER_NOMEM);
-			label_alloc = prop_entry->dpe_str;
-			break;
-		case DAOS_PROP_CO_LAYOUT_TYPE:
-			prop_entry->dpe_val = iv_prop->cip_layout_type;
-			break;
-		case DAOS_PROP_CO_LAYOUT_VER:
-			prop_entry->dpe_val = iv_prop->cip_layout_ver;
-			break;
-		case DAOS_PROP_CO_CSUM:
-			prop_entry->dpe_val = iv_prop->cip_csum;
-			break;
-		case DAOS_PROP_CO_CSUM_CHUNK_SIZE:
-			prop_entry->dpe_val = iv_prop->cip_csum_chunk_size;
-			break;
-		case DAOS_PROP_CO_CSUM_SERVER_VERIFY:
-			prop_entry->dpe_val = iv_prop->cip_csum_server_verify;
-			break;
-		case DAOS_PROP_CO_SCRUBBER_DISABLED:
-			prop_entry->dpe_val = iv_prop->cip_scrubbing_disabled;
-			break;
-		case DAOS_PROP_CO_DEDUP:
-			prop_entry->dpe_val = iv_prop->cip_dedup;
-			break;
-		case DAOS_PROP_CO_DEDUP_THRESHOLD:
-			prop_entry->dpe_val = iv_prop->cip_dedup_size;
-			break;
-		case DAOS_PROP_CO_ALLOCED_OID:
-			prop_entry->dpe_val = iv_prop->cip_alloced_oid;
-			break;
-		case DAOS_PROP_CO_REDUN_FAC:
-			prop_entry->dpe_val = iv_prop->cip_redun_fac;
-			break;
-		case DAOS_PROP_CO_REDUN_LVL:
-			prop_entry->dpe_val = iv_prop->cip_redun_lvl;
-			break;
-		case DAOS_PROP_CO_SNAPSHOT_MAX:
-			prop_entry->dpe_val = iv_prop->cip_snap_max;
-			break;
-		case DAOS_PROP_CO_COMPRESS:
-			prop_entry->dpe_val = iv_prop->cip_compress;
-			break;
-		case DAOS_PROP_CO_ENCRYPT:
-			prop_entry->dpe_val = iv_prop->cip_encrypt;
-			break;
-		case DAOS_PROP_CO_EC_CELL_SZ:
-			prop_entry->dpe_val = iv_prop->cip_ec_cell_sz;
-			break;
-		case DAOS_PROP_CO_EC_PDA:
-			prop_entry->dpe_val = iv_prop->cip_ec_pda;
-			break;
-		case DAOS_PROP_CO_RP_PDA:
-			prop_entry->dpe_val = iv_prop->cip_rp_pda;
-			break;
-		case DAOS_PROP_CO_ACL:
-			acl = &iv_prop->cip_acl;
-			if (acl->dal_ver != 0) {
-				D_ASSERT(daos_acl_validate(acl) == 0);
-				acl_alloc = daos_acl_dup(acl);
-				if (acl_alloc != NULL)
-					prop_entry->dpe_val_ptr = acl_alloc;
-				else
-					D_GOTO(out, rc = -DER_NOMEM);
-			} else {
-				prop_entry->dpe_val_ptr = NULL;
-			}
-			break;
-		case DAOS_PROP_CO_OWNER:
-			D_ASSERT(strlen(iv_prop->cip_owner) <=
-				 DAOS_ACL_MAX_PRINCIPAL_LEN);
-			D_STRNDUP(prop_entry->dpe_str, iv_prop->cip_owner,
-				  DAOS_ACL_MAX_PRINCIPAL_LEN);
-			if (prop_entry->dpe_str == NULL)
-				D_GOTO(out, rc = -DER_NOMEM);
-			owner_alloc = prop_entry->dpe_str;
-			break;
-		case DAOS_PROP_CO_OWNER_GROUP:
-			D_ASSERT(strlen(iv_prop->cip_owner_grp) <=
-				 DAOS_ACL_MAX_PRINCIPAL_LEN);
-			D_STRNDUP(prop_entry->dpe_str, iv_prop->cip_owner_grp,
-				  DAOS_ACL_MAX_PRINCIPAL_LEN);
-			if (prop_entry->dpe_str == NULL)
-				D_GOTO(out, rc = -DER_NOMEM);
-			owner_grp_alloc = prop_entry->dpe_str;
-			break;
-		case DAOS_PROP_CO_ROOTS:
-			roots = &iv_prop->cip_roots;
-			D_ALLOC(prop_entry->dpe_val_ptr, sizeof(*roots));
-			if (!prop_entry->dpe_val_ptr)
-=======
 	prop = daos_prop_alloc(cont_query_bits_cnt(bits));
 	if (prop == NULL)
 		return -DER_NOMEM;
@@ -1274,6 +1172,11 @@
 		prop_entry->dpe_val = iv_prop->cip_csum_server_verify;
 		prop_entry->dpe_type = DAOS_PROP_CO_CSUM_SERVER_VERIFY;
 	}
+	if (bits & DAOS_CO_QUERY_PROP_SCRUB_DIS) {
+		prop_entry = &prop->dpp_entries[i++];
+		prop_entry->dpe_val = iv_prop->cip_scrubbing_disabled;
+		prop_entry->dpe_type = DAOS_PROP_CO_SCRUBBER_DISABLED;
+	}
 	if (bits & DAOS_CO_QUERY_PROP_DEDUP) {
 		prop_entry = &prop->dpp_entries[i++];
 		prop_entry->dpe_val = iv_prop->cip_dedup;
@@ -1341,7 +1244,6 @@
 			D_ASSERT(daos_acl_validate(acl) == 0);
 			prop_entry->dpe_val_ptr = daos_acl_dup(acl);
 			if (prop_entry->dpe_val_ptr == NULL)
->>>>>>> b91ee1e9
 				D_GOTO(out, rc = -DER_NOMEM);
 		} else {
 			prop_entry->dpe_val_ptr = NULL;
