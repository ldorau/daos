--- conflicted
+++ resolved
@@ -24,24 +24,18 @@
 )
 
 func TestDmg_SystemCommands(t *testing.T) {
-<<<<<<< HEAD
-	defSysName := build.DefaultSystemName + "-" + build.DaosVersion
-	startReqWithRanks := func(ranks string) *control.SystemStartReq {
-		return &control.SystemStartReq{
-			SystemStartReq: mgmtpb.SystemStartReq{
-				Sys:   defSysName,
-				Ranks: ranks,
-			},
+	withSys := func(req control.UnaryRequest, sys ...string) control.UnaryRequest {
+		if len(sys) == 0 {
+			sys = append(sys, build.DefaultSystemName+"-"+build.DaosVersion)
 		}
+
+		switch unwrapped := req.(type) {
+		case *control.SystemStartReq:
+			unwrapped.SystemStartReq.Sys = sys[0]
+		}
+
+		return req
 	}
-	startReqWithHosts := func(hosts string) *control.SystemStartReq {
-		return &control.SystemStartReq{
-			SystemStartReq: mgmtpb.SystemStartReq{
-				Sys:   defSysName,
-				Hosts: hosts,
-			},
-		}
-=======
 	withRanks := func(req control.UnaryRequest, ranks ...system.Rank) control.UnaryRequest {
 		if rs, ok := req.(interface{ SetRanks(*system.RankSet) }); ok {
 			rs.SetRanks(system.RankSetFromRanks(ranks))
@@ -49,14 +43,12 @@
 
 		return req
 	}
-
 	withHosts := func(req control.UnaryRequest, hosts ...string) control.UnaryRequest {
 		if rs, ok := req.(interface{ SetHosts(*hostlist.HostSet) }); ok {
 			rs.SetHosts(hostlist.MustCreateSet(strings.Join(hosts, ",")))
 		}
 
 		return req
->>>>>>> 12dc6947
 	}
 
 	runCmdTests(t, []cmdTest{
@@ -182,7 +174,7 @@
 			"system start with no arguments",
 			"system start",
 			strings.Join([]string{
-				printRequest(t, startReqWithRanks("")),
+				printRequest(t, withRanks(withSys(&control.SystemStartReq{}))),
 			}, " "),
 			nil,
 		},
@@ -190,11 +182,7 @@
 			"system start with single rank",
 			"system start --ranks 0",
 			strings.Join([]string{
-<<<<<<< HEAD
-				printRequest(t, startReqWithRanks("0")),
-=======
-				printRequest(t, withRanks(&control.SystemStartReq{}, 0)),
->>>>>>> 12dc6947
+				printRequest(t, withRanks(withSys(&control.SystemStartReq{}), 0)),
 			}, " "),
 			nil,
 		},
@@ -202,11 +190,7 @@
 			"system start with multiple ranks",
 			"system start --ranks 0,1,4",
 			strings.Join([]string{
-<<<<<<< HEAD
-				printRequest(t, startReqWithRanks("0-1,4")),
-=======
-				printRequest(t, withRanks(&control.SystemStartReq{}, 0, 1, 4)),
->>>>>>> 12dc6947
+				printRequest(t, withRanks(withSys(&control.SystemStartReq{}), 0, 1, 4)),
 			}, " "),
 			nil,
 		},
@@ -214,11 +198,7 @@
 			"system start with multiple hosts",
 			"system start --rank-hosts bar9,foo-[0-100]",
 			strings.Join([]string{
-<<<<<<< HEAD
-				printRequest(t, startReqWithHosts("bar9,foo-[0-100]")),
-=======
-				printRequest(t, withHosts(&control.SystemStartReq{}, "foo-[0-100]", "bar9")),
->>>>>>> 12dc6947
+				printRequest(t, withHosts(withSys(&control.SystemStartReq{}), "foo-[0-100]", "bar9")),
 			}, " "),
 			nil,
 		},
