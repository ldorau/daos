--- conflicted
+++ resolved
@@ -671,13 +671,8 @@
 
 			var results []*FabricInterface
 			for i := 0; i < numDevices+1; i++ {
-<<<<<<< HEAD
 				result, err := tc.nf.GetDevice(tc.params)
-				common.CmpErr(t, tc.expErr, err)
-=======
-				result, err := tc.nf.GetDevice(tc.node, tc.netDevClass, tc.provider)
 				test.CmpErr(t, tc.expErr, err)
->>>>>>> 723ae128
 				if tc.expErr != nil {
 					return
 				}
@@ -1155,7 +1150,7 @@
 		t.Run(name, func(t *testing.T) {
 			result, err := tc.nf.FindDevice(tc.params)
 
-			common.CmpErr(t, tc.expErr, err)
+			test.CmpErr(t, tc.expErr, err)
 			if diff := cmp.Diff(tc.expResult, result, fiCmpOpt); diff != "" {
 				t.Fatalf("-want, +got:\n%s", diff)
 			}
