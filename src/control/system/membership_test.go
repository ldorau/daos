--- conflicted
+++ resolved
@@ -256,11 +256,7 @@
 		MockMember(t, 1, MemberStateJoined),
 		MockMember(t, 2, MemberStateStopped),
 		MockMember(t, 3, MemberStateExcluded),
-<<<<<<< HEAD
-		NewMember(Rank(4), MockUUID(4), []string{addr1.String()}, addr1, MemberStateStopped), // second host rank
-=======
 		mockStoppedRankOnHost1(t, 4),
->>>>>>> d10b024a
 	}
 
 	for name, tc := range map[string]struct {
@@ -348,11 +344,7 @@
 		MockMember(t, 1, MemberStateJoined),
 		MockMember(t, 2, MemberStateStopped),
 		MockMember(t, 3, MemberStateExcluded),
-<<<<<<< HEAD
-		NewMember(Rank(4), MockUUID(4), []string{}, addr1, MemberStateStopped), // second host rank
-=======
 		mockStoppedRankOnHost1(t, 4),
->>>>>>> d10b024a
 	}
 
 	for name, tc := range map[string]struct {
@@ -438,11 +430,7 @@
 		MockMember(t, 3, MemberStateExcluded),
 		MockMember(t, 4, MemberStateJoined),
 		MockMember(t, 5, MemberStateJoined),
-<<<<<<< HEAD
-		NewMember(Rank(6), MockUUID(6), []string{}, addr1, MemberStateStopped), // second host rank
-=======
 		mockStoppedRankOnHost1(t, 6),
->>>>>>> d10b024a
 	}
 
 	for name, tc := range map[string]struct {
