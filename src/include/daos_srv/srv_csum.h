/**
 * (C) Copyright 2019-2022 Intel Corporation.
 *
 * SPDX-License-Identifier: BSD-2-Clause-Patent
 */

#ifndef __DAOS_IOSRV_CHECKSUM_H__
#define __DAOS_IOSRV_CHECKSUM_H__

#include <daos_srv/bio.h>
#include <daos_srv/pool.h>
#include <daos/checksum.h>
<<<<<<< HEAD
#include <gurt/telemetry_producer.h>
=======
>>>>>>> 1c2c6725

/**
 * Process the bsgl and create new checksums or use the stored
 * checksums for the bsgl as needed and appropriate. The result is the iod will
 * have checksums appropriate for the extents and data they represent
 *
 * @param iod[in]			I/O Descriptor that will receive the
 *					csums
 * @param csummer[in]			csummer object for calculating and csum
 *					logic
 * @param bsgl[in]			bio scatter gather list with the data
 * @param biov_csums[in]			list csum info for each \bsgl
 * @param biov_csums_used[in/out]	track the number of csums used
 * @return
 */
int
ds_csum_add2iod(daos_iod_t *iod, struct daos_csummer *csummer, struct bio_sglist *bsgl,
		struct dcs_ci_list *biov_csums, size_t *biov_csums_used,
		struct dcs_iod_csums *iod_csums);

/**
 * Allocate the memory for and populate the IO Maps structure. This structure is used to identify
 * the parts of the iods' recxes for which there is data and which part are holes.
 *
 * @param biod[in]	contains the extents and info on holes
 * @param iods[in]	IO Descriptor
 * @param iods_nr[in]	Number of iods
 * @param flags[in]	if ORF_CREATE_MAP_DETAIL is set, then all mapped extents are requested,
 *			not just the low and high extents.
 * @param p_maps[out]	pointer to the resulting structures
 *
 * @return		0 on success, else error
 */
int
ds_iom_create(struct bio_desc *biod, daos_iod_t *iods, uint32_t iods_nr, uint32_t flags,
		 daos_iom_t **p_maps);

void
ds_iom_free(daos_iom_t **p_maps, uint64_t map_nr);


/* For the pool target to start and stop the scrubbing ult */
int ds_start_scrubbing_ult(struct ds_pool_child *child);
void ds_stop_scrubbing_ult(struct ds_pool_child *child);

#endif<|MERGE_RESOLUTION|>--- conflicted
+++ resolved
@@ -10,10 +10,7 @@
 #include <daos_srv/bio.h>
 #include <daos_srv/pool.h>
 #include <daos/checksum.h>
-<<<<<<< HEAD
 #include <gurt/telemetry_producer.h>
-=======
->>>>>>> 1c2c6725
 
 /**
  * Process the bsgl and create new checksums or use the stored
