/**
 * (C) Copyright 2016-2022 Intel Corporation.
 *
 * SPDX-License-Identifier: BSD-2-Clause-Patent
 */
/**
 * dc_pool: Pool Client API
 *
 * This consists of dc_pool methods that do not belong to DAOS API.
 */

#ifndef __DD_POOL_H__
#define __DD_POOL_H__

#include <daos/common.h>
#include <gurt/hash.h>
#include <daos/pool_map.h>
#include <daos/rsvc.h>
#include <daos/tse.h>
#include <daos_types.h>
#include <daos_pool.h>

/** pool query request bits */
#define DAOS_PO_QUERY_SPACE		(1ULL << 0)
#define DAOS_PO_QUERY_REBUILD_STATUS	(1ULL << 1)

#define DAOS_PO_QUERY_PROP_LABEL	(1ULL << 16)
#define DAOS_PO_QUERY_PROP_SPACE_RB	(1ULL << 17)
#define DAOS_PO_QUERY_PROP_SELF_HEAL	(1ULL << 18)
#define DAOS_PO_QUERY_PROP_RECLAIM	(1ULL << 19)
#define DAOS_PO_QUERY_PROP_ACL		(1ULL << 20)
#define DAOS_PO_QUERY_PROP_OWNER	(1ULL << 21)
#define DAOS_PO_QUERY_PROP_OWNER_GROUP	(1ULL << 22)
#define DAOS_PO_QUERY_PROP_SVC_LIST	(1ULL << 23)
#define DAOS_PO_QUERY_PROP_EC_CELL_SZ	(1ULL << 24)
<<<<<<< HEAD
#define DAOS_PO_QUERY_PROP_SCRUB_SCHED	(1ULL << 25)
#define DAOS_PO_QUERY_PROP_SCRUB_FREQ	(1ULL << 26)
#define DAOS_PO_QUERY_PROP_SCRUB_CRED	(1ULL << 27)
#define DAOS_PO_QUERY_PROP_SCRUB_THRESH	(1ULL << 28)
=======
#define DAOS_PO_QUERY_PROP_POLICY	(1ULL << 25)
>>>>>>> 2819bb4a

#define DAOS_PO_QUERY_PROP_ALL						\
	(DAOS_PO_QUERY_PROP_LABEL | DAOS_PO_QUERY_PROP_SPACE_RB |	\
	 DAOS_PO_QUERY_PROP_SELF_HEAL | DAOS_PO_QUERY_PROP_RECLAIM |	\
	 DAOS_PO_QUERY_PROP_ACL | DAOS_PO_QUERY_PROP_OWNER |		\
	 DAOS_PO_QUERY_PROP_OWNER_GROUP | DAOS_PO_QUERY_PROP_SVC_LIST |	\
<<<<<<< HEAD
	 DAOS_PO_QUERY_PROP_EC_CELL_SZ | DAOS_PO_QUERY_PROP_SCRUB_SCHED | \
	 DAOS_PO_QUERY_PROP_SCRUB_FREQ | DAOS_PO_QUERY_PROP_SCRUB_CRED | \
	 DAOS_PO_QUERY_PROP_SCRUB_THRESH)
=======
	 DAOS_PO_QUERY_PROP_EC_CELL_SZ | DAOS_PO_QUERY_PROP_POLICY)
>>>>>>> 2819bb4a


int dc_pool_init(void);
void dc_pool_fini(void);

/* Client pool handle */
struct dc_pool {
	/* link chain in the global handle hash table */
	struct d_hlink		dp_hlink;
	/* container list of the pool */
	d_list_t		dp_co_list;
	/* lock for the container list */
	pthread_rwlock_t	dp_co_list_lock;
	/* pool uuid */
	uuid_t			dp_pool;
	struct dc_mgmt_sys     *dp_sys;
	pthread_mutex_t		dp_client_lock;
	struct rsvc_client	dp_client;
	uuid_t			dp_pool_hdl;
	uint64_t		dp_capas;
	pthread_rwlock_t	dp_map_lock;
	struct pool_map	       *dp_map;
	tse_task_t	       *dp_map_task;
	/* highest known pool map version */
	uint32_t		dp_map_version_known;
	uint32_t		dp_disconnecting:1,
				dp_slave:1; /* generated via g2l */
	/* required/allocated pool map size */
	size_t			dp_map_sz;
};

static inline unsigned int
dc_pool_get_version(struct dc_pool *pool)
{
	unsigned int	ver;

	D_RWLOCK_RDLOCK(&pool->dp_map_lock);
	ver = pool_map_get_version(pool->dp_map);
	D_RWLOCK_UNLOCK(&pool->dp_map_lock);

	return ver;
}

struct dc_pool *dc_hdl2pool(daos_handle_t hdl);
void dc_pool_get(struct dc_pool *pool);
void dc_pool_put(struct dc_pool *pool);

int dc_pool_local2global(daos_handle_t poh, d_iov_t *glob);
int dc_pool_global2local(d_iov_t glob, daos_handle_t *poh);
int dc_pool_connect(tse_task_t *task);
int dc_pool_disconnect(tse_task_t *task);
int dc_pool_query(tse_task_t *task);
int dc_pool_query_target(tse_task_t *task);
int dc_pool_list_attr(tse_task_t *task);
int dc_pool_get_attr(tse_task_t *task);
int dc_pool_set_attr(tse_task_t *task);
int dc_pool_del_attr(tse_task_t *task);
int dc_pool_exclude(tse_task_t *task);
int dc_pool_exclude_out(tse_task_t *task);
int dc_pool_reint(tse_task_t *task);
int dc_pool_drain(tse_task_t *task);
int dc_pool_stop_svc(tse_task_t *task);
int dc_pool_list_cont(tse_task_t *task);

int dc_pool_map_version_get(daos_handle_t ph, unsigned int *map_ver);
int dc_pool_choose_svc_rank(const char *label, uuid_t puuid,
			    struct rsvc_client *cli, pthread_mutex_t *cli_lock,
			    struct dc_mgmt_sys *sys,
			    crt_endpoint_t *ep);
int dc_pool_create_map_refresh_task(struct dc_pool *pool, uint32_t map_version,
				    tse_sched_t *sched, tse_task_t **task);
void dc_pool_abandon_map_refresh_task(tse_task_t *task);

#endif /* __DD_POOL_H__ */<|MERGE_RESOLUTION|>--- conflicted
+++ resolved
@@ -33,27 +33,20 @@
 #define DAOS_PO_QUERY_PROP_OWNER_GROUP	(1ULL << 22)
 #define DAOS_PO_QUERY_PROP_SVC_LIST	(1ULL << 23)
 #define DAOS_PO_QUERY_PROP_EC_CELL_SZ	(1ULL << 24)
-<<<<<<< HEAD
-#define DAOS_PO_QUERY_PROP_SCRUB_SCHED	(1ULL << 25)
-#define DAOS_PO_QUERY_PROP_SCRUB_FREQ	(1ULL << 26)
-#define DAOS_PO_QUERY_PROP_SCRUB_CRED	(1ULL << 27)
-#define DAOS_PO_QUERY_PROP_SCRUB_THRESH	(1ULL << 28)
-=======
 #define DAOS_PO_QUERY_PROP_POLICY	(1ULL << 25)
->>>>>>> 2819bb4a
+#define DAOS_PO_QUERY_PROP_SCRUB_SCHED	(1ULL << 26)
+#define DAOS_PO_QUERY_PROP_SCRUB_FREQ	(1ULL << 27)
+#define DAOS_PO_QUERY_PROP_SCRUB_CRED	(1ULL << 28)
+#define DAOS_PO_QUERY_PROP_SCRUB_THRESH	(1ULL << 29)
 
-#define DAOS_PO_QUERY_PROP_ALL						\
-	(DAOS_PO_QUERY_PROP_LABEL | DAOS_PO_QUERY_PROP_SPACE_RB |	\
-	 DAOS_PO_QUERY_PROP_SELF_HEAL | DAOS_PO_QUERY_PROP_RECLAIM |	\
-	 DAOS_PO_QUERY_PROP_ACL | DAOS_PO_QUERY_PROP_OWNER |		\
-	 DAOS_PO_QUERY_PROP_OWNER_GROUP | DAOS_PO_QUERY_PROP_SVC_LIST |	\
-<<<<<<< HEAD
-	 DAOS_PO_QUERY_PROP_EC_CELL_SZ | DAOS_PO_QUERY_PROP_SCRUB_SCHED | \
-	 DAOS_PO_QUERY_PROP_SCRUB_FREQ | DAOS_PO_QUERY_PROP_SCRUB_CRED | \
-	 DAOS_PO_QUERY_PROP_SCRUB_THRESH)
-=======
-	 DAOS_PO_QUERY_PROP_EC_CELL_SZ | DAOS_PO_QUERY_PROP_POLICY)
->>>>>>> 2819bb4a
+#define DAOS_PO_QUERY_PROP_ALL						  \
+	(DAOS_PO_QUERY_PROP_LABEL | DAOS_PO_QUERY_PROP_SPACE_RB |	  \
+	 DAOS_PO_QUERY_PROP_SELF_HEAL | DAOS_PO_QUERY_PROP_RECLAIM |	  \
+	 DAOS_PO_QUERY_PROP_ACL | DAOS_PO_QUERY_PROP_OWNER |		  \
+	 DAOS_PO_QUERY_PROP_OWNER_GROUP | DAOS_PO_QUERY_PROP_SVC_LIST |	  \
+	 DAOS_PO_QUERY_PROP_EC_CELL_SZ | DAOS_PO_QUERY_PROP_POLICY |      \
+	 DAOS_PO_QUERY_PROP_SCRUB_SCHED | DAOS_PO_QUERY_PROP_SCRUB_FREQ | \
+	 DAOS_PO_QUERY_PROP_SCRUB_CRED |  DAOS_PO_QUERY_PROP_SCRUB_THRESH)
 
 
 int dc_pool_init(void);
