--- conflicted
+++ resolved
@@ -50,11 +50,8 @@
 	ACTION(dfuse,     dfuse,     arg)	\
 	ACTION(il,        il,        arg)	\
 	ACTION(csum,      csum,      arg)	\
-<<<<<<< HEAD
+	ACTION(stack,     stack,     arg)	\
 	ACTION(pipeline,  pipeline,  arg)
-=======
-	ACTION(stack,     stack,     arg)
->>>>>>> 9abd3d35
 
 #define DAOS_FOREACH_DB(ACTION, arg)				\
 	/** metadata operation */				\
