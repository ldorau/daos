/*
 * (C) Copyright 2016-2021 Intel Corporation.
 *
 * SPDX-License-Identifier: BSD-2-Clause-Patent
 */
#ifndef __DAOS_SRV_INTERNAL__
#define __DAOS_SRV_INTERNAL__

#include <daos_srv/daos_engine.h>
#include "stack_mmap.h"
#include <gurt/telemetry_common.h>

/**
 * Argobots ULT pools for different tasks, NET_POLL & NVME_POLL
 * must be the top two items.
 *
 * DSS_POOL_NET_POLL	Network poll ULT
 * DSS_POOL_NVME_POLL	NVMe poll ULT
 * DSS_POOL_GENERIC	All other ULTS
 */
enum {
	DSS_POOL_NET_POLL	= 0,
	DSS_POOL_NVME_POLL,
	DSS_POOL_GENERIC,
	DSS_POOL_CNT,
};

struct sched_stats {
	struct d_tm_node_t	*ss_total_time;		/* Total CPU time (ms) */
	struct d_tm_node_t	*ss_relax_time;		/* CPU relax time (ms) */
	struct d_tm_node_t	*ss_wq_len;		/* Wait queue length */
	struct d_tm_node_t	*ss_sq_len;		/* Sleep queue length */
	struct d_tm_node_t	*ss_cycle_duration;	/* Cycle duration (ms) */
	struct d_tm_node_t	*ss_cycle_size;		/* Total ULTs in a cycle */
	uint64_t		 ss_busy_ts;		/* Last busy timestamp (ms) */
	uint64_t		 ss_watchdog_ts;	/* Last watchdog print ts (ms) */
	void			*ss_last_unit;		/* Last executed unit */
};

struct sched_info {
	uint64_t		 si_cur_ts;	/* Current timestamp (ms) */
	uint64_t		 si_cur_seq;	/* Current schedule sequence */
	uint64_t		 si_ult_start;	/* Start time of last executed unit */
	void			*si_ult_func;	/* Function addr of last executed unit */
	struct sched_stats	 si_stats;	/* Sched stats */
	d_list_t		 si_idle_list;	/* All unused requests */
	d_list_t		 si_sleep_list;	/* All sleeping requests */
	d_list_t		 si_fifo_list;	/* All IO requests in FIFO */
	d_list_t		 si_purge_list;	/* Stale sched_pool_info */
	struct d_hash_table	*si_pool_hash;	/* All sched_pool_info */
	uint32_t		 si_req_cnt;	/* Total inuse request count */
	int			 si_sleep_cnt;	/* Sleeping request count */
	int			 si_wait_cnt;	/* Long wait request count */
	unsigned int		 si_stop:1;
};

/** Per-xstream configuration data */
struct dss_xstream {
	char			dx_name[DSS_XS_NAME_LEN];
	ABT_future		dx_shutdown;
	ABT_future		dx_stopping;
	hwloc_cpuset_t		dx_cpuset;
	ABT_xstream		dx_xstream;
	ABT_pool		dx_pools[DSS_POOL_CNT];
	ABT_sched		dx_sched;
	ABT_thread		dx_progress;
	struct sched_info	dx_sched_info;
	tse_sched_t		dx_sched_dsc;
	struct dss_rpc_cntr	dx_rpc_cntrs[DSS_RC_MAX];
	/* xstream id, [0, DSS_XS_NR_TOTAL - 1] */
	int			dx_xs_id;
	/* VOS target id, [0, dss_tgt_nr - 1]. Invalid (-1) for system XS.
	 * For offload XS it is same value as its main XS.
	 */
	int			dx_tgt_id;
	/* CART context id, invalid (-1) for the offload XS w/o CART context */
	int			dx_ctx_id;
	/* Cart progress timeout in micro-seconds */
	unsigned int		dx_timeout;
	bool			dx_main_xs;	/* true for main XS */
	bool			dx_comm;	/* true with cart context */
	bool			dx_dsc_started;	/* DSC progress ULT started */
<<<<<<< HEAD
#ifdef ULT_MMAP_STACK
	/* per-xstream pool of free stacks */
	d_list_t		stack_free_list;
	uint64_t		free_stacks;
#endif
=======
	bool			dx_progress_started;	/* Network poll started */
>>>>>>> 21f0f1e6
};

/** Engine module's metrics */
struct engine_metrics {
	struct d_tm_node_t	*started_time;
	struct d_tm_node_t	*ready_time;
	struct d_tm_node_t	*rank_id;
	struct d_tm_node_t	*dead_rank_events;
	struct d_tm_node_t	*last_event_time;
};

extern struct engine_metrics dss_engine_metrics;

#define DSS_HOSTNAME_MAX_LEN	255

/** Server node hostname */
extern char		dss_hostname[];
/** Server node topology */
extern hwloc_topology_t	dss_topo;
/** core depth of the topology */
extern int		dss_core_depth;
/** number of physical cores, w/o hyper-threading */
extern int		dss_core_nr;
/** start offset index of the first core for service XS */
extern unsigned int	dss_core_offset;
/** NUMA node to bind to */
extern int		dss_numa_node;
/** bitmap describing core allocation */
extern hwloc_bitmap_t	core_allocation_bitmap;
/** a copy of the NUMA node object in the topology */
extern hwloc_obj_t	numa_obj;
/** number of cores in the given NUMA node */
extern int		dss_num_cores_numa_node;
/** Number of offload XS */
extern unsigned int	dss_tgt_offload_xs_nr;
/** number of system XS */
extern unsigned int	dss_sys_xs_nr;
/** Flag of helper XS as a pool */
extern bool		dss_helper_pool;

/** Shadow dss_get_module_info */
struct dss_module_info *get_module_info(void);

/* init.c */
d_rank_t dss_self_rank(void);

/* module.c */
int dss_module_init(void);
int dss_module_fini(bool force);
int dss_module_load(const char *modname);
int dss_module_init_all(uint64_t *mod_fac);
int dss_module_unload(const char *modname);
void dss_module_unload_all(void);
int dss_module_setup_all(void);
int dss_module_cleanup_all(void);

/* srv.c */
extern struct dss_module_key daos_srv_modkey;
int dss_srv_init(void);
int dss_srv_fini(bool force);
void dss_dump_ABT_state(FILE *fp);
void dss_xstreams_open_barrier(void);
struct dss_xstream *dss_get_xstream(int stream_id);
int dss_xstream_cnt(void);

/* srv_metrics.c */
int dss_engine_metrics_init(void);
int dss_engine_metrics_fini(void);

/* sched.c */
#define SCHED_RELAX_INTVL_MAX		100 /* msec */
#define SCHED_RELAX_INTVL_DEFAULT	1 /* msec */

enum sched_cpu_relax_mode {
	SCHED_RELAX_MODE_NET		= 0,
	SCHED_RELAX_MODE_SLEEP,
	SCHED_RELAX_MODE_DISABLED,
	SCHED_RELAX_MODE_INVALID,
};

static inline char *
sched_relax_mode2str(enum sched_cpu_relax_mode mode)
{
	switch (mode) {
	case SCHED_RELAX_MODE_NET:
		return "net";
	case SCHED_RELAX_MODE_SLEEP:
		return "sleep";
	case SCHED_RELAX_MODE_DISABLED:
		return "disabled";
	default:
		return "invalid";
	}
}

static inline enum sched_cpu_relax_mode
sched_relax_str2mode(char *str)
{
	if (strcasecmp(str, "sleep") == 0)
		return SCHED_RELAX_MODE_SLEEP;
	else if (strcasecmp(str, "net") == 0)
		return SCHED_RELAX_MODE_NET;
	else if (strcasecmp(str, "disabled") == 0)
		return SCHED_RELAX_MODE_DISABLED;
	else
		return SCHED_RELAX_MODE_INVALID;
}

extern bool sched_prio_disabled;
extern unsigned int sched_stats_intvl;
extern unsigned int sched_relax_intvl;
extern unsigned int sched_relax_mode;
extern unsigned int sched_unit_runtime_max;
extern bool sched_watchdog_all;

void dss_sched_fini(struct dss_xstream *dx);
int dss_sched_init(struct dss_xstream *dx);
int sched_set_throttle(unsigned int type, unsigned int percent);
int sched_req_enqueue(struct dss_xstream *dx, struct sched_req_attr *attr,
		      void (*func)(void *), void *arg);
void sched_stop(struct dss_xstream *dx);


static inline bool
sched_xstream_stopping(void)
{
	struct dss_xstream	*dx = dss_current_xstream();
	ABT_bool		 state;
	int			 rc;

	/* ULT creation from main thread which doesn't have dss_xstream */
	if (dx == NULL)
		return false;

	rc = ABT_future_test(dx->dx_stopping, &state);
	D_ASSERTF(rc == ABT_SUCCESS, "%d\n", rc);
	return state == ABT_TRUE;
}

static inline int
sched_create_task(struct dss_xstream *dx, void (*func)(void *), void *arg,
		  ABT_task *task, unsigned int flags)
{
	ABT_pool		 abt_pool = dx->dx_pools[DSS_POOL_GENERIC];
	struct sched_info	*info = &dx->dx_sched_info;
	int			 rc;

	if (sched_xstream_stopping())
		return -DER_SHUTDOWN;

	/* Avoid bumping busy ts for internal periodically created tasks */
	if (!(flags & DSS_ULT_FL_PERIODIC))
		/* Atomic integer assignment from different xstream */
		info->si_stats.ss_busy_ts = info->si_cur_ts;

	rc = ABT_task_create(abt_pool, func, arg, task);
	return dss_abterr2der(rc);
}

static inline int
sched_create_thread(struct dss_xstream *dx, void (*func)(void *), void *arg,
		    ABT_thread_attr t_attr, ABT_thread *thread,
		    unsigned int flags)
{
	ABT_pool		 abt_pool = dx->dx_pools[DSS_POOL_GENERIC];
	struct sched_info	*info = &dx->dx_sched_info;
	int			 rc;

	if (sched_xstream_stopping())
		return -DER_SHUTDOWN;

	/* Avoid bumping busy ts for internal periodically created ULTs */
	if (!(flags & DSS_ULT_FL_PERIODIC))
		/* Atomic integer assignment from different xstream */
		info->si_stats.ss_busy_ts = info->si_cur_ts;

	rc = daos_abt_thread_create(dx, abt_pool, func, arg, t_attr, thread);
	return dss_abterr2der(rc);
}

/* tls.c */
void dss_tls_fini(struct dss_thread_local_storage *dtls);
struct dss_thread_local_storage *dss_tls_init(int tag, int xs_id, int tgt_id);

/* server_iv.c */
void ds_iv_init(void);
void ds_iv_fini(void);

/** Total number of XS */
#define DSS_XS_NR_TOTAL						\
	(dss_sys_xs_nr + dss_tgt_nr + dss_tgt_offload_xs_nr)
/** Total number of cart contexts created */
#define DSS_CTX_NR_TOTAL					\
	(DAOS_TGT0_OFFSET + dss_tgt_nr +			\
	 (dss_tgt_offload_xs_nr > dss_tgt_nr ? dss_tgt_nr :	\
	  dss_tgt_offload_xs_nr))
/** main XS id of (vos) tgt_id */
#define DSS_MAIN_XS_ID(tgt_id)					\
	(dss_helper_pool ? ((tgt_id) + dss_sys_xs_nr) :		\
			   ((tgt_id) * ((dss_tgt_offload_xs_nr /\
			      dss_tgt_nr) + 1) + dss_sys_xs_nr))


/**
 * get the VOS target ID of xstream.
 *
 * \param[in]	xs_id	xstream ID
 *
 * \return		VOS target ID (-1 for system XS).
 */
static inline int
dss_xs2tgt(int xs_id)
{
	D_ASSERTF(xs_id >= 0 && xs_id < DSS_XS_NR_TOTAL,
		  "invalid xs_id %d, dss_tgt_nr %d, "
		  "dss_tgt_offload_xs_nr %d.\n",
		  xs_id, dss_tgt_nr, dss_tgt_offload_xs_nr);
	if (dss_helper_pool) {
		if (xs_id < dss_sys_xs_nr ||
		    xs_id >= dss_sys_xs_nr + dss_tgt_nr)
			return -1;
		return xs_id - dss_sys_xs_nr;
	}

	if (xs_id < dss_sys_xs_nr)
		return -1;
	return (xs_id - dss_sys_xs_nr) /
	       (dss_tgt_offload_xs_nr / dss_tgt_nr + 1);
}

#endif /* __DAOS_SRV_INTERNAL__ */<|MERGE_RESOLUTION|>--- conflicted
+++ resolved
@@ -80,15 +80,12 @@
 	bool			dx_main_xs;	/* true for main XS */
 	bool			dx_comm;	/* true with cart context */
 	bool			dx_dsc_started;	/* DSC progress ULT started */
-<<<<<<< HEAD
 #ifdef ULT_MMAP_STACK
 	/* per-xstream pool of free stacks */
 	d_list_t		stack_free_list;
 	uint64_t		free_stacks;
 #endif
-=======
 	bool			dx_progress_started;	/* Network poll started */
->>>>>>> 21f0f1e6
 };
 
 /** Engine module's metrics */
