--- conflicted
+++ resolved
@@ -1,10 +1,3 @@
-<<<<<<< HEAD
-daos (2.3.100-13) unstable; urgency=medium
-  [ Johann Lombardi ]
-  * Distro cleanups for 2.4 release
-
- -- Johann Lombardi <johann.lombardi@intel.com> Thu, 23 Jun 2022 09:00:00 -0000
-=======
 daos (2.3.100-22) unstable; urgency=medium
   [ Jeff Olivier ]
   * Move io_conf files from bin to TESTING
@@ -67,7 +60,6 @@
   * Remove libdts.so, make it build time static
 
  -- Jeff Olivier <jeffrey.v.olivier@intel.com> Fri, 17 Jun 2022 10:30:00 -0500
->>>>>>> 2f4202ae
 
 daos (2.3.100-12) unstable; urgency=medium
   [ Jeff Olivier ]
